--- conflicted
+++ resolved
@@ -76,13 +76,8 @@
 					CollectionID: collID,
 					FieldID:      fieldID,
 					IndexID:      indexID,
-<<<<<<< HEAD
-					SegmentIndexes: []model.SegmentIndex{
-						{
-=======
 					SegmentIndexes: map[int64]model.SegmentIndex{
 						segID: {
->>>>>>> 3074ea83
 							Segment: model.Segment{
 								SegmentID:   segID,
 								PartitionID: partID,
@@ -105,13 +100,8 @@
 					CollectionID: collID,
 					FieldID:      fieldID,
 					IndexID:      indexID,
-<<<<<<< HEAD
-					SegmentIndexes: []model.SegmentIndex{
-						{
-=======
 					SegmentIndexes: map[int64]model.SegmentIndex{
 						segID: {
->>>>>>> 3074ea83
 							Segment: model.Segment{
 								SegmentID:   segID,
 								PartitionID: partID,
