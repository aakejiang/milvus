package rootcoord

import (
	"context"
	"errors"
	"testing"

	"github.com/milvus-io/milvus/internal/metastore/model"
	"github.com/milvus-io/milvus/internal/proto/commonpb"
	"github.com/milvus-io/milvus/internal/proto/rootcoordpb"
	"github.com/milvus-io/milvus/internal/util/typeutil"
	"github.com/stretchr/testify/assert"
)

func TestDescribeSegmentReqTask_Type(t *testing.T) {
	tsk := &DescribeSegmentsReqTask{
		Req: &rootcoordpb.DescribeSegmentsRequest{
			Base: &commonpb.MsgBase{
				MsgType: commonpb.MsgType_DescribeSegments,
			},
		},
	}
	assert.Equal(t, commonpb.MsgType_DescribeSegments, tsk.Type())
}

func TestDescribeSegmentsReqTask_Execute(t *testing.T) {
	collID := typeutil.UniqueID(1)
	partID := typeutil.UniqueID(2)
	segID := typeutil.UniqueID(100)
	fieldID := typeutil.UniqueID(3)
	buildID := typeutil.UniqueID(4)
	indexID := typeutil.UniqueID(1000)
	indexName := "test_describe_segments_index"

	c := &Core{}

	// failed to get flushed segments.
	c.CallGetFlushedSegmentsService = func(ctx context.Context, collID, partID typeutil.UniqueID) ([]typeutil.UniqueID, error) {
		return nil, errors.New("mock")
	}
	tsk := &DescribeSegmentsReqTask{
		baseReqTask: baseReqTask{
			core: c,
		},
		Req: &rootcoordpb.DescribeSegmentsRequest{
			Base: &commonpb.MsgBase{
				MsgType: commonpb.MsgType_DescribeSegments,
			},
			CollectionID: collID,
			SegmentIDs:   []typeutil.UniqueID{segID},
		},
		Rsp: &rootcoordpb.DescribeSegmentsResponse{},
	}
	assert.Error(t, tsk.Execute(context.Background()))

	// requested segment not found in flushed segments.
	c.CallGetFlushedSegmentsService = func(ctx context.Context, collID, partID typeutil.UniqueID) ([]typeutil.UniqueID, error) {
		return []typeutil.UniqueID{}, nil
	}
	assert.Error(t, tsk.Execute(context.Background()))

	// segment not found in meta.
	c.CallGetFlushedSegmentsService = func(ctx context.Context, collID, partID typeutil.UniqueID) ([]typeutil.UniqueID, error) {
		return []typeutil.UniqueID{segID}, nil
	}
	c.MetaTable = &MetaTable{
<<<<<<< HEAD
		segID2IndexMeta: map[typeutil.UniqueID]map[typeutil.UniqueID]model.Index{},
=======
		segID2IndexMeta: map[typeutil.UniqueID]map[typeutil.UniqueID]model.SegmentIndex{},
>>>>>>> e32b7e9c
	}
	assert.NoError(t, tsk.Execute(context.Background()))

	// index not found in meta.
	c.MetaTable = &MetaTable{
<<<<<<< HEAD
		segID2IndexMeta: map[typeutil.UniqueID]map[typeutil.UniqueID]model.Index{
=======
		segID2IndexMeta: map[typeutil.UniqueID]map[typeutil.UniqueID]model.SegmentIndex{
>>>>>>> e32b7e9c
			segID: {
				indexID: {
					Index: model.Index{
						CollectionID: collID,
						FieldID:      fieldID,
						IndexID:      indexID,
					},
					PartitionID: partID,
					SegmentID:   segID,
					BuildID:     buildID,
					EnableIndex: true,
				},
			},
		},
	}
	assert.Error(t, tsk.Execute(context.Background()))

	// success.
	c.MetaTable = &MetaTable{
<<<<<<< HEAD
		segID2IndexMeta: map[typeutil.UniqueID]map[typeutil.UniqueID]model.Index{
=======
		segID2IndexMeta: map[typeutil.UniqueID]map[typeutil.UniqueID]model.SegmentIndex{
>>>>>>> e32b7e9c
			segID: {
				indexID: {
					Index: model.Index{
						CollectionID: collID,
						FieldID:      fieldID,
						IndexID:      indexID,
					},
					PartitionID: partID,
					SegmentID:   segID,
					BuildID:     buildID,
					EnableIndex: true,
				},
			},
		},
		indexID2Meta: map[typeutil.UniqueID]model.Index{
			indexID: {
				IndexName:   indexName,
				IndexID:     indexID,
				IndexParams: nil,
			},
		},
	}
	assert.NoError(t, tsk.Execute(context.Background()))
}<|MERGE_RESOLUTION|>--- conflicted
+++ resolved
@@ -64,21 +64,13 @@
 		return []typeutil.UniqueID{segID}, nil
 	}
 	c.MetaTable = &MetaTable{
-<<<<<<< HEAD
-		segID2IndexMeta: map[typeutil.UniqueID]map[typeutil.UniqueID]model.Index{},
-=======
 		segID2IndexMeta: map[typeutil.UniqueID]map[typeutil.UniqueID]model.SegmentIndex{},
->>>>>>> e32b7e9c
 	}
 	assert.NoError(t, tsk.Execute(context.Background()))
 
 	// index not found in meta.
 	c.MetaTable = &MetaTable{
-<<<<<<< HEAD
-		segID2IndexMeta: map[typeutil.UniqueID]map[typeutil.UniqueID]model.Index{
-=======
 		segID2IndexMeta: map[typeutil.UniqueID]map[typeutil.UniqueID]model.SegmentIndex{
->>>>>>> e32b7e9c
 			segID: {
 				indexID: {
 					Index: model.Index{
@@ -98,11 +90,7 @@
 
 	// success.
 	c.MetaTable = &MetaTable{
-<<<<<<< HEAD
-		segID2IndexMeta: map[typeutil.UniqueID]map[typeutil.UniqueID]model.Index{
-=======
 		segID2IndexMeta: map[typeutil.UniqueID]map[typeutil.UniqueID]model.SegmentIndex{
->>>>>>> e32b7e9c
 			segID: {
 				indexID: {
 					Index: model.Index{
