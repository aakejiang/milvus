// Licensed to the LF AI & Data foundation under one
// or more contributor license agreements. See the NOTICE file
// distributed with this work for additional information
// regarding copyright ownership. The ASF licenses this file
// to you under the Apache License, Version 2.0 (the
// "License"); you may not use this file except in compliance
// with the License. You may obtain a copy of the License at
//
//     http://www.apache.org/licenses/LICENSE-2.0
//
// Unless required by applicable law or agreed to in writing, software
// distributed under the License is distributed on an "AS IS" BASIS,
// WITHOUT WARRANTIES OR CONDITIONS OF ANY KIND, either express or implied.
// See the License for the specific language governing permissions and
// limitations under the License.

package rootcoord

import (
	"context"
	"encoding/json"
	"errors"
	"fmt"
	"math/rand"
	"path"
	"sync"
	"testing"
	"time"

<<<<<<< HEAD
	"github.com/milvus-io/milvus/internal/metastore"

=======
>>>>>>> e32b7e9c
	"github.com/golang/protobuf/proto"
	"github.com/milvus-io/milvus/internal/common"
	"github.com/milvus-io/milvus/internal/kv"
	etcdkv "github.com/milvus-io/milvus/internal/kv/etcd"
	memkv "github.com/milvus-io/milvus/internal/kv/mem"
	"github.com/milvus-io/milvus/internal/log"
	kvmetestore "github.com/milvus-io/milvus/internal/metastore/kv"
	"github.com/milvus-io/milvus/internal/metastore/model"
	"github.com/milvus-io/milvus/internal/mq/msgstream"
	"github.com/milvus-io/milvus/internal/proto/commonpb"
	"github.com/milvus-io/milvus/internal/proto/datapb"
	"github.com/milvus-io/milvus/internal/proto/indexpb"
	"github.com/milvus-io/milvus/internal/proto/internalpb"
	"github.com/milvus-io/milvus/internal/proto/milvuspb"
	"github.com/milvus-io/milvus/internal/proto/proxypb"
	"github.com/milvus-io/milvus/internal/proto/querypb"
	"github.com/milvus-io/milvus/internal/proto/rootcoordpb"
	"github.com/milvus-io/milvus/internal/proto/schemapb"
	"github.com/milvus-io/milvus/internal/types"
	"github.com/milvus-io/milvus/internal/util"
	"github.com/milvus-io/milvus/internal/util/dependency"
	"github.com/milvus-io/milvus/internal/util/etcd"
	"github.com/milvus-io/milvus/internal/util/funcutil"
	"github.com/milvus-io/milvus/internal/util/metricsinfo"
	"github.com/milvus-io/milvus/internal/util/retry"
	"github.com/milvus-io/milvus/internal/util/sessionutil"
	"github.com/milvus-io/milvus/internal/util/typeutil"
	"github.com/stretchr/testify/assert"
	"github.com/stretchr/testify/require"
	clientv3 "go.etcd.io/etcd/client/v3"
)

const (
	TestDMLChannelNum        = 32
	returnError              = "ReturnError"
	returnUnsuccessfulStatus = "ReturnUnsuccessfulStatus"
)

var disabledIndexBuildID []int64

type ctxKey struct{}

type proxyMock struct {
	types.Proxy
	collArray []string
	mutex     sync.Mutex
}

func (p *proxyMock) Stop() error {
	return nil
}

func (p *proxyMock) InvalidateCollectionMetaCache(ctx context.Context, request *proxypb.InvalidateCollMetaCacheRequest) (*commonpb.Status, error) {
	p.mutex.Lock()
	defer p.mutex.Unlock()
	p.collArray = append(p.collArray, request.CollectionName)
	return &commonpb.Status{
		ErrorCode: commonpb.ErrorCode_Success,
	}, nil
}
func (p *proxyMock) GetCollArray() []string {
	p.mutex.Lock()
	defer p.mutex.Unlock()
	ret := make([]string, 0, len(p.collArray))
	ret = append(ret, p.collArray...)
	return ret
}

func (p *proxyMock) ReleaseDQLMessageStream(ctx context.Context, request *proxypb.ReleaseDQLMessageStreamRequest) (*commonpb.Status, error) {
	return &commonpb.Status{
		ErrorCode: commonpb.ErrorCode_Success,
		Reason:    "",
	}, nil
}

type dataMock struct {
	types.DataCoord
	randVal int
	mu      sync.Mutex
	segs    []typeutil.UniqueID
}

func (d *dataMock) Init() error {
	return nil
}

func (d *dataMock) Start() error {
	return nil
}

func (d *dataMock) GetInsertBinlogPaths(ctx context.Context, req *datapb.GetInsertBinlogPathsRequest) (*datapb.GetInsertBinlogPathsResponse, error) {
	rst := &datapb.GetInsertBinlogPathsResponse{
		FieldIDs: []int64{},
		Paths:    []*internalpb.StringList{},
		Status: &commonpb.Status{
			ErrorCode: commonpb.ErrorCode_Success,
			Reason:    "",
		},
	}
	for i := 0; i < 200; i++ {
		rst.FieldIDs = append(rst.FieldIDs, int64(i))
		path := &internalpb.StringList{
			Values: []string{fmt.Sprintf("file0-%d", i), fmt.Sprintf("file1-%d", i), fmt.Sprintf("file2-%d", i)},
			Status: &commonpb.Status{
				ErrorCode: commonpb.ErrorCode_Success,
				Reason:    "",
			},
		}
		rst.Paths = append(rst.Paths, path)
	}
	return rst, nil
}

func (d *dataMock) GetSegmentInfo(ctx context.Context, req *datapb.GetSegmentInfoRequest) (*datapb.GetSegmentInfoResponse, error) {
	return &datapb.GetSegmentInfoResponse{
		Status: &commonpb.Status{
			ErrorCode: commonpb.ErrorCode_Success,
			Reason:    "",
		},
		Infos: []*datapb.SegmentInfo{
			{
				NumOfRows: Params.RootCoordCfg.MinSegmentSizeToEnableIndex,
				State:     commonpb.SegmentState_Flushed,
			},
		},
	}, nil
}

func (d *dataMock) GetFlushedSegments(ctx context.Context, req *datapb.GetFlushedSegmentsRequest) (*datapb.GetFlushedSegmentsResponse, error) {
	d.mu.Lock()
	defer d.mu.Unlock()

	rsp := &datapb.GetFlushedSegmentsResponse{
		Status: &commonpb.Status{
			ErrorCode: commonpb.ErrorCode_Success,
			Reason:    "",
		},
	}
	rsp.Segments = append(rsp.Segments, d.segs...)
	return rsp, nil
}

func (d *dataMock) WatchChannels(ctx context.Context, req *datapb.WatchChannelsRequest) (*datapb.WatchChannelsResponse, error) {
	return &datapb.WatchChannelsResponse{
		Status: &commonpb.Status{
			ErrorCode: commonpb.ErrorCode_Success,
		}}, nil
}

func (d *dataMock) SetSegmentState(ctx context.Context, req *datapb.SetSegmentStateRequest) (*datapb.SetSegmentStateResponse, error) {
	if req.GetSegmentId() == 999 /* intended failure seg ID */ {
		return &datapb.SetSegmentStateResponse{
			Status: &commonpb.Status{
				ErrorCode: commonpb.ErrorCode_UnexpectedError,
			},
		}, nil
	}
	return &datapb.SetSegmentStateResponse{
		Status: &commonpb.Status{
			ErrorCode: commonpb.ErrorCode_Success,
		},
	}, nil
}

func (d *dataMock) Import(ctx context.Context, req *datapb.ImportTaskRequest) (*datapb.ImportTaskResponse, error) {
	return &datapb.ImportTaskResponse{
		Status: &commonpb.Status{
			ErrorCode: commonpb.ErrorCode_Success,
			Reason:    "",
		},
	}, nil
}

func (d *dataMock) Flush(ctx context.Context, req *datapb.FlushRequest) (*datapb.FlushResponse, error) {
	return &datapb.FlushResponse{
		Status: &commonpb.Status{
			ErrorCode: commonpb.ErrorCode_Success,
			Reason:    "",
		},
	}, nil
}

type queryMock struct {
	types.QueryCoord
	collID []typeutil.UniqueID
	mutex  sync.Mutex
}

func (q *queryMock) Init() error {
	return nil
}

func (q *queryMock) Start() error {
	return nil
}

func (q *queryMock) ReleaseCollection(ctx context.Context, req *querypb.ReleaseCollectionRequest) (*commonpb.Status, error) {
	q.mutex.Lock()
	defer q.mutex.Unlock()
	q.collID = append(q.collID, req.CollectionID)
	return &commonpb.Status{
		ErrorCode: commonpb.ErrorCode_Success,
		Reason:    "",
	}, nil
}

func (q *queryMock) ReleasePartitions(ctx context.Context, req *querypb.ReleasePartitionsRequest) (*commonpb.Status, error) {
	return &commonpb.Status{
		ErrorCode: commonpb.ErrorCode_Success,
		Reason:    "",
	}, nil
}

type indexMock struct {
	types.IndexCoord
	fileArray  []string
	idxBuildID []int64
	idxID      []int64
	idxDropID  []int64
	mutex      sync.Mutex
}

func (idx *indexMock) Init() error {
	return nil
}

func (idx *indexMock) Start() error {
	return nil
}

func (idx *indexMock) BuildIndex(ctx context.Context, req *indexpb.BuildIndexRequest) (*indexpb.BuildIndexResponse, error) {
	idx.mutex.Lock()
	defer idx.mutex.Unlock()
	idx.fileArray = append(idx.fileArray, req.DataPaths...)
	idx.idxBuildID = append(idx.idxBuildID, rand.Int63())
	idx.idxID = append(idx.idxID, req.IndexID)
	return &indexpb.BuildIndexResponse{
		Status: &commonpb.Status{
			ErrorCode: commonpb.ErrorCode_Success,
			Reason:    "",
		},
		IndexBuildID: idx.idxBuildID[len(idx.idxBuildID)-1],
	}, nil
}

func (idx *indexMock) DropIndex(ctx context.Context, req *indexpb.DropIndexRequest) (*commonpb.Status, error) {
	idx.mutex.Lock()
	defer idx.mutex.Unlock()
	idx.idxDropID = append(idx.idxDropID, req.IndexID)
	return &commonpb.Status{
		ErrorCode: commonpb.ErrorCode_Success,
		Reason:    "",
	}, nil
}

func (idx *indexMock) getFileArray() []string {
	idx.mutex.Lock()
	defer idx.mutex.Unlock()

	ret := make([]string, 0, len(idx.fileArray))
	ret = append(ret, idx.fileArray...)
	return ret
}

func (idx *indexMock) GetIndexStates(ctx context.Context, req *indexpb.GetIndexStatesRequest) (*indexpb.GetIndexStatesResponse, error) {
	v := ctx.Value(ctxKey{}).(string)
	if v == returnError {
		log.Debug("(testing) simulating injected error")
		return nil, fmt.Errorf("injected error")
	} else if v == returnUnsuccessfulStatus {
		log.Debug("(testing) simulating unsuccessful status")
		return &indexpb.GetIndexStatesResponse{
			Status: &commonpb.Status{
				ErrorCode: 100,
				Reason:    "not so good",
			},
		}, nil
	}
	resp := &indexpb.GetIndexStatesResponse{
		Status: &commonpb.Status{
			ErrorCode: 0,
			Reason:    "all good",
		},
	}
	log.Debug(fmt.Sprint("(testing) getting index state for index build IDs:", req.IndexBuildIDs))
	log.Debug(fmt.Sprint("(testing) banned index build IDs:", disabledIndexBuildID))
	for _, id := range req.IndexBuildIDs {
		ban := false
		for _, disabled := range disabledIndexBuildID {
			if disabled == id {
				ban = true
				resp.States = append(resp.States, &indexpb.IndexInfo{
					State: commonpb.IndexState_InProgress,
				})
			}
		}
		if !ban {
			resp.States = append(resp.States, &indexpb.IndexInfo{
				State: commonpb.IndexState_Finished,
			})
		}
	}
	return resp, nil
}

func clearMsgChan(timeout time.Duration, targetChan <-chan *msgstream.MsgPack) {
	ch := time.After(timeout)
	for {
		select {
		case <-ch:
			return
		case <-targetChan:

		}
	}
}

func getNotTtMsg(ctx context.Context, n int, ch <-chan *msgstream.MsgPack) []msgstream.TsMsg {
	ret := make([]msgstream.TsMsg, 0, n)
	for {
		select {
		case <-ctx.Done():
			return nil
		case msg, ok := <-ch:
			if ok {
				for _, v := range msg.Msgs {
					if _, ok := v.(*msgstream.TimeTickMsg); !ok {
						ret = append(ret, v)
					}
				}
				if len(ret) >= n {
					return ret
				}
			}
		}
	}
}

func createCollectionInMeta(dbName, collName string, core *Core, shardsNum int32, modifyFunc func(collection *model.Collection)) error {
	schema := schemapb.CollectionSchema{
		Name: collName,
	}

	sbf, err := proto.Marshal(&schema)
	if err != nil {
		return err
	}

	t := &milvuspb.CreateCollectionRequest{
		Base: &commonpb.MsgBase{
			MsgType:   commonpb.MsgType_CreateCollection,
			Timestamp: 100,
		},
		DbName:         dbName,
		CollectionName: collName,
		Schema:         sbf,
		ShardsNum:      shardsNum,
	}

	err = proto.Unmarshal(t.Schema, &schema)
	if err != nil {
		return fmt.Errorf("unmarshal schema error= %w", err)
	}

	for idx, field := range schema.Fields {
		field.FieldID = int64(idx + StartOfUserFieldID)
	}
	rowIDField := &schemapb.FieldSchema{
		FieldID:      int64(RowIDField),
		Name:         RowIDFieldName,
		IsPrimaryKey: false,
		Description:  "row id",
		DataType:     schemapb.DataType_Int64,
	}
	timeStampField := &schemapb.FieldSchema{
		FieldID:      int64(TimeStampField),
		Name:         TimeStampFieldName,
		IsPrimaryKey: false,
		Description:  "time stamp",
		DataType:     schemapb.DataType_Int64,
	}
	schema.Fields = append(schema.Fields, rowIDField, timeStampField)

	collID, _, err := core.IDAllocator(1)
	if err != nil {
		return fmt.Errorf("alloc collection id error = %w", err)
	}
	partID, _, err := core.IDAllocator(1)
	if err != nil {
		return fmt.Errorf("alloc partition id error = %w", err)
	}

	vchanNames := make([]string, t.ShardsNum)
	chanNames := make([]string, t.ShardsNum)
	for i := int32(0); i < t.ShardsNum; i++ {
		vchanNames[i] = fmt.Sprintf("%s_%dv%d", core.chanTimeTick.getDmlChannelName(), collID, i)
		chanNames[i] = funcutil.ToPhysicalChannel(vchanNames[i])
	}

	collInfo := model.Collection{
		CollectionID:         collID,
		Name:                 schema.Name,
		Description:          schema.Description,
		AutoID:               schema.AutoID,
<<<<<<< HEAD
		Fields:               kvmetestore.BatchConvertFieldPBToModel(schema.Fields),
=======
		Fields:               model.BatchConvertFieldPBToModel(schema.Fields),
>>>>>>> e32b7e9c
		FieldIndexes:         make([]*model.Index, 0, 16),
		VirtualChannelNames:  vchanNames,
		PhysicalChannelNames: chanNames,
		ShardsNum:            0, // intend to set zero
		Partitions: []*model.Partition{
			{
				PartitionID:               partID,
				PartitionName:             Params.CommonCfg.DefaultPartitionName,
				PartitionCreatedTimestamp: 0,
			},
		},
	}

	if modifyFunc != nil {
		modifyFunc(&collInfo)
	}

	// schema is modified (add RowIDField and TimestampField),
	// so need Marshal again
	schemaBytes, err := proto.Marshal(&schema)
	if err != nil {
		return fmt.Errorf("marshal schema error = %w", err)
	}

	ddCollReq := internalpb.CreateCollectionRequest{
		Base:                 t.Base,
		DbName:               t.DbName,
		CollectionName:       t.CollectionName,
		PartitionName:        Params.CommonCfg.DefaultPartitionName,
		DbID:                 0, //TODO,not used
		CollectionID:         collID,
		PartitionID:          partID,
		Schema:               schemaBytes,
		VirtualChannelNames:  vchanNames,
		PhysicalChannelNames: chanNames,
	}

	reason := fmt.Sprintf("create collection %d", collID)
	ts, err := core.TSOAllocator(1)
	if err != nil {
		return fmt.Errorf("tso alloc fail, error = %w", err)
	}

	// build DdOperation and save it into etcd, when ddmsg send fail,
	// system can restore ddmsg from etcd and re-send
	ddCollReq.Base.Timestamp = ts
	ddOpStr, err := metastore.EncodeDdOperation(&ddCollReq, CreateCollectionDDType)
	if err != nil {
		return fmt.Errorf("encodeDdOperation fail, error = %w", err)
	}

	// use lambda function here to guarantee all resources to be released
	createCollectionFn := func() error {
		// lock for ddl operation
		core.ddlLock.Lock()
		defer core.ddlLock.Unlock()

		core.chanTimeTick.addDdlTimeTick(ts, reason)
		// clear ddl timetick in all conditions
		defer core.chanTimeTick.removeDdlTimeTick(ts, reason)

		err = core.MetaTable.AddCollection(&collInfo, ts, ddOpStr)
		if err != nil {
			return fmt.Errorf("meta table add collection failed,error = %w", err)
		}
		return nil
	}

	err = createCollectionFn()
	if err != nil {
		return err
	}
	return nil
}

// a mock kv that always fail when LoadWithPrefix
type loadPrefixFailKV struct {
	kv.TxnKV
}

// LoadWithPrefix override behavior
func (kv *loadPrefixFailKV) LoadWithPrefix(key string) ([]string, []string, error) {
	return []string{}, []string{}, retry.Unrecoverable(errors.New("mocked fail"))
}

func TestRootCoordInit(t *testing.T) {
	ctx, cancel := context.WithCancel(context.Background())
	defer cancel()

	coreFactory := dependency.NewDefaultFactory(true)
	Params.Init()
	Params.RootCoordCfg.DmlChannelNum = TestDMLChannelNum

	etcdCli, err := etcd.GetEtcdClient(&Params.EtcdCfg)
	assert.NoError(t, err)
	defer etcdCli.Close()

	core, err := NewCore(ctx, coreFactory)
	require.Nil(t, err)
	assert.NoError(t, err)
	core.SetEtcdClient(etcdCli)
	randVal := rand.Int()

	Params.EtcdCfg.MetaRootPath = fmt.Sprintf("/%d/%s", randVal, Params.EtcdCfg.MetaRootPath)
	Params.EtcdCfg.KvRootPath = fmt.Sprintf("/%d/%s", randVal, Params.EtcdCfg.KvRootPath)

	err = core.Init()
	assert.NoError(t, err)
	core.session.TriggerKill = false
	err = core.Register()
	assert.NoError(t, err)

	// inject kvBaseCreate fail
	core, err = NewCore(ctx, coreFactory)
	core.SetEtcdClient(etcdCli)
	require.Nil(t, err)
	assert.NoError(t, err)
	randVal = rand.Int()

	Params.EtcdCfg.MetaRootPath = fmt.Sprintf("/%d/%s", randVal, Params.EtcdCfg.MetaRootPath)
	Params.EtcdCfg.KvRootPath = fmt.Sprintf("/%d/%s", randVal, Params.EtcdCfg.KvRootPath)

	core.kvBaseCreate = func(string) (kv.TxnKV, error) {
		return nil, retry.Unrecoverable(errors.New("injected"))
	}
	core.metaKVCreate = func(root string) (kv.MetaKv, error) {
		return nil, retry.Unrecoverable(errors.New("injected"))
	}
	err = core.Init()
	assert.Error(t, err)

	core.session.TriggerKill = false
	err = core.Register()
	assert.NoError(t, err)

	// inject metaKV create fail
	core, err = NewCore(ctx, coreFactory)
	core.SetEtcdClient(etcdCli)
	require.Nil(t, err)
	assert.NoError(t, err)
	randVal = rand.Int()

	Params.EtcdCfg.MetaRootPath = fmt.Sprintf("/%d/%s", randVal, Params.EtcdCfg.MetaRootPath)
	Params.EtcdCfg.KvRootPath = fmt.Sprintf("/%d/%s", randVal, Params.EtcdCfg.KvRootPath)

	core.kvBaseCreate = func(root string) (kv.TxnKV, error) {
		if root == Params.EtcdCfg.MetaRootPath {
			return nil, retry.Unrecoverable(errors.New("injected"))
		}
		return memkv.NewMemoryKV(), nil
	}
	core.metaKVCreate = func(root string) (kv.MetaKv, error) {
		return nil, nil
	}
	err = core.Init()
	assert.Error(t, err)

	core.session.TriggerKill = false
	err = core.Register()
	assert.NoError(t, err)

	// inject newSuffixSnapshot failure
	core, err = NewCore(ctx, coreFactory)
	core.SetEtcdClient(etcdCli)
	require.Nil(t, err)
	assert.NoError(t, err)
	randVal = rand.Int()

	Params.EtcdCfg.MetaRootPath = fmt.Sprintf("/%d/%s", randVal, Params.EtcdCfg.MetaRootPath)
	Params.EtcdCfg.KvRootPath = fmt.Sprintf("/%d/%s", randVal, Params.EtcdCfg.KvRootPath)

	core.kvBaseCreate = func(string) (kv.TxnKV, error) {
		return nil, nil
	}
	core.metaKVCreate = func(root string) (kv.MetaKv, error) {
		return nil, nil
	}
	err = core.Init()
	assert.Error(t, err)

	core.session.TriggerKill = false
	err = core.Register()
	assert.NoError(t, err)

	// inject newMetaTable failure
	core, err = NewCore(ctx, coreFactory)
	core.SetEtcdClient(etcdCli)
	require.Nil(t, err)
	assert.NoError(t, err)
	randVal = rand.Int()

	Params.EtcdCfg.MetaRootPath = fmt.Sprintf("/%d/%s", randVal, Params.EtcdCfg.MetaRootPath)
	Params.EtcdCfg.KvRootPath = fmt.Sprintf("/%d/%s", randVal, Params.EtcdCfg.KvRootPath)

	core.kvBaseCreate = func(string) (kv.TxnKV, error) {
		kv := memkv.NewMemoryKV()
		return &loadPrefixFailKV{TxnKV: kv}, nil
	}
	core.metaKVCreate = func(root string) (kv.MetaKv, error) {
		return nil, nil
	}
	err = core.Init()
	assert.Error(t, err)

	core.session.TriggerKill = false
	err = core.Register()
	assert.NoError(t, err)
}

func TestRootCoordInitData(t *testing.T) {
	ctx, cancel := context.WithCancel(context.Background())
	defer cancel()

	coreFactory := dependency.NewDefaultFactory(true)
	Params.Init()
	Params.RootCoordCfg.DmlChannelNum = TestDMLChannelNum

	etcdCli, err := etcd.GetEtcdClient(&Params.EtcdCfg)
	assert.NoError(t, err)
	defer etcdCli.Close()

	core, err := NewCore(ctx, coreFactory)
	assert.NoError(t, err)
	core.SetEtcdClient(etcdCli)

	randVal := rand.Int()
	Params.EtcdCfg.MetaRootPath = fmt.Sprintf("/%d/%s", randVal, Params.EtcdCfg.MetaRootPath)
	Params.EtcdCfg.KvRootPath = fmt.Sprintf("/%d/%s", randVal, Params.EtcdCfg.KvRootPath)

	// 1. normal init
	err = core.Init()
	assert.NoError(t, err)

	// 2. mock init data error
	// firstly delete data
	err = core.MetaTable.DeleteCredential(util.UserRoot)
	assert.NoError(t, err)

<<<<<<< HEAD
	snapshotKV, err := kvmetestore.NewMetaSnapshot(etcdCli, Params.EtcdCfg.MetaRootPath, metastore.TimestampPrefix, 7)
=======
	snapshotKV, err := kvmetestore.NewMetaSnapshot(etcdCli, Params.EtcdCfg.MetaRootPath, TimestampPrefix, 7)
>>>>>>> e32b7e9c
	assert.NotNil(t, snapshotKV)
	assert.NoError(t, err)
	txnKV := etcdkv.NewEtcdKV(etcdCli, Params.EtcdCfg.MetaRootPath)
	mt, err := NewMetaTable(context.TODO(), txnKV, snapshotKV)
	assert.NoError(t, err)
	mockTxnKV := &mockTestTxnKV{
		TxnKV: mt.txn,
		save: func(key, value string) error {
			return fmt.Errorf("save error")
		},
		remove: func(key string) error { return txnKV.Remove(key) },
	}
	//mt.txn = mockTxnKV
	mt.catalog = &kvmetestore.KVCatalog{Txn: mockTxnKV, Snapshot: snapshotKV}
	core.MetaTable = mt
	err = core.initData()
	assert.Error(t, err)
}

func TestRootCoord_Base(t *testing.T) {
	const (
		dbName    = "testDb"
		collName  = "testColl"
		collName2 = "testColl2"
		aliasName = "alias1"
		partName  = "testPartition"
		segID     = 1001
	)

	ctx, cancel := context.WithCancel(context.Background())
	defer cancel()

	coreFactory := dependency.NewDefaultFactory(true)
	Params.Init()
	Params.RootCoordCfg.DmlChannelNum = TestDMLChannelNum
	Params.RootCoordCfg.ImportIndexCheckInterval = 0.1
	Params.RootCoordCfg.ImportIndexWaitLimit = 0.2
	Params.RootCoordCfg.ImportSegmentStateCheckInterval = 0.1
	Params.RootCoordCfg.ImportSegmentStateWaitLimit = 0.2
	core, err := NewCore(context.WithValue(ctx, ctxKey{}, ""), coreFactory)
	assert.NoError(t, err)
	randVal := rand.Int()
	Params.CommonCfg.RootCoordTimeTick = fmt.Sprintf("rootcoord-time-tick-%d", randVal)
	Params.CommonCfg.RootCoordStatistics = fmt.Sprintf("rootcoord-statistics-%d", randVal)
	Params.EtcdCfg.MetaRootPath = fmt.Sprintf("/%d/%s", randVal, Params.EtcdCfg.MetaRootPath)
	Params.EtcdCfg.KvRootPath = fmt.Sprintf("/%d/%s", randVal, Params.EtcdCfg.KvRootPath)
	Params.CommonCfg.RootCoordSubName = fmt.Sprintf("subname-%d", randVal)
	Params.CommonCfg.RootCoordDml = fmt.Sprintf("rootcoord-dml-test-%d", randVal)
	Params.CommonCfg.RootCoordDelta = fmt.Sprintf("rootcoord-delta-test-%d", randVal)

	etcdCli, err := etcd.GetEtcdClient(&Params.EtcdCfg)
	assert.NoError(t, err)
	defer etcdCli.Close()

	sessKey := path.Join(Params.EtcdCfg.MetaRootPath, sessionutil.DefaultServiceRoot)
	_, err = etcdCli.Delete(ctx, sessKey, clientv3.WithPrefix())
	assert.NoError(t, err)
	defer func() {
		_, _ = etcdCli.Delete(ctx, sessKey, clientv3.WithPrefix())
	}()

	pnb, err := json.Marshal(
		&sessionutil.Session{
			ServerID: 100,
		},
	)
	assert.NoError(t, err)
	_, err = etcdCli.Put(ctx, path.Join(sessKey, typeutil.ProxyRole+"-100"), string(pnb))
	assert.NoError(t, err)

	pnm := &proxyMock{
		collArray: make([]string, 0, 16),
		mutex:     sync.Mutex{},
	}
	core.NewProxyClient = func(*sessionutil.Session) (types.Proxy, error) {
		return pnm, nil
	}

	dm := &dataMock{randVal: randVal}
	err = core.SetDataCoord(ctx, dm)
	assert.NoError(t, err)

	im := &indexMock{
		fileArray:  []string{},
		idxBuildID: []int64{},
		idxID:      []int64{},
		idxDropID:  []int64{},
		mutex:      sync.Mutex{},
	}
	err = core.SetIndexCoord(im)
	assert.NoError(t, err)

	qm := &queryMock{
		collID: nil,
		mutex:  sync.Mutex{},
	}
	err = core.SetQueryCoord(qm)
	assert.NoError(t, err)

	tmpFactory := dependency.NewDefaultFactory(true)

	dmlStream, _ := tmpFactory.NewMsgStream(ctx)
	defer dmlStream.Close()

	core.SetEtcdClient(etcdCli)

	err = core.Init()
	assert.NoError(t, err)

	var localTSO uint64
	localTSOLock := sync.RWMutex{}
	core.TSOAllocator = func(c uint32) (uint64, error) {
		localTSOLock.Lock()
		defer localTSOLock.Unlock()
		localTSO += uint64(c)
		return localTSO, nil
	}

	err = core.Start()
	assert.NoError(t, err)

	core.session.TriggerKill = false
	err = core.Register()
	assert.NoError(t, err)

	time.Sleep(100 * time.Millisecond)
	shardsNum := int32(8)

	var wg sync.WaitGroup

	wg.Add(1)
	t.Run("create collection", func(t *testing.T) {
		defer wg.Done()
		schema := schemapb.CollectionSchema{
			Name:   collName,
			AutoID: true,
			Fields: []*schemapb.FieldSchema{
				{
					FieldID:      100,
					Name:         "vector",
					IsPrimaryKey: false,
					Description:  "vector",
					DataType:     schemapb.DataType_FloatVector,
					TypeParams:   nil,
					IndexParams: []*commonpb.KeyValuePair{
						{
							Key:   "ik1",
							Value: "iv1",
						},
					},
				},
			},
		}
		sbf, err := proto.Marshal(&schema)
		assert.NoError(t, err)
		req := &milvuspb.CreateCollectionRequest{
			Base: &commonpb.MsgBase{
				MsgType:   commonpb.MsgType_CreateCollection,
				MsgID:     100,
				Timestamp: 100,
				SourceID:  100,
			},
			DbName:         dbName,
			CollectionName: collName,
			Schema:         sbf,
			ShardsNum:      shardsNum,
		}
		status, err := core.CreateCollection(ctx, req)
		assert.NoError(t, err)
		assert.Equal(t, commonpb.ErrorCode_Success, status.ErrorCode)

		assert.Equal(t, shardsNum, int32(core.chanTimeTick.getDmlChannelNum()))

		createMeta, err := core.MetaTable.GetCollectionByName(collName, 0)
		assert.NoError(t, err)
		dmlStream.AsConsumer([]string{createMeta.PhysicalChannelNames[0]}, Params.CommonCfg.RootCoordSubName)
		dmlStream.Start()

		pChanMap := core.MetaTable.ListCollectionPhysicalChannels()
		assert.Greater(t, len(pChanMap[createMeta.CollectionID]), 0)
		vChanMap := core.MetaTable.ListCollectionVirtualChannels()
		assert.Greater(t, len(vChanMap[createMeta.CollectionID]), 0)

		// get CreateCollectionMsg
		msgs := getNotTtMsg(ctx, 1, dmlStream.Chan())
		assert.Equal(t, 1, len(msgs))
		createMsg, ok := (msgs[0]).(*msgstream.CreateCollectionMsg)
		assert.True(t, ok)
		assert.Equal(t, createMeta.CollectionID, createMsg.CollectionID)
		assert.Equal(t, 1, len(createMeta.Partitions))
		assert.Equal(t, createMeta.Partitions[0].PartitionID, createMsg.PartitionID)
		assert.Equal(t, createMeta.Partitions[0].PartitionName, createMsg.PartitionName)
		assert.Equal(t, shardsNum, int32(len(createMeta.VirtualChannelNames)))
		assert.Equal(t, shardsNum, int32(len(createMeta.PhysicalChannelNames)))
		assert.Equal(t, shardsNum, createMeta.ShardsNum)

		vChanName := createMeta.VirtualChannelNames[0]
		assert.Equal(t, createMeta.PhysicalChannelNames[0], funcutil.ToPhysicalChannel(vChanName))

		// get TimeTickMsg
		//msgPack, ok = <-dmlStream.Chan()
		//assert.True(t, ok)
		//assert.Equal(t, 1, len(msgPack.Msgs))
		//ddm, ok := (msgPack.Msgs[0]).(*msgstream.TimeTickMsg)
		//assert.True(t, ok)
		//assert.Greater(t, ddm.Base.Timestamp, uint64(0))
		core.chanTimeTick.lock.Lock()
		assert.Equal(t, len(core.chanTimeTick.sess2ChanTsMap), 2)
		pt, ok := core.chanTimeTick.sess2ChanTsMap[core.session.ServerID]
		assert.True(t, ok)
		assert.Equal(t, shardsNum, int32(len(pt.chanTsMap)))
		for chanName, ts := range pt.chanTsMap {
			assert.Contains(t, createMeta.PhysicalChannelNames, chanName)
			assert.Equal(t, pt.defaultTs, ts)
		}
		core.chanTimeTick.lock.Unlock()

		// check DD operation info
		flag, err := core.MetaTable.txn.Load(metastore.DDMsgSendPrefix)
		assert.NoError(t, err)
		assert.Equal(t, "true", flag)
		ddOpStr, err := core.MetaTable.txn.Load(metastore.DDOperationPrefix)
		assert.NoError(t, err)
		var ddOp metastore.DdOperation
		err = metastore.DecodeDdOperation(ddOpStr, &ddOp)
		assert.NoError(t, err)
		assert.Equal(t, CreateCollectionDDType, ddOp.Type)

		var ddCollReq = internalpb.CreateCollectionRequest{}
		err = proto.Unmarshal(ddOp.Body, &ddCollReq)
		assert.NoError(t, err)
		assert.Equal(t, createMeta.CollectionID, ddCollReq.CollectionID)
		assert.Equal(t, createMeta.Partitions[0].PartitionID, ddCollReq.PartitionID)

		// check invalid operation
		req.Base.MsgID = 101
		req.Base.Timestamp = 101
		req.Base.SourceID = 101
		status, err = core.CreateCollection(ctx, req)
		assert.NoError(t, err)
		assert.Equal(t, commonpb.ErrorCode_UnexpectedError, status.ErrorCode)

		req.Base.MsgID = 102
		req.Base.Timestamp = 102
		req.Base.SourceID = 102
		req.CollectionName = "testColl-again"
		status, err = core.CreateCollection(ctx, req)
		assert.NoError(t, err)
		assert.Equal(t, commonpb.ErrorCode_UnexpectedError, status.ErrorCode)

		schema.Name = req.CollectionName
		sbf, err = proto.Marshal(&schema)
		assert.NoError(t, err)
		req.Schema = sbf
		req.Base.MsgID = 103
		req.Base.Timestamp = 103
		req.Base.SourceID = 103
		status, err = core.CreateCollection(ctx, req)
		assert.NoError(t, err)
		assert.Equal(t, commonpb.ErrorCode_Success, status.ErrorCode)

		err = core.reSendDdMsg(core.ctx, true)
		assert.NoError(t, err)
	})

	wg.Add(1)
	t.Run("has collection", func(t *testing.T) {
		defer wg.Done()
		req := &milvuspb.HasCollectionRequest{
			Base: &commonpb.MsgBase{
				MsgType:   commonpb.MsgType_HasCollection,
				MsgID:     110,
				Timestamp: 110,
				SourceID:  110,
			},
			DbName:         dbName,
			CollectionName: collName,
		}
		rsp, err := core.HasCollection(ctx, req)
		assert.NoError(t, err)
		assert.Equal(t, commonpb.ErrorCode_Success, rsp.Status.ErrorCode)
		assert.Equal(t, true, rsp.Value)

		req = &milvuspb.HasCollectionRequest{
			Base: &commonpb.MsgBase{
				MsgType:   commonpb.MsgType_HasCollection,
				MsgID:     111,
				Timestamp: 111,
				SourceID:  111,
			},
			DbName:         dbName,
			CollectionName: "testColl2",
		}
		rsp, err = core.HasCollection(ctx, req)
		assert.NoError(t, err)
		assert.Equal(t, commonpb.ErrorCode_Success, rsp.Status.ErrorCode)
		assert.Equal(t, false, rsp.Value)

		// test time stamp go back
		req = &milvuspb.HasCollectionRequest{
			Base: &commonpb.MsgBase{
				MsgType:   commonpb.MsgType_HasCollection,
				MsgID:     111,
				Timestamp: 111,
				SourceID:  111,
			},
			DbName:         dbName,
			CollectionName: collName,
		}
		rsp, err = core.HasCollection(ctx, req)
		assert.NoError(t, err)
		assert.Equal(t, commonpb.ErrorCode_Success, rsp.Status.ErrorCode)
		assert.Equal(t, true, rsp.Value)
	})

	wg.Add(1)
	t.Run("describe collection", func(t *testing.T) {
		defer wg.Done()
		collMeta, err := core.MetaTable.GetCollectionByName(collName, 0)
		assert.NoError(t, err)
		req := &milvuspb.DescribeCollectionRequest{
			Base: &commonpb.MsgBase{
				MsgType:   commonpb.MsgType_DescribeCollection,
				MsgID:     120,
				Timestamp: 120,
				SourceID:  120,
			},
			DbName:         dbName,
			CollectionName: collName,
		}
		rsp, err := core.DescribeCollection(ctx, req)
		assert.NoError(t, err)
		assert.Equal(t, commonpb.ErrorCode_Success, rsp.Status.ErrorCode)
		assert.Equal(t, collName, rsp.Schema.Name)
		assert.Equal(t, collMeta.CollectionID, rsp.CollectionID)
		assert.Equal(t, shardsNum, int32(len(rsp.VirtualChannelNames)))
		assert.Equal(t, shardsNum, int32(len(rsp.PhysicalChannelNames)))
		assert.Equal(t, shardsNum, rsp.ShardsNum)
	})

	wg.Add(1)
	t.Run("show collection", func(t *testing.T) {
		defer wg.Done()
		req := &milvuspb.ShowCollectionsRequest{
			Base: &commonpb.MsgBase{
				MsgType:   commonpb.MsgType_ShowCollections,
				MsgID:     130,
				Timestamp: 130,
				SourceID:  130,
			},
			DbName: dbName,
		}
		rsp, err := core.ShowCollections(ctx, req)
		assert.NoError(t, err)
		assert.Equal(t, commonpb.ErrorCode_Success, rsp.Status.ErrorCode)
		assert.ElementsMatch(t, rsp.CollectionNames, []string{collName, "testColl-again"})
		assert.Equal(t, len(rsp.CollectionNames), 2)
	})

	wg.Add(1)
	t.Run("create partition", func(t *testing.T) {
		defer wg.Done()
		req := &milvuspb.CreatePartitionRequest{
			Base: &commonpb.MsgBase{
				MsgType:   commonpb.MsgType_CreatePartition,
				MsgID:     140,
				Timestamp: 140,
				SourceID:  140,
			},
			DbName:         dbName,
			CollectionName: collName,
			PartitionName:  partName,
		}
		clearMsgChan(10*time.Millisecond, dmlStream.Chan())
		status, err := core.CreatePartition(ctx, req)
		assert.NoError(t, err)
		t.Log(status.Reason)
		assert.Equal(t, commonpb.ErrorCode_Success, status.ErrorCode)
		collMeta, err := core.MetaTable.GetCollectionByName(collName, 0)
		assert.NoError(t, err)
		assert.Equal(t, 2, len(collMeta.Partitions))
		partNameIdx1, err := core.MetaTable.GetPartitionNameByID(collMeta.CollectionID, collMeta.Partitions[1].PartitionID, 0)
		assert.NoError(t, err)
		assert.Equal(t, partName, partNameIdx1)

		msgs := getNotTtMsg(ctx, 1, dmlStream.Chan())
		assert.Equal(t, 1, len(msgs))
		partMsg, ok := (msgs[0]).(*msgstream.CreatePartitionMsg)
		assert.True(t, ok)
		assert.Equal(t, collMeta.CollectionID, partMsg.CollectionID)
		assert.Equal(t, collMeta.Partitions[1].PartitionID, partMsg.PartitionID)

		assert.Equal(t, 1, len(pnm.GetCollArray()))
		assert.Equal(t, collName, pnm.GetCollArray()[0])

		// check DD operation info
		flag, err := core.MetaTable.txn.Load(metastore.DDMsgSendPrefix)
		assert.NoError(t, err)
		assert.Equal(t, "true", flag)
		ddOpStr, err := core.MetaTable.txn.Load(metastore.DDOperationPrefix)
		assert.NoError(t, err)
		var ddOp metastore.DdOperation
		err = metastore.DecodeDdOperation(ddOpStr, &ddOp)
		assert.NoError(t, err)
		assert.Equal(t, CreatePartitionDDType, ddOp.Type)

		var ddReq = internalpb.CreatePartitionRequest{}
		err = proto.Unmarshal(ddOp.Body, &ddReq)
		assert.NoError(t, err)
		assert.Equal(t, collMeta.CollectionID, ddReq.CollectionID)
		assert.Equal(t, collMeta.Partitions[1].PartitionID, ddReq.PartitionID)

		err = core.reSendDdMsg(core.ctx, true)
		assert.NoError(t, err)
	})

	wg.Add(1)
	t.Run("has partition", func(t *testing.T) {
		defer wg.Done()
		req := &milvuspb.HasPartitionRequest{
			Base: &commonpb.MsgBase{
				MsgType:   commonpb.MsgType_HasPartition,
				MsgID:     150,
				Timestamp: 150,
				SourceID:  150,
			},
			DbName:         dbName,
			CollectionName: collName,
			PartitionName:  partName,
		}
		rsp, err := core.HasPartition(ctx, req)
		assert.NoError(t, err)
		assert.Equal(t, commonpb.ErrorCode_Success, rsp.Status.ErrorCode)
		assert.Equal(t, true, rsp.Value)
	})

	wg.Add(1)
	t.Run("show partition", func(t *testing.T) {
		defer wg.Done()
		coll, err := core.MetaTable.GetCollectionByName(collName, 0)
		assert.NoError(t, err)
		req := &milvuspb.ShowPartitionsRequest{
			Base: &commonpb.MsgBase{
				MsgType:   commonpb.MsgType_ShowPartitions,
				MsgID:     160,
				Timestamp: 160,
				SourceID:  160,
			},
			DbName:         dbName,
			CollectionName: collName,
			CollectionID:   coll.CollectionID,
		}
		rsp, err := core.ShowPartitions(ctx, req)
		assert.NoError(t, err)
		assert.Equal(t, commonpb.ErrorCode_Success, rsp.Status.ErrorCode)
		assert.Equal(t, 2, len(rsp.PartitionNames))
		assert.Equal(t, 2, len(rsp.PartitionIDs))
	})

	wg.Add(1)
	t.Run("show segment", func(t *testing.T) {
		defer wg.Done()
		coll, err := core.MetaTable.GetCollectionByName(collName, 0)
		assert.NoError(t, err)
		partID := coll.Partitions[1].PartitionID
		dm.mu.Lock()
		dm.segs = []typeutil.UniqueID{1000, 1001, 1002, 1003, 1004, 1005}
		dm.mu.Unlock()

		req := &milvuspb.ShowSegmentsRequest{
			Base: &commonpb.MsgBase{
				MsgType:   commonpb.MsgType_ShowSegments,
				MsgID:     170,
				Timestamp: 170,
				SourceID:  170,
			},
			CollectionID: coll.CollectionID,
			PartitionID:  partID,
		}
		rsp, err := core.ShowSegments(ctx, req)
		assert.NoError(t, err)
		assert.Equal(t, commonpb.ErrorCode_Success, rsp.Status.ErrorCode)
		assert.Equal(t, int64(1000), rsp.SegmentIDs[0])
		assert.Equal(t, int64(1001), rsp.SegmentIDs[1])
		assert.Equal(t, int64(1002), rsp.SegmentIDs[2])
		assert.Equal(t, int64(1003), rsp.SegmentIDs[3])
		assert.Equal(t, int64(1004), rsp.SegmentIDs[4])
		assert.Equal(t, int64(1005), rsp.SegmentIDs[5])
		assert.Equal(t, 6, len(rsp.SegmentIDs))
	})

	wg.Add(1)
	t.Run("create index", func(t *testing.T) {
		defer wg.Done()
		req := &milvuspb.CreateIndexRequest{
			Base: &commonpb.MsgBase{
				MsgType:   commonpb.MsgType_CreateIndex,
				MsgID:     180,
				Timestamp: 180,
				SourceID:  180,
			},
			DbName:         "",
			CollectionName: collName,
			FieldName:      "vector",
			ExtraParams: []*commonpb.KeyValuePair{
				{
					Key:   "ik2",
					Value: "iv2",
				},
			},
		}
		collMeta, err := core.MetaTable.GetCollectionByName(collName, 0)
		assert.NoError(t, err)
		assert.Equal(t, 0, len(collMeta.FieldIndexes))

		rsp, err := core.CreateIndex(ctx, req)
		assert.NoError(t, err)
		assert.Equal(t, commonpb.ErrorCode_Success, rsp.ErrorCode)
		time.Sleep(100 * time.Millisecond)
		files := im.getFileArray()
		assert.Equal(t, 6*3, len(files))
		assert.ElementsMatch(t, files,
			[]string{"file0-100", "file1-100", "file2-100",
				"file0-100", "file1-100", "file2-100",
				"file0-100", "file1-100", "file2-100",
				"file0-100", "file1-100", "file2-100",
				"file0-100", "file1-100", "file2-100",
				"file0-100", "file1-100", "file2-100"})
		collMeta, err = core.MetaTable.GetCollectionByName(collName, 0)
		assert.NoError(t, err)
		assert.Equal(t, 1, len(collMeta.FieldIndexes))
		idxMeta, err := core.MetaTable.GetIndexByID(collMeta.FieldIndexes[0].IndexID)
		assert.NoError(t, err)
		assert.Equal(t, Params.CommonCfg.DefaultIndexName, idxMeta.IndexName)

		req.FieldName = "no field"
		rsp, err = core.CreateIndex(ctx, req)
		assert.NoError(t, err)
		assert.NotEqual(t, commonpb.ErrorCode_Success, rsp.ErrorCode)
	})

	wg.Add(1)
	t.Run("describe segment", func(t *testing.T) {
		defer wg.Done()
		coll, err := core.MetaTable.GetCollectionByName(collName, 0)
		assert.NoError(t, err)

		req := &milvuspb.DescribeSegmentRequest{
			Base: &commonpb.MsgBase{
				MsgType:   commonpb.MsgType_DescribeSegment,
				MsgID:     190,
				Timestamp: 190,
				SourceID:  190,
			},
			CollectionID: coll.CollectionID,
			SegmentID:    1000,
		}
		rsp, err := core.DescribeSegment(ctx, req)
		assert.NoError(t, err)
		assert.Equal(t, commonpb.ErrorCode_Success, rsp.Status.ErrorCode)
		t.Logf("index id = %d", rsp.IndexID)
	})

	wg.Add(1)
	t.Run("describe index", func(t *testing.T) {
		defer wg.Done()
		req := &milvuspb.DescribeIndexRequest{
			Base: &commonpb.MsgBase{
				MsgType:   commonpb.MsgType_DescribeIndex,
				MsgID:     200,
				Timestamp: 200,
				SourceID:  200,
			},
			DbName:         "",
			CollectionName: collName,
			FieldName:      "vector",
			IndexName:      "",
		}
		rsp, err := core.DescribeIndex(ctx, req)
		assert.NoError(t, err)
		assert.Equal(t, commonpb.ErrorCode_Success, rsp.Status.ErrorCode)
		assert.Equal(t, 1, len(rsp.IndexDescriptions))
		assert.Equal(t, Params.CommonCfg.DefaultIndexName, rsp.IndexDescriptions[0].IndexName)
		assert.Equal(t, "vector", rsp.IndexDescriptions[0].FieldName)
	})

	wg.Add(1)
	t.Run("describe index not exist", func(t *testing.T) {
		defer wg.Done()
		req := &milvuspb.DescribeIndexRequest{
			Base: &commonpb.MsgBase{
				MsgType:   commonpb.MsgType_DescribeIndex,
				MsgID:     200,
				Timestamp: 200,
				SourceID:  200,
			},
			DbName:         "",
			CollectionName: collName,
			FieldName:      "vector",
			IndexName:      "not-exist-index",
		}
		rsp, err := core.DescribeIndex(ctx, req)
		assert.NoError(t, err)
		assert.Equal(t, commonpb.ErrorCode_IndexNotExist, rsp.Status.ErrorCode)
		assert.Equal(t, 0, len(rsp.IndexDescriptions))
	})

	wg.Add(1)
	t.Run("count complete index", func(t *testing.T) {
		defer wg.Done()
		coll, err := core.MetaTable.GetCollectionByName(collName, 0)
		assert.NoError(t, err)
		// Normal case.
		count, err := core.CountCompleteIndex(context.WithValue(ctx, ctxKey{}, ""),
			collName, coll.CollectionID, []UniqueID{1000, 1001, 1002})
		assert.NoError(t, err)
		assert.Equal(t, 3, count)
		// Case with an empty result.
		count, err = core.CountCompleteIndex(ctx, collName, coll.CollectionID, []UniqueID{})
		assert.NoError(t, err)
		assert.Equal(t, 0, count)
		// Case where GetIndexStates failed with error.
		_, err = core.CountCompleteIndex(context.WithValue(ctx, ctxKey{}, returnError),
			collName, coll.CollectionID, []UniqueID{1000, 1001, 1002})
		assert.Error(t, err)
		// Case where GetIndexStates failed with bad status.
		_, err = core.CountCompleteIndex(context.WithValue(ctx, ctxKey{}, returnUnsuccessfulStatus),
			collName, coll.CollectionID, []UniqueID{1000, 1001, 1002})
		assert.Error(t, err)
	})

	wg.Add(1)
	t.Run("flush segment", func(t *testing.T) {
		defer wg.Done()
		coll, err := core.MetaTable.GetCollectionByName(collName, 0)
		assert.NoError(t, err)
		partID := coll.Partitions[1].PartitionID

		flushMsg := datapb.SegmentFlushCompletedMsg{
			Base: &commonpb.MsgBase{
				MsgType: commonpb.MsgType_SegmentFlushDone,
			},
			Segment: &datapb.SegmentInfo{
				ID:           segID,
				CollectionID: coll.CollectionID,
				PartitionID:  partID,
			},
		}
		st, err := core.SegmentFlushCompleted(ctx, &flushMsg)
		assert.NoError(t, err)
		assert.Equal(t, st.ErrorCode, commonpb.ErrorCode_Success)

		req := &milvuspb.DescribeIndexRequest{
			Base: &commonpb.MsgBase{
				MsgType:   commonpb.MsgType_DescribeIndex,
				MsgID:     210,
				Timestamp: 210,
				SourceID:  210,
			},
			DbName:         "",
			CollectionName: collName,
			FieldName:      "vector",
			IndexName:      "",
		}
		rsp, err := core.DescribeIndex(ctx, req)
		assert.NoError(t, err)
		assert.Equal(t, commonpb.ErrorCode_Success, rsp.Status.ErrorCode)
		assert.Equal(t, 1, len(rsp.IndexDescriptions))
		assert.Equal(t, Params.CommonCfg.DefaultIndexName, rsp.IndexDescriptions[0].IndexName)
	})

	wg.Add(1)
	t.Run("import", func(t *testing.T) {
		defer wg.Done()
		tID := typeutil.UniqueID(0)
		core.importManager.idAllocator = func(count uint32) (typeutil.UniqueID, typeutil.UniqueID, error) {
			tID++
			return tID, 0, nil
		}
		req := &milvuspb.ImportRequest{
			CollectionName: collName,
			PartitionName:  partName,
			RowBased:       true,
			Files:          []string{"f1", "f2", "f3"},
		}
		coll, err := core.MetaTable.GetCollectionByName(collName, 0)
		assert.NoError(t, err)
		core.MetaTable.collName2ID[collName] = coll.CollectionID
		rsp, err := core.Import(ctx, req)
		assert.NoError(t, err)
		assert.Equal(t, commonpb.ErrorCode_Success, rsp.Status.ErrorCode)
	})

	wg.Add(1)
	t.Run("import with collection ID not found", func(t *testing.T) {
		defer wg.Done()
		req := &milvuspb.ImportRequest{
			CollectionName: "bad name",
			PartitionName:  partName,
			RowBased:       true,
			Files:          []string{"f1", "f2", "f3"},
		}
		_, err := core.Import(ctx, req)
		assert.Error(t, err)
	})

	wg.Add(1)
	t.Run("get import state", func(t *testing.T) {
		defer wg.Done()
		req := &milvuspb.GetImportStateRequest{
			Task: 1,
		}
		rsp, err := core.GetImportState(ctx, req)
		assert.NoError(t, err)
		assert.Equal(t, commonpb.ErrorCode_Success, rsp.Status.ErrorCode)
	})

	wg.Add(1)
	t.Run("list import tasks", func(t *testing.T) {
		defer wg.Done()
		req := &milvuspb.ListImportTasksRequest{}
		rsp, err := core.ListImportTasks(ctx, req)
		assert.NoError(t, err)
		assert.Equal(t, commonpb.ErrorCode_Success, rsp.Status.ErrorCode)
	})

	wg.Add(1)
	t.Run("report import task timeout", func(t *testing.T) {
		defer wg.Done()
		coll, err := core.MetaTable.GetCollectionByName(collName, 0)
		assert.NoError(t, err)
		req := &rootcoordpb.ImportResult{
			TaskId:   1,
			RowCount: 100,
			Segments: []int64{1003, 1004, 1005},
			State:    commonpb.ImportState_ImportPersisted,
		}

		for _, segmentID := range []int64{1003, 1004, 1005} {
			describeSegmentRequest := &milvuspb.DescribeSegmentRequest{
				Base: &commonpb.MsgBase{
					MsgType: commonpb.MsgType_DescribeSegment,
				},
				CollectionID: coll.CollectionID,
				SegmentID:    segmentID,
			}
			segDesc, err := core.DescribeSegment(ctx, describeSegmentRequest)
			assert.NoError(t, err)
			disabledIndexBuildID = append(disabledIndexBuildID, segDesc.BuildID)
		}

		rsp, err := core.ReportImport(context.WithValue(ctx, ctxKey{}, ""), req)
		assert.NoError(t, err)
		assert.Equal(t, commonpb.ErrorCode_Success, rsp.ErrorCode)
		time.Sleep(500 * time.Millisecond)
	})

	wg.Add(1)
	t.Run("report import update import task fail", func(t *testing.T) {
		defer wg.Done()
		// Case where report import request is nil.
		resp, err := core.ReportImport(context.WithValue(ctx, ctxKey{}, ""), nil)
		assert.NoError(t, err)
		assert.Equal(t, commonpb.ErrorCode_UpdateImportTaskFailure, resp.ErrorCode)
	})

	wg.Add(1)
	t.Run("report import collection name not found", func(t *testing.T) {
		defer wg.Done()
		var tID = typeutil.UniqueID(100)
		core.importManager.idAllocator = func(count uint32) (typeutil.UniqueID, typeutil.UniqueID, error) {
			tID++
			return tID, 0, nil
		}
		core.MetaTable.collName2ID["new"+collName] = 123
		core.MetaTable.collID2Meta[123] = model.Collection{
			CollectionID: 123,
			Partitions: []*model.Partition{
				{
					PartitionID:   456,
					PartitionName: "testPartition",
				},
			},
		}
		req := &milvuspb.ImportRequest{
			CollectionName: "new" + collName,
			PartitionName:  partName,
			RowBased:       true,
			Files:          []string{"f1", "f2", "f3"},
		}
		rsp, err := core.Import(ctx, req)
		assert.NoError(t, err)
		assert.Equal(t, commonpb.ErrorCode_Success, rsp.Status.ErrorCode)
		delete(core.MetaTable.collName2ID, "new"+collName)
		delete(core.MetaTable.collID2Meta, 123)

		reqIR := &rootcoordpb.ImportResult{
			TaskId:   101,
			RowCount: 100,
			Segments: []int64{1003, 1004, 1005},
			State:    commonpb.ImportState_ImportPersisted,
		}
		resp, err := core.ReportImport(context.WithValue(ctx, ctxKey{}, ""), reqIR)
		assert.NoError(t, err)
		assert.Equal(t, commonpb.ErrorCode_CollectionNameNotFound, resp.ErrorCode)
	})

	wg.Add(1)
	t.Run("report import with transitional state", func(t *testing.T) {
		defer wg.Done()
		req := &rootcoordpb.ImportResult{
			TaskId:   1,
			RowCount: 100,
			Segments: []int64{1000, 1001, 1002},
			State:    commonpb.ImportState_ImportDownloaded,
		}
		resp, err := core.ReportImport(context.WithValue(ctx, ctxKey{}, ""), req)
		assert.NoError(t, err)
		assert.Equal(t, commonpb.ErrorCode_Success, resp.ErrorCode)
		time.Sleep(500 * time.Millisecond)
	})

	wg.Add(1)
	t.Run("report import wait for index", func(t *testing.T) {
		defer wg.Done()
		core.CallGetSegmentInfoService = func(ctx context.Context, collectionID int64,
			segIDs []int64) (*querypb.GetSegmentInfoResponse, error) {
			return &querypb.GetSegmentInfoResponse{
				Status: &commonpb.Status{
					ErrorCode: commonpb.ErrorCode_Success,
				},
				Infos: []*querypb.SegmentInfo{
					{SegmentID: 1000},
					{SegmentID: 1001},
					{SegmentID: 1002},
				},
			}, nil
		}
		req := &rootcoordpb.ImportResult{
			TaskId:   1,
			RowCount: 100,
			Segments: []int64{1000, 1001, 1002},
			State:    commonpb.ImportState_ImportPersisted,
		}
		resp, err := core.ReportImport(context.WithValue(ctx, ctxKey{}, ""), req)
		assert.NoError(t, err)
		assert.Equal(t, commonpb.ErrorCode_Success, resp.ErrorCode)
		time.Sleep(500 * time.Millisecond)
	})

	wg.Add(1)
	t.Run("report import bring segments online with set segment state fail", func(t *testing.T) {
		defer wg.Done()
		req := &rootcoordpb.ImportResult{
			TaskId:   1,
			RowCount: 100,
			Segments: []int64{999}, /* pre-injected failure for segment ID = 999 */
			State:    commonpb.ImportState_ImportPersisted,
		}
		resp, err := core.ReportImport(context.WithValue(ctx, ctxKey{}, ""), req)
		assert.NoError(t, err)
		assert.Equal(t, commonpb.ErrorCode_Success, resp.ErrorCode)
	})

	wg.Add(1)
	t.Run("report import segments update already failed task", func(t *testing.T) {
		defer wg.Done()
		// Mark task 0 as failed.
		core.importManager.updateTaskState(
			&rootcoordpb.ImportResult{
				TaskId:   1,
				RowCount: 100,
				State:    commonpb.ImportState_ImportFailed,
				Segments: []int64{1000, 1001, 1002},
			})
		// Now try to update this task with a complete status.
		resp, err := core.ReportImport(context.WithValue(ctx, ctxKey{}, ""),
			&rootcoordpb.ImportResult{
				TaskId:   1,
				RowCount: 100,
				State:    commonpb.ImportState_ImportPersisted,
				Segments: []int64{1000, 1001, 1002},
			})
		assert.NoError(t, err)
		assert.Equal(t, commonpb.ErrorCode_UpdateImportTaskFailure, resp.ErrorCode)
	})

	wg.Add(1)
	t.Run("over ride index", func(t *testing.T) {
		defer wg.Done()
		req := &milvuspb.CreateIndexRequest{
			Base: &commonpb.MsgBase{
				MsgType:   commonpb.MsgType_CreateIndex,
				MsgID:     211,
				Timestamp: 211,
				SourceID:  211,
			},
			DbName:         "",
			CollectionName: collName,
			FieldName:      "vector",
			ExtraParams: []*commonpb.KeyValuePair{
				{
					Key:   "ik3",
					Value: "iv3",
				},
			},
		}

		collMeta, err := core.MetaTable.GetCollectionByName(collName, 0)
		assert.NoError(t, err)
		assert.Equal(t, 1, len(collMeta.FieldIndexes))

		rsp, err := core.CreateIndex(ctx, req)
		assert.NoError(t, err)
		assert.Equal(t, commonpb.ErrorCode_UnexpectedError, rsp.ErrorCode)
	})

	wg.Add(1)
	t.Run("drop index", func(t *testing.T) {
		defer wg.Done()
		req := &milvuspb.DropIndexRequest{
			Base: &commonpb.MsgBase{
				MsgType:   commonpb.MsgType_DropIndex,
				MsgID:     215,
				Timestamp: 215,
				SourceID:  215,
			},
			DbName:         "",
			CollectionName: collName,
			FieldName:      "vector",
			IndexName:      Params.CommonCfg.DefaultIndexName,
		}
		_, idx, err := core.MetaTable.GetIndexByName(collName, Params.CommonCfg.DefaultIndexName)
		assert.NoError(t, err)
		assert.Equal(t, 1, len(idx))

		rsp, err := core.DropIndex(ctx, req)
		assert.NoError(t, err)
		assert.Equal(t, commonpb.ErrorCode_Success, rsp.ErrorCode)

		im.mutex.Lock()
		assert.Equal(t, 1, len(im.idxDropID))
		assert.Equal(t, idx[0].IndexID, im.idxDropID[0])
		im.mutex.Unlock()

		_, idx, err = core.MetaTable.GetIndexByName(collName, Params.CommonCfg.DefaultIndexName)
		assert.NoError(t, err)
		assert.Equal(t, 0, len(idx))
	})

	wg.Add(1)
	t.Run("drop partition", func(t *testing.T) {
		defer wg.Done()
		req := &milvuspb.DropPartitionRequest{
			Base: &commonpb.MsgBase{
				MsgType:   commonpb.MsgType_DropPartition,
				MsgID:     220,
				Timestamp: 220,
				SourceID:  220,
			},
			DbName:         dbName,
			CollectionName: collName,
			PartitionName:  partName,
		}
		collMeta, err := core.MetaTable.GetCollectionByName(collName, 0)
		assert.NoError(t, err)
		dropPartID := collMeta.Partitions[1].PartitionID
		status, err := core.DropPartition(ctx, req)
		assert.NoError(t, err)
		assert.Equal(t, commonpb.ErrorCode_Success, status.ErrorCode)
		collMeta, err = core.MetaTable.GetCollectionByName(collName, 0)
		assert.NoError(t, err)
		assert.Equal(t, 1, len(collMeta.Partitions))
		partName, err := core.MetaTable.GetPartitionNameByID(collMeta.CollectionID, collMeta.Partitions[0].PartitionID, 0)
		assert.NoError(t, err)
		assert.Equal(t, Params.CommonCfg.DefaultPartitionName, partName)

		msgs := getNotTtMsg(ctx, 1, dmlStream.Chan())
		assert.Equal(t, 1, len(msgs))
		dmsg, ok := (msgs[0]).(*msgstream.DropPartitionMsg)
		assert.True(t, ok)
		assert.Equal(t, collMeta.CollectionID, dmsg.CollectionID)
		assert.Equal(t, dropPartID, dmsg.PartitionID)

		assert.Equal(t, 2, len(pnm.GetCollArray()))
		assert.Equal(t, collName, pnm.GetCollArray()[1])

		// check DD operation info
		flag, err := core.MetaTable.txn.Load(metastore.DDMsgSendPrefix)
		assert.NoError(t, err)
		assert.Equal(t, "true", flag)
		ddOpStr, err := core.MetaTable.txn.Load(metastore.DDOperationPrefix)
		assert.NoError(t, err)
		var ddOp metastore.DdOperation
		err = metastore.DecodeDdOperation(ddOpStr, &ddOp)
		assert.NoError(t, err)
		assert.Equal(t, DropPartitionDDType, ddOp.Type)

		var ddReq = internalpb.DropPartitionRequest{}
		err = proto.Unmarshal(ddOp.Body, &ddReq)
		assert.NoError(t, err)
		assert.Equal(t, collMeta.CollectionID, ddReq.CollectionID)
		assert.Equal(t, dropPartID, ddReq.PartitionID)

		err = core.reSendDdMsg(core.ctx, true)
		assert.NoError(t, err)
	})

	wg.Add(1)
	t.Run("remove DQL msgstream", func(t *testing.T) {
		defer wg.Done()
		collMeta, err := core.MetaTable.GetCollectionByName(collName, 0)
		assert.NoError(t, err)

		req := &proxypb.ReleaseDQLMessageStreamRequest{
			Base: &commonpb.MsgBase{
				MsgType:  commonpb.MsgType_RemoveQueryChannels,
				SourceID: core.session.ServerID,
			},
			CollectionID: collMeta.CollectionID,
		}
		status, err := core.ReleaseDQLMessageStream(core.ctx, req)
		assert.NoError(t, err)
		assert.Equal(t, commonpb.ErrorCode_Success, status.ErrorCode)
	})

	wg.Add(1)
	t.Run("drop collection", func(t *testing.T) {
		defer wg.Done()
		req := &milvuspb.DropCollectionRequest{
			Base: &commonpb.MsgBase{
				MsgType:   commonpb.MsgType_DropCollection,
				MsgID:     230,
				Timestamp: 230,
				SourceID:  230,
			},
			DbName:         dbName,
			CollectionName: collName,
		}
		collMeta, err := core.MetaTable.GetCollectionByName(collName, 0)
		assert.NoError(t, err)
		status, err := core.DropCollection(ctx, req)
		assert.NoError(t, err)
		assert.Equal(t, commonpb.ErrorCode_Success, status.ErrorCode)

		vChanName := collMeta.VirtualChannelNames[0]
		assert.Equal(t, collMeta.PhysicalChannelNames[0], funcutil.ToPhysicalChannel(vChanName))

		msgs := getNotTtMsg(ctx, 1, dmlStream.Chan())
		assert.Equal(t, 1, len(msgs))
		dmsg, ok := (msgs[0]).(*msgstream.DropCollectionMsg)
		assert.True(t, ok)
		assert.Equal(t, collMeta.CollectionID, dmsg.CollectionID)
		collArray := pnm.GetCollArray()
		assert.Equal(t, 3, len(collArray))
		assert.Equal(t, collName, collArray[2])

		time.Sleep(100 * time.Millisecond)
		qm.mutex.Lock()
		assert.Equal(t, 1, len(qm.collID))
		assert.Equal(t, collMeta.CollectionID, qm.collID[0])
		qm.mutex.Unlock()

		req = &milvuspb.DropCollectionRequest{
			Base: &commonpb.MsgBase{
				MsgType:   commonpb.MsgType_DropCollection,
				MsgID:     231,
				Timestamp: 231,
				SourceID:  231,
			},
			DbName:         dbName,
			CollectionName: collName,
		}
		status, err = core.DropCollection(ctx, req)
		assert.NoError(t, err)
		assert.Equal(t, commonpb.ErrorCode_UnexpectedError, status.ErrorCode)
		time.Sleep(100 * time.Millisecond)
		collArray = pnm.GetCollArray()
		assert.Equal(t, 3, len(collArray))
		assert.Equal(t, collName, collArray[2])

		// check DD operation info
		flag, err := core.MetaTable.txn.Load(metastore.DDMsgSendPrefix)
		assert.NoError(t, err)
		assert.Equal(t, "true", flag)
		ddOpStr, err := core.MetaTable.txn.Load(metastore.DDOperationPrefix)
		assert.NoError(t, err)
		var ddOp metastore.DdOperation
		err = metastore.DecodeDdOperation(ddOpStr, &ddOp)
		assert.NoError(t, err)
		assert.Equal(t, DropCollectionDDType, ddOp.Type)

		var ddReq = internalpb.DropCollectionRequest{}
		err = proto.Unmarshal(ddOp.Body, &ddReq)
		assert.NoError(t, err)
		assert.Equal(t, collMeta.CollectionID, ddReq.CollectionID)

		err = core.reSendDdMsg(core.ctx, true)
		assert.NoError(t, err)
	})

	wg.Add(1)
	t.Run("context_cancel", func(t *testing.T) {
		defer wg.Done()
		ctx2, cancel2 := context.WithTimeout(ctx, time.Millisecond*100)
		defer cancel2()
		time.Sleep(100 * time.Millisecond)
		st, err := core.CreateCollection(ctx2, &milvuspb.CreateCollectionRequest{
			Base: &commonpb.MsgBase{
				MsgType:   commonpb.MsgType_CreateCollection,
				MsgID:     1000,
				Timestamp: 1000,
				SourceID:  1000,
			},
		})
		assert.NoError(t, err)
		assert.NotEqual(t, commonpb.ErrorCode_Success, st.ErrorCode)

		st, err = core.DropCollection(ctx2, &milvuspb.DropCollectionRequest{
			Base: &commonpb.MsgBase{
				MsgType:   commonpb.MsgType_DropCollection,
				MsgID:     1001,
				Timestamp: 1001,
				SourceID:  1001,
			},
		})
		assert.NoError(t, err)
		assert.NotEqual(t, commonpb.ErrorCode_Success, st.ErrorCode)

		rsp1, err := core.HasCollection(ctx2, &milvuspb.HasCollectionRequest{
			Base: &commonpb.MsgBase{
				MsgType:   commonpb.MsgType_HasCollection,
				MsgID:     1002,
				Timestamp: 1002,
				SourceID:  1002,
			},
		})
		assert.NoError(t, err)
		assert.NotEqual(t, commonpb.ErrorCode_Success, rsp1.Status.ErrorCode)

		rsp2, err := core.DescribeCollection(ctx2, &milvuspb.DescribeCollectionRequest{
			Base: &commonpb.MsgBase{
				MsgType:   commonpb.MsgType_DescribeCollection,
				MsgID:     1003,
				Timestamp: 1003,
				SourceID:  1003,
			},
		})
		assert.NoError(t, err)
		assert.NotEqual(t, commonpb.ErrorCode_Success, rsp2.Status.ErrorCode)

		rsp3, err := core.ShowCollections(ctx2, &milvuspb.ShowCollectionsRequest{
			Base: &commonpb.MsgBase{
				MsgType:   commonpb.MsgType_ShowCollections,
				MsgID:     1004,
				Timestamp: 1004,
				SourceID:  1004,
			},
		})
		assert.NoError(t, err)
		assert.NotEqual(t, commonpb.ErrorCode_Success, rsp3.Status.ErrorCode)

		st, err = core.CreatePartition(ctx2, &milvuspb.CreatePartitionRequest{
			Base: &commonpb.MsgBase{
				MsgType:   commonpb.MsgType_CreatePartition,
				MsgID:     1005,
				Timestamp: 1005,
				SourceID:  1005,
			},
		})
		assert.NoError(t, err)
		assert.NotEqual(t, commonpb.ErrorCode_Success, st.ErrorCode)

		st, err = core.DropPartition(ctx2, &milvuspb.DropPartitionRequest{
			Base: &commonpb.MsgBase{
				MsgType:   commonpb.MsgType_DropPartition,
				MsgID:     1006,
				Timestamp: 1006,
				SourceID:  1006,
			},
		})
		assert.NoError(t, err)
		assert.NotEqual(t, commonpb.ErrorCode_Success, st.ErrorCode)

		rsp4, err := core.HasPartition(ctx2, &milvuspb.HasPartitionRequest{
			Base: &commonpb.MsgBase{
				MsgType:   commonpb.MsgType_HasPartition,
				MsgID:     1007,
				Timestamp: 1007,
				SourceID:  1007,
			},
		})
		assert.NoError(t, err)
		assert.NotEqual(t, commonpb.ErrorCode_Success, rsp4.Status.ErrorCode)

		rsp5, err := core.ShowPartitions(ctx2, &milvuspb.ShowPartitionsRequest{
			Base: &commonpb.MsgBase{
				MsgType:   commonpb.MsgType_ShowPartitions,
				MsgID:     1008,
				Timestamp: 1008,
				SourceID:  1008,
			},
		})
		assert.NoError(t, err)
		assert.NotEqual(t, commonpb.ErrorCode_Success, rsp5.Status.ErrorCode)

		st, err = core.CreateIndex(ctx2, &milvuspb.CreateIndexRequest{
			Base: &commonpb.MsgBase{
				MsgType:   commonpb.MsgType_CreateIndex,
				MsgID:     1009,
				Timestamp: 1009,
				SourceID:  1009,
			},
		})
		assert.NoError(t, err)
		assert.NotEqual(t, commonpb.ErrorCode_Success, st.ErrorCode)

		rsp6, err := core.DescribeIndex(ctx2, &milvuspb.DescribeIndexRequest{
			Base: &commonpb.MsgBase{
				MsgType:   commonpb.MsgType_DescribeIndex,
				MsgID:     1010,
				Timestamp: 1010,
				SourceID:  1010,
			},
		})
		assert.NoError(t, err)
		assert.NotEqual(t, commonpb.ErrorCode_Success, rsp6.Status.ErrorCode)

		st, err = core.DropIndex(ctx2, &milvuspb.DropIndexRequest{
			Base: &commonpb.MsgBase{
				MsgType:   commonpb.MsgType_DropIndex,
				MsgID:     1011,
				Timestamp: 1011,
				SourceID:  1011,
			},
		})
		assert.NoError(t, err)
		assert.NotEqual(t, commonpb.ErrorCode_Success, st.ErrorCode)

		rsp7, err := core.DescribeSegment(ctx2, &milvuspb.DescribeSegmentRequest{
			Base: &commonpb.MsgBase{
				MsgType:   commonpb.MsgType_DescribeSegment,
				MsgID:     1012,
				Timestamp: 1012,
				SourceID:  1012,
			},
		})
		assert.NoError(t, err)
		assert.NotEqual(t, commonpb.ErrorCode_Success, rsp7.Status.ErrorCode)

		rsp8, err := core.ShowSegments(ctx2, &milvuspb.ShowSegmentsRequest{
			Base: &commonpb.MsgBase{
				MsgType:   commonpb.MsgType_ShowSegments,
				MsgID:     1013,
				Timestamp: 1013,
				SourceID:  1013,
			},
		})
		assert.NoError(t, err)
		assert.NotEqual(t, commonpb.ErrorCode_Success, rsp8.Status.ErrorCode)
		time.Sleep(1 * time.Second)
	})

	wg.Add(1)
	t.Run("undefined req type", func(t *testing.T) {
		defer wg.Done()
		st, err := core.CreateCollection(ctx, &milvuspb.CreateCollectionRequest{
			Base: &commonpb.MsgBase{
				MsgType:   commonpb.MsgType_Undefined,
				MsgID:     2000,
				Timestamp: 2000,
				SourceID:  2000,
			},
		})
		assert.NoError(t, err)
		assert.NotEqual(t, commonpb.ErrorCode_Success, st.ErrorCode)

		st, err = core.DropCollection(ctx, &milvuspb.DropCollectionRequest{
			Base: &commonpb.MsgBase{
				MsgType:   commonpb.MsgType_Undefined,
				MsgID:     2001,
				Timestamp: 2001,
				SourceID:  2001,
			},
		})
		assert.NoError(t, err)
		assert.NotEqual(t, commonpb.ErrorCode_Success, st.ErrorCode)

		rsp1, err := core.HasCollection(ctx, &milvuspb.HasCollectionRequest{
			Base: &commonpb.MsgBase{
				MsgType:   commonpb.MsgType_Undefined,
				MsgID:     2002,
				Timestamp: 2002,
				SourceID:  2002,
			},
		})
		assert.NoError(t, err)
		assert.NotEqual(t, commonpb.ErrorCode_Success, rsp1.Status.ErrorCode)

		rsp2, err := core.DescribeCollection(ctx, &milvuspb.DescribeCollectionRequest{
			Base: &commonpb.MsgBase{
				MsgType:   commonpb.MsgType_Undefined,
				MsgID:     2003,
				Timestamp: 2003,
				SourceID:  2003,
			},
		})
		assert.NoError(t, err)
		assert.NotEqual(t, commonpb.ErrorCode_Success, rsp2.Status.ErrorCode)

		rsp3, err := core.ShowCollections(ctx, &milvuspb.ShowCollectionsRequest{
			Base: &commonpb.MsgBase{
				MsgType:   commonpb.MsgType_Undefined,
				MsgID:     2004,
				Timestamp: 2004,
				SourceID:  2004,
			},
		})
		assert.NoError(t, err)
		assert.NotEqual(t, commonpb.ErrorCode_Success, rsp3.Status.ErrorCode)

		st, err = core.CreatePartition(ctx, &milvuspb.CreatePartitionRequest{
			Base: &commonpb.MsgBase{
				MsgType:   commonpb.MsgType_Undefined,
				MsgID:     2005,
				Timestamp: 2005,
				SourceID:  2005,
			},
		})
		assert.NoError(t, err)
		assert.NotEqual(t, commonpb.ErrorCode_Success, st.ErrorCode)

		st, err = core.DropPartition(ctx, &milvuspb.DropPartitionRequest{
			Base: &commonpb.MsgBase{
				MsgType:   commonpb.MsgType_Undefined,
				MsgID:     2006,
				Timestamp: 2006,
				SourceID:  2006,
			},
		})
		assert.NoError(t, err)
		assert.NotEqual(t, commonpb.ErrorCode_Success, st.ErrorCode)

		rsp4, err := core.HasPartition(ctx, &milvuspb.HasPartitionRequest{
			Base: &commonpb.MsgBase{
				MsgType:   commonpb.MsgType_Undefined,
				MsgID:     2007,
				Timestamp: 2007,
				SourceID:  2007,
			},
		})
		assert.NoError(t, err)
		assert.NotEqual(t, commonpb.ErrorCode_Success, rsp4.Status.ErrorCode)

		rsp5, err := core.ShowPartitions(ctx, &milvuspb.ShowPartitionsRequest{
			Base: &commonpb.MsgBase{
				MsgType:   commonpb.MsgType_Undefined,
				MsgID:     2008,
				Timestamp: 2008,
				SourceID:  2008,
			},
		})
		assert.NoError(t, err)
		assert.NotEqual(t, commonpb.ErrorCode_Success, rsp5.Status.ErrorCode)

		st, err = core.CreateIndex(ctx, &milvuspb.CreateIndexRequest{
			Base: &commonpb.MsgBase{
				MsgType:   commonpb.MsgType_Undefined,
				MsgID:     2009,
				Timestamp: 2009,
				SourceID:  2009,
			},
		})
		assert.NoError(t, err)
		assert.NotEqual(t, commonpb.ErrorCode_Success, st.ErrorCode)

		rsp6, err := core.DescribeIndex(ctx, &milvuspb.DescribeIndexRequest{
			Base: &commonpb.MsgBase{
				MsgType:   commonpb.MsgType_Undefined,
				MsgID:     2010,
				Timestamp: 2010,
				SourceID:  2010,
			},
		})
		assert.NoError(t, err)
		assert.NotEqual(t, commonpb.ErrorCode_Success, rsp6.Status.ErrorCode)

		st, err = core.DropIndex(ctx, &milvuspb.DropIndexRequest{
			Base: &commonpb.MsgBase{
				MsgType:   commonpb.MsgType_Undefined,
				MsgID:     2011,
				Timestamp: 2011,
				SourceID:  2011,
			},
		})
		assert.NoError(t, err)
		assert.NotEqual(t, commonpb.ErrorCode_Success, st.ErrorCode)

		rsp7, err := core.DescribeSegment(ctx, &milvuspb.DescribeSegmentRequest{
			Base: &commonpb.MsgBase{
				MsgType:   commonpb.MsgType_Undefined,
				MsgID:     2012,
				Timestamp: 2012,
				SourceID:  2012,
			},
		})
		assert.NoError(t, err)
		assert.NotEqual(t, commonpb.ErrorCode_Success, rsp7.Status.ErrorCode)

		rsp8, err := core.ShowSegments(ctx, &milvuspb.ShowSegmentsRequest{
			Base: &commonpb.MsgBase{
				MsgType:   commonpb.MsgType_Undefined,
				MsgID:     2013,
				Timestamp: 2013,
				SourceID:  2013,
			},
		})
		assert.NoError(t, err)
		assert.NotEqual(t, commonpb.ErrorCode_Success, rsp8.Status.ErrorCode)

	})

	wg.Add(1)
	t.Run("alloc time tick", func(t *testing.T) {
		defer wg.Done()
		req := &rootcoordpb.AllocTimestampRequest{
			Base: &commonpb.MsgBase{
				MsgType:   commonpb.MsgType_Undefined,
				MsgID:     3000,
				Timestamp: 3000,
				SourceID:  3000,
			},
			Count: 1,
		}
		rsp, err := core.AllocTimestamp(ctx, req)
		assert.NoError(t, err)
		assert.Equal(t, uint32(1), rsp.Count)
		assert.NotZero(t, rsp.Timestamp)
	})

	wg.Add(1)
	t.Run("alloc id", func(t *testing.T) {
		defer wg.Done()
		req := &rootcoordpb.AllocIDRequest{
			Base: &commonpb.MsgBase{
				MsgType:   commonpb.MsgType_Undefined,
				MsgID:     3001,
				Timestamp: 3001,
				SourceID:  3001,
			},
			Count: 1,
		}
		rsp, err := core.AllocID(ctx, req)
		assert.NoError(t, err)
		assert.Equal(t, uint32(1), rsp.Count)
		assert.NotZero(t, rsp.ID)
	})

	wg.Add(1)
	t.Run("get_channels", func(t *testing.T) {
		defer wg.Done()
		_, err := core.GetTimeTickChannel(ctx)
		assert.NoError(t, err)
		_, err = core.GetStatisticsChannel(ctx)
		assert.NoError(t, err)
	})

	wg.Add(1)
	t.Run("channel timetick", func(t *testing.T) {
		defer wg.Done()
		const (
			proxyIDInvalid = 102
			ts0            = uint64(20)
			ts1            = uint64(40)
			ts2            = uint64(60)
		)
		numChan := core.chanTimeTick.getDmlChannelNum()
		p1 := sessionutil.Session{
			ServerID: 100,
		}
		p2 := sessionutil.Session{
			ServerID: 101,
		}
		ctx2, cancel2 := context.WithTimeout(ctx, kvmetestore.RequestTimeout)
		defer cancel2()
		s1, err := json.Marshal(&p1)
		assert.NoError(t, err)
		s2, err := json.Marshal(&p2)
		assert.NoError(t, err)

		proxy1 := path.Join(sessKey, typeutil.ProxyRole) + "-1"
		proxy2 := path.Join(sessKey, typeutil.ProxyRole) + "-2"
		_, err = core.etcdCli.Put(ctx2, proxy1, string(s1))
		assert.NoError(t, err)
		_, err = core.etcdCli.Put(ctx2, proxy2, string(s2))
		assert.NoError(t, err)
		time.Sleep(100 * time.Millisecond)

		cn0 := core.chanTimeTick.getDmlChannelName()
		cn1 := core.chanTimeTick.getDmlChannelName()
		cn2 := core.chanTimeTick.getDmlChannelName()
		core.chanTimeTick.addDmlChannels(cn0, cn1, cn2)

		dn0 := core.chanTimeTick.getDeltaChannelName()
		dn1 := core.chanTimeTick.getDeltaChannelName()
		dn2 := core.chanTimeTick.getDeltaChannelName()
		core.chanTimeTick.addDeltaChannels(dn0, dn1, dn2)

		// wait for local channel reported
		for {
			core.chanTimeTick.lock.Lock()
			_, ok := core.chanTimeTick.sess2ChanTsMap[core.session.ServerID].chanTsMap[cn0]

			if !ok {
				core.chanTimeTick.lock.Unlock()
				time.Sleep(100 * time.Millisecond)
				continue
			}

			_, ok = core.chanTimeTick.sess2ChanTsMap[core.session.ServerID].chanTsMap[cn1]

			if !ok {
				core.chanTimeTick.lock.Unlock()
				time.Sleep(100 * time.Millisecond)
				continue
			}

			_, ok = core.chanTimeTick.sess2ChanTsMap[core.session.ServerID].chanTsMap[cn2]

			if !ok {
				core.chanTimeTick.lock.Unlock()
				time.Sleep(100 * time.Millisecond)
				continue
			}
			core.chanTimeTick.lock.Unlock()
			break
		}
		msg0 := &internalpb.ChannelTimeTickMsg{
			Base: &commonpb.MsgBase{
				MsgType:  commonpb.MsgType_TimeTick,
				SourceID: 100,
			},
			ChannelNames: []string{cn0, cn1},
			Timestamps:   []uint64{ts0, ts2},
		}
		s, _ := core.UpdateChannelTimeTick(ctx, msg0)
		assert.Equal(t, commonpb.ErrorCode_Success, s.ErrorCode)
		time.Sleep(100 * time.Millisecond)
		//t.Log(core.chanTimeTick.sess2ChanTsMap)

		msg1 := &internalpb.ChannelTimeTickMsg{
			Base: &commonpb.MsgBase{
				MsgType:  commonpb.MsgType_TimeTick,
				SourceID: 101,
			},
			ChannelNames: []string{cn1, cn2},
			Timestamps:   []uint64{ts1, ts2},
		}
		s, _ = core.UpdateChannelTimeTick(ctx, msg1)
		assert.Equal(t, commonpb.ErrorCode_Success, s.ErrorCode)
		time.Sleep(100 * time.Millisecond)

		msgInvalid := &internalpb.ChannelTimeTickMsg{
			Base: &commonpb.MsgBase{
				MsgType:  commonpb.MsgType_TimeTick,
				SourceID: proxyIDInvalid,
			},
			ChannelNames: []string{"test"},
			Timestamps:   []uint64{0},
		}
		s, _ = core.UpdateChannelTimeTick(ctx, msgInvalid)
		assert.Equal(t, commonpb.ErrorCode_UnexpectedError, s.ErrorCode)
		time.Sleep(100 * time.Millisecond)

		// 2 proxy, 1 rootcoord
		assert.Equal(t, 3, core.chanTimeTick.getSessionNum())

		// add 3 proxy channels
		assert.Equal(t, 3, core.chanTimeTick.getDmlChannelNum()-numChan)

		_, err = core.etcdCli.Delete(ctx2, proxy1)
		assert.NoError(t, err)
		_, err = core.etcdCli.Delete(ctx2, proxy2)
		assert.NoError(t, err)
	})

	schema := schemapb.CollectionSchema{
		Name: collName,
	}
	sbf, err := proto.Marshal(&schema)
	assert.NoError(t, err)
	req := &milvuspb.CreateCollectionRequest{
		Base: &commonpb.MsgBase{
			MsgType:   commonpb.MsgType_CreateCollection,
			MsgID:     3011,
			Timestamp: 3011,
			SourceID:  3011,
		},
		DbName:         dbName,
		CollectionName: collName,
		Schema:         sbf,
	}
	status, err := core.CreateCollection(ctx, req)
	assert.NoError(t, err)
	assert.Equal(t, commonpb.ErrorCode_Success, status.ErrorCode)

	wg.Add(1)
	t.Run("create alias", func(t *testing.T) {
		defer wg.Done()
		req := &milvuspb.CreateAliasRequest{
			Base: &commonpb.MsgBase{
				MsgType:   commonpb.MsgType_CreateAlias,
				MsgID:     3012,
				Timestamp: 3012,
				SourceID:  3012,
			},
			CollectionName: collName,
			Alias:          aliasName,
		}
		rsp, err := core.CreateAlias(ctx, req)
		assert.NoError(t, err)
		assert.Equal(t, commonpb.ErrorCode_Success, rsp.ErrorCode)
	})

	wg.Add(1)
	t.Run("describe collection2", func(t *testing.T) {
		defer wg.Done()
		req := &milvuspb.DescribeCollectionRequest{
			Base: &commonpb.MsgBase{
				MsgType:   commonpb.MsgType_DescribeCollection,
				MsgID:     3013,
				Timestamp: 3013,
				SourceID:  3013,
			},
			DbName:         dbName,
			CollectionName: collName,
		}
		rsp, err := core.DescribeCollection(ctx, req)
		assert.NoError(t, err)
		assert.Equal(t, commonpb.ErrorCode_Success, rsp.Status.ErrorCode)
		assert.Equal(t, rsp.Aliases, []string{aliasName})
	})

	// temporarily create collName2
	schema = schemapb.CollectionSchema{
		Name: collName2,
	}
	sbf, err = proto.Marshal(&schema)
	assert.NoError(t, err)
	req2 := &milvuspb.CreateCollectionRequest{
		Base: &commonpb.MsgBase{
			MsgType:   commonpb.MsgType_CreateCollection,
			MsgID:     3014,
			Timestamp: 3014,
			SourceID:  3014,
		},
		DbName:         dbName,
		CollectionName: collName2,
		Schema:         sbf,
	}
	status, err = core.CreateCollection(ctx, req2)
	assert.NoError(t, err)
	assert.Equal(t, commonpb.ErrorCode_Success, status.ErrorCode)

	wg.Add(1)
	t.Run("alter alias", func(t *testing.T) {
		defer wg.Done()
		req := &milvuspb.AlterAliasRequest{
			Base: &commonpb.MsgBase{
				MsgType:   commonpb.MsgType_AlterAlias,
				MsgID:     3015,
				Timestamp: 3015,
				SourceID:  3015,
			},
			CollectionName: collName2,
			Alias:          aliasName,
		}
		rsp, err := core.AlterAlias(ctx, req)
		assert.NoError(t, err)
		assert.Equal(t, commonpb.ErrorCode_Success, rsp.ErrorCode)
	})

	wg.Add(1)
	t.Run("drop collection with alias", func(t *testing.T) {
		defer wg.Done()
		req := &milvuspb.DropCollectionRequest{
			Base: &commonpb.MsgBase{
				MsgType:   commonpb.MsgType_DropAlias,
				MsgID:     3016,
				Timestamp: 3016,
				SourceID:  3016,
			},
			CollectionName: aliasName,
		}
		rsp, err := core.DropCollection(ctx, req)
		assert.NoError(t, err)
		assert.NotEqual(t, commonpb.ErrorCode_Success, rsp.ErrorCode)
	})

	wg.Add(1)
	t.Run("drop alias", func(t *testing.T) {
		defer wg.Done()
		req := &milvuspb.DropAliasRequest{
			Base: &commonpb.MsgBase{
				MsgType:   commonpb.MsgType_DropAlias,
				MsgID:     3017,
				Timestamp: 3017,
				SourceID:  3017,
			},
			Alias: aliasName,
		}
		rsp, err := core.DropAlias(ctx, req)
		assert.NoError(t, err)
		assert.Equal(t, commonpb.ErrorCode_Success, rsp.ErrorCode)
	})

	status, err = core.DropCollection(ctx, &milvuspb.DropCollectionRequest{
		Base: &commonpb.MsgBase{
			MsgType:   commonpb.MsgType_DropCollection,
			MsgID:     3018,
			Timestamp: 3018,
			SourceID:  3018,
		},
		DbName:         dbName,
		CollectionName: collName,
	})
	assert.NoError(t, err)
	assert.Equal(t, commonpb.ErrorCode_Success, status.ErrorCode)

	status, err = core.DropCollection(ctx, &milvuspb.DropCollectionRequest{
		Base: &commonpb.MsgBase{
			MsgType:   commonpb.MsgType_DropCollection,
			MsgID:     3019,
			Timestamp: 3019,
			SourceID:  3019,
		},
		DbName:         dbName,
		CollectionName: collName2,
	})
	assert.NoError(t, err)
	assert.Equal(t, commonpb.ErrorCode_Success, status.ErrorCode)

	wg.Add(1)
	t.Run("get metrics", func(t *testing.T) {
		defer wg.Done()
		// not healthy
		stateSave := core.stateCode.Load().(internalpb.StateCode)
		core.UpdateStateCode(internalpb.StateCode_Abnormal)
		resp, err := core.GetMetrics(ctx, &milvuspb.GetMetricsRequest{})
		assert.NoError(t, err)
		assert.NotEqual(t, commonpb.ErrorCode_Success, resp.Status.ErrorCode)
		core.UpdateStateCode(stateSave)

		// failed to parse metric type
		invalidRequest := "invalid request"
		resp, err = core.GetMetrics(ctx, &milvuspb.GetMetricsRequest{
			Request: invalidRequest,
		})
		assert.NoError(t, err)
		assert.NotEqual(t, commonpb.ErrorCode_Success, resp.Status.ErrorCode)

		// unsupported metric type
		unsupportedMetricType := "unsupported"
		req, err := metricsinfo.ConstructRequestByMetricType(unsupportedMetricType)
		assert.NoError(t, err)
		resp, err = core.GetMetrics(ctx, req)
		assert.NoError(t, err)
		assert.NotEqual(t, commonpb.ErrorCode_Success, resp.Status.ErrorCode)

		// normal case
		systemInfoMetricType := metricsinfo.SystemInfoMetrics
		req, err = metricsinfo.ConstructRequestByMetricType(systemInfoMetricType)
		assert.NoError(t, err)
		resp, err = core.GetMetrics(ctx, req)
		assert.NoError(t, err)
		assert.Equal(t, commonpb.ErrorCode_Success, resp.Status.ErrorCode)
	})

	wg.Add(1)
	t.Run("get system info", func(t *testing.T) {
		defer wg.Done()
		// normal case
		systemInfoMetricType := metricsinfo.SystemInfoMetrics
		req, err := metricsinfo.ConstructRequestByMetricType(systemInfoMetricType)
		assert.NoError(t, err)
		resp, err := core.getSystemInfoMetrics(ctx, req)
		assert.NoError(t, err)
		assert.Equal(t, commonpb.ErrorCode_Success, resp.Status.ErrorCode)
	})

	err = core.Stop()
	assert.NoError(t, err)
	st, err := core.GetComponentStates(ctx)
	assert.NoError(t, err)
	assert.Equal(t, commonpb.ErrorCode_Success, st.Status.ErrorCode)
	assert.NotEqual(t, internalpb.StateCode_Healthy, st.State.StateCode)

	wg.Add(1)
	t.Run("state_not_healthy", func(t *testing.T) {
		defer wg.Done()
		st, err := core.CreateCollection(ctx, &milvuspb.CreateCollectionRequest{
			Base: &commonpb.MsgBase{
				MsgType:   commonpb.MsgType_CreateCollection,
				MsgID:     4000,
				Timestamp: 4000,
				SourceID:  4000,
			},
		})
		assert.NoError(t, err)
		assert.NotEqual(t, commonpb.ErrorCode_Success, st.ErrorCode)

		st, err = core.DropCollection(ctx, &milvuspb.DropCollectionRequest{
			Base: &commonpb.MsgBase{
				MsgType:   commonpb.MsgType_DropCollection,
				MsgID:     4001,
				Timestamp: 4001,
				SourceID:  4001,
			},
		})
		assert.NoError(t, err)
		assert.NotEqual(t, commonpb.ErrorCode_Success, st.ErrorCode)

		rsp1, err := core.HasCollection(ctx, &milvuspb.HasCollectionRequest{
			Base: &commonpb.MsgBase{
				MsgType:   commonpb.MsgType_HasCollection,
				MsgID:     4002,
				Timestamp: 4002,
				SourceID:  4002,
			},
		})
		assert.NoError(t, err)
		assert.NotEqual(t, commonpb.ErrorCode_Success, rsp1.Status.ErrorCode)

		rsp2, err := core.DescribeCollection(ctx, &milvuspb.DescribeCollectionRequest{
			Base: &commonpb.MsgBase{
				MsgType:   commonpb.MsgType_DescribeCollection,
				MsgID:     4003,
				Timestamp: 4003,
				SourceID:  4003,
			},
		})
		assert.NoError(t, err)
		assert.NotEqual(t, commonpb.ErrorCode_Success, rsp2.Status.ErrorCode)

		rsp3, err := core.ShowCollections(ctx, &milvuspb.ShowCollectionsRequest{
			Base: &commonpb.MsgBase{
				MsgType:   commonpb.MsgType_ShowCollections,
				MsgID:     4004,
				Timestamp: 4004,
				SourceID:  4004,
			},
		})
		assert.NoError(t, err)
		assert.NotEqual(t, commonpb.ErrorCode_Success, rsp3.Status.ErrorCode)

		st, err = core.CreatePartition(ctx, &milvuspb.CreatePartitionRequest{
			Base: &commonpb.MsgBase{
				MsgType:   commonpb.MsgType_CreatePartition,
				MsgID:     4005,
				Timestamp: 4005,
				SourceID:  4005,
			},
		})
		assert.NoError(t, err)
		assert.NotEqual(t, commonpb.ErrorCode_Success, st.ErrorCode)

		st, err = core.DropPartition(ctx, &milvuspb.DropPartitionRequest{
			Base: &commonpb.MsgBase{
				MsgType:   commonpb.MsgType_DropPartition,
				MsgID:     4006,
				Timestamp: 4006,
				SourceID:  4006,
			},
		})
		assert.NoError(t, err)
		assert.NotEqual(t, commonpb.ErrorCode_Success, st.ErrorCode)

		rsp4, err := core.HasPartition(ctx, &milvuspb.HasPartitionRequest{
			Base: &commonpb.MsgBase{
				MsgType:   commonpb.MsgType_HasPartition,
				MsgID:     4007,
				Timestamp: 4007,
				SourceID:  4007,
			},
		})
		assert.NoError(t, err)
		assert.NotEqual(t, commonpb.ErrorCode_Success, rsp4.Status.ErrorCode)

		rsp5, err := core.ShowPartitions(ctx, &milvuspb.ShowPartitionsRequest{
			Base: &commonpb.MsgBase{
				MsgType:   commonpb.MsgType_ShowPartitions,
				MsgID:     4008,
				Timestamp: 4008,
				SourceID:  4008,
			},
		})
		assert.NoError(t, err)
		assert.NotEqual(t, commonpb.ErrorCode_Success, rsp5.Status.ErrorCode)

		st, err = core.CreateIndex(ctx, &milvuspb.CreateIndexRequest{
			Base: &commonpb.MsgBase{
				MsgType:   commonpb.MsgType_CreateIndex,
				MsgID:     4009,
				Timestamp: 4009,
				SourceID:  4009,
			},
		})
		assert.NoError(t, err)
		assert.NotEqual(t, commonpb.ErrorCode_Success, st.ErrorCode)

		rsp6, err := core.DescribeIndex(ctx, &milvuspb.DescribeIndexRequest{
			Base: &commonpb.MsgBase{
				MsgType:   commonpb.MsgType_DescribeIndex,
				MsgID:     4010,
				Timestamp: 4010,
				SourceID:  4010,
			},
		})
		assert.NoError(t, err)
		assert.NotEqual(t, commonpb.ErrorCode_Success, rsp6.Status.ErrorCode)

		st, err = core.DropIndex(ctx, &milvuspb.DropIndexRequest{
			Base: &commonpb.MsgBase{
				MsgType:   commonpb.MsgType_DropIndex,
				MsgID:     4011,
				Timestamp: 4011,
				SourceID:  4011,
			},
		})
		assert.NoError(t, err)
		assert.NotEqual(t, commonpb.ErrorCode_Success, st.ErrorCode)

		rsp7, err := core.DescribeSegment(ctx, &milvuspb.DescribeSegmentRequest{
			Base: &commonpb.MsgBase{
				MsgType:   commonpb.MsgType_DescribeSegment,
				MsgID:     4012,
				Timestamp: 4012,
				SourceID:  4012,
			},
		})
		assert.NoError(t, err)
		assert.NotEqual(t, commonpb.ErrorCode_Success, rsp7.Status.ErrorCode)

		rsp8, err := core.ShowSegments(ctx, &milvuspb.ShowSegmentsRequest{
			Base: &commonpb.MsgBase{
				MsgType:   commonpb.MsgType_ShowSegments,
				MsgID:     4013,
				Timestamp: 4013,
				SourceID:  4013,
			},
		})
		assert.NoError(t, err)
		assert.NotEqual(t, commonpb.ErrorCode_Success, rsp8.Status.ErrorCode)

		rsp9, err := core.Import(ctx, &milvuspb.ImportRequest{
			CollectionName: "c1",
			PartitionName:  "p1",
			RowBased:       true,
			Files:          []string{"f1", "f2", "f3"},
		})
		assert.NoError(t, err)
		assert.NotEqual(t, commonpb.ErrorCode_Success, rsp9.Status.ErrorCode)

		rsp10, err := core.GetImportState(ctx, &milvuspb.GetImportStateRequest{
			Task: 0,
		})
		assert.NoError(t, err)
		assert.NotEqual(t, commonpb.ErrorCode_Success, rsp10.Status.ErrorCode)

		rsp11, err := core.ReportImport(ctx, &rootcoordpb.ImportResult{
			RowCount: 0,
		})
		assert.NoError(t, err)
		assert.NotEqual(t, commonpb.ErrorCode_Success, rsp11.ErrorCode)

		rsp12, err := core.ListImportTasks(ctx, &milvuspb.ListImportTasksRequest{})
		assert.NoError(t, err)
		assert.NotEqual(t, commonpb.ErrorCode_Success, rsp12.Status.ErrorCode)
	})

	wg.Add(1)
	t.Run("alloc_error", func(t *testing.T) {
		defer wg.Done()
		core.Stop()
		core.IDAllocator = func(count uint32) (typeutil.UniqueID, typeutil.UniqueID, error) {
			return 0, 0, fmt.Errorf("id allocator error test")
		}
		core.TSOAllocator = func(count uint32) (typeutil.Timestamp, error) {
			return 0, fmt.Errorf("tso allcoator error test")
		}
		core.Init()
		core.Start()
		r1 := &rootcoordpb.AllocTimestampRequest{
			Base: &commonpb.MsgBase{
				MsgType:   commonpb.MsgType_Undefined,
				MsgID:     5000,
				Timestamp: 5000,
				SourceID:  5000,
			},
			Count: 1,
		}
		p1, err := core.AllocTimestamp(ctx, r1)
		assert.NoError(t, err)
		assert.NotEqual(t, commonpb.ErrorCode_Success, p1.Status.ErrorCode)

		r2 := &rootcoordpb.AllocIDRequest{
			Base: &commonpb.MsgBase{
				MsgType:   commonpb.MsgType_Undefined,
				MsgID:     3001,
				Timestamp: 3001,
				SourceID:  3001,
			},
			Count: 1,
		}
		p2, err := core.AllocID(ctx, r2)
		assert.NoError(t, err)
		assert.NotEqual(t, commonpb.ErrorCode_Success, p2.Status.ErrorCode)
	})

	wg.Wait()
	err = core.Stop()
	assert.NoError(t, err)
}

func TestRootCoord2(t *testing.T) {
	const (
		dbName   = "testDb"
		collName = "testColl"
		partName = "testPartition"
	)

	ctx, cancel := context.WithCancel(context.Background())
	defer cancel()

	msFactory := dependency.NewDefaultFactory(true)

	Params.Init()
	Params.RootCoordCfg.DmlChannelNum = TestDMLChannelNum
	core, err := NewCore(ctx, msFactory)
	assert.NoError(t, err)

	etcdCli, err := etcd.GetEtcdClient(&Params.EtcdCfg)
	assert.NoError(t, err)
	defer etcdCli.Close()

	randVal := rand.Int()

	Params.CommonCfg.RootCoordTimeTick = fmt.Sprintf("rootcoord-time-tick-%d", randVal)
	Params.CommonCfg.RootCoordStatistics = fmt.Sprintf("rootcoord-statistics-%d", randVal)
	Params.EtcdCfg.MetaRootPath = fmt.Sprintf("/%d/%s", randVal, Params.EtcdCfg.MetaRootPath)
	Params.EtcdCfg.KvRootPath = fmt.Sprintf("/%d/%s", randVal, Params.EtcdCfg.KvRootPath)
	Params.CommonCfg.RootCoordSubName = fmt.Sprintf("subname-%d", randVal)

	dm := &dataMock{randVal: randVal}
	err = core.SetDataCoord(ctx, dm)
	assert.NoError(t, err)

	im := &indexMock{
		fileArray:  []string{},
		idxBuildID: []int64{},
		idxID:      []int64{},
		idxDropID:  []int64{},
		mutex:      sync.Mutex{},
	}
	err = core.SetIndexCoord(im)
	assert.NoError(t, err)

	qm := &queryMock{
		collID: nil,
		mutex:  sync.Mutex{},
	}
	err = core.SetQueryCoord(qm)
	assert.NoError(t, err)

	core.NewProxyClient = func(*sessionutil.Session) (types.Proxy, error) {
		return nil, nil
	}

	core.SetEtcdClient(etcdCli)
	err = core.Init()
	assert.NoError(t, err)

	err = core.Start()
	assert.NoError(t, err)

	core.session.TriggerKill = false
	err = core.Register()
	assert.NoError(t, err)

	time.Sleep(100 * time.Millisecond)

	var wg sync.WaitGroup
	wg.Add(1)
	t.Run("create collection", func(t *testing.T) {
		defer wg.Done()
		schema := schemapb.CollectionSchema{
			Name: collName,
		}

		sbf, err := proto.Marshal(&schema)
		assert.NoError(t, err)

		req := &milvuspb.CreateCollectionRequest{
			Base: &commonpb.MsgBase{
				MsgType:   commonpb.MsgType_CreateCollection,
				Timestamp: 100,
			},
			DbName:         dbName,
			CollectionName: collName,
			Schema:         sbf,
		}
		status, err := core.CreateCollection(ctx, req)
		assert.NoError(t, err)
		assert.Equal(t, commonpb.ErrorCode_Success, status.ErrorCode)

		collInfo, err := core.MetaTable.GetCollectionByName(collName, 0)
		assert.NoError(t, err)
		dmlStream, _ := msFactory.NewMsgStream(ctx)
		dmlStream.AsConsumer([]string{collInfo.PhysicalChannelNames[0]}, Params.CommonCfg.RootCoordSubName)
		dmlStream.Start()

		msgs := getNotTtMsg(ctx, 1, dmlStream.Chan())
		assert.Equal(t, 1, len(msgs))

		m1, ok := (msgs[0]).(*msgstream.CreateCollectionMsg)
		assert.True(t, ok)
		t.Log("time tick", m1.Base.Timestamp)
	})

	wg.Add(1)
	t.Run("describe collection", func(t *testing.T) {
		defer wg.Done()
		collMeta, err := core.MetaTable.GetCollectionByName(collName, 0)
		assert.NoError(t, err)
		req := &milvuspb.DescribeCollectionRequest{
			Base: &commonpb.MsgBase{
				MsgType:   commonpb.MsgType_DescribeCollection,
				MsgID:     120,
				Timestamp: 120,
				SourceID:  120,
			},
			DbName:         dbName,
			CollectionName: collName,
		}
		rsp, err := core.DescribeCollection(ctx, req)
		assert.NoError(t, err)
		assert.Equal(t, commonpb.ErrorCode_Success, rsp.Status.ErrorCode)
		assert.Equal(t, collName, rsp.Schema.Name)
		assert.Equal(t, collMeta.CollectionID, rsp.CollectionID)
		assert.Equal(t, common.DefaultShardsNum, int32(len(rsp.VirtualChannelNames)))
		assert.Equal(t, common.DefaultShardsNum, int32(len(rsp.PhysicalChannelNames)))
		assert.Equal(t, common.DefaultShardsNum, rsp.ShardsNum)
	})
	wg.Wait()
	err = core.Stop()
	assert.NoError(t, err)
}

func TestCheckInit(t *testing.T) {
	c, err := NewCore(context.Background(), nil)
	assert.NoError(t, err)

	err = c.Start()
	assert.Error(t, err)

	err = c.checkInit()
	assert.Error(t, err)

	c.MetaTable = &MetaTable{}
	err = c.checkInit()
	assert.Error(t, err)

	c.IDAllocator = func(count uint32) (typeutil.UniqueID, typeutil.UniqueID, error) {
		return 0, 0, nil
	}
	err = c.checkInit()
	assert.Error(t, err)

	c.IDAllocatorUpdate = func() error {
		return nil
	}
	err = c.checkInit()
	assert.Error(t, err)

	c.TSOAllocator = func(count uint32) (typeutil.Timestamp, error) {
		return 0, nil
	}
	err = c.checkInit()
	assert.Error(t, err)

	c.TSOAllocatorUpdate = func() error {
		return nil
	}
	err = c.checkInit()
	assert.Error(t, err)

	c.etcdCli = &clientv3.Client{}
	err = c.checkInit()
	assert.Error(t, err)

	c.kvBase = &etcdkv.EtcdKV{}
	err = c.checkInit()
	assert.Error(t, err)

	c.impTaskKv = &etcdkv.EtcdKV{}
	err = c.checkInit()
	assert.Error(t, err)

	c.SendDdCreateCollectionReq = func(context.Context, *internalpb.CreateCollectionRequest, []string) (map[string][]byte, error) {
		return map[string][]byte{}, nil
	}
	err = c.checkInit()
	assert.Error(t, err)

	c.SendDdDropCollectionReq = func(context.Context, *internalpb.DropCollectionRequest, []string) error {
		return nil
	}
	err = c.checkInit()
	assert.Error(t, err)

	c.SendDdCreatePartitionReq = func(context.Context, *internalpb.CreatePartitionRequest, []string) error {
		return nil
	}
	err = c.checkInit()
	assert.Error(t, err)

	c.SendDdDropPartitionReq = func(context.Context, *internalpb.DropPartitionRequest, []string) error {
		return nil
	}
	err = c.checkInit()
	assert.Error(t, err)

	c.CallGetBinlogFilePathsService = func(ctx context.Context, segID, fieldID typeutil.UniqueID) ([]string, error) {
		return []string{}, nil
	}
	err = c.checkInit()
	assert.Error(t, err)

	c.CallGetNumRowsService = func(ctx context.Context, segID typeutil.UniqueID, isFromFlushedChan bool) (int64, error) {
		return 0, nil
	}
	err = c.checkInit()
	assert.Error(t, err)

	c.CallGetFlushedSegmentsService = func(ctx context.Context, collID, partID typeutil.UniqueID) ([]typeutil.UniqueID, error) {
		return nil, nil
	}
	err = c.checkInit()
	assert.Error(t, err)

	c.CallBuildIndexService = func(ctx context.Context, binlog []string, field *model.Field, idxInfo *model.Index, numRows int64) (typeutil.UniqueID, error) {
		return 0, nil
	}
	err = c.checkInit()
	assert.Error(t, err)

	c.CallDropIndexService = func(ctx context.Context, indexID typeutil.UniqueID) error {
		return nil
	}
	err = c.checkInit()
	assert.Error(t, err)

	c.NewProxyClient = func(*sessionutil.Session) (types.Proxy, error) {
		return nil, nil
	}
	err = c.checkInit()
	assert.Error(t, err)

	c.CallReleaseCollectionService = func(ctx context.Context, ts typeutil.Timestamp, dbID, collectionID typeutil.UniqueID) error {
		return nil
	}
	err = c.checkInit()
	assert.Error(t, err)

	c.CallReleasePartitionService = func(ctx context.Context, ts typeutil.Timestamp, dbID, collectionID typeutil.UniqueID, partitionIDs []typeutil.UniqueID) error {
		return nil
	}
	err = c.checkInit()
	assert.Error(t, err)

	c.CallWatchChannels = func(ctx context.Context, collectionID int64, channelNames []string) error {
		return nil
	}
	err = c.checkInit()
	assert.Error(t, err)

	c.CallImportService = func(ctx context.Context, req *datapb.ImportTaskRequest) *datapb.ImportTaskResponse {
		return &datapb.ImportTaskResponse{
			Status: &commonpb.Status{
				ErrorCode: commonpb.ErrorCode_Success,
			},
		}
	}
	err = c.checkInit()
	assert.NoError(t, err)

	err = c.Stop()
	assert.NoError(t, err)
}

func TestCheckFlushedSegments(t *testing.T) {
	const (
		dbName   = "testDb"
		collName = "testColl"
		partName = "testPartition"
	)

	ctx, cancel := context.WithCancel(context.Background())
	defer cancel()

	msFactory := dependency.NewDefaultFactory(true)
	Params.Init()
	Params.RootCoordCfg.DmlChannelNum = TestDMLChannelNum
	core, err := NewCore(ctx, msFactory)
	assert.NoError(t, err)
	randVal := rand.Int()

	Params.CommonCfg.RootCoordTimeTick = fmt.Sprintf("rootcoord-time-tick-%d", randVal)
	Params.CommonCfg.RootCoordStatistics = fmt.Sprintf("rootcoord-statistics-%d", randVal)
	Params.EtcdCfg.MetaRootPath = fmt.Sprintf("/%d/%s", randVal, Params.EtcdCfg.MetaRootPath)
	Params.EtcdCfg.KvRootPath = fmt.Sprintf("/%d/%s", randVal, Params.EtcdCfg.KvRootPath)
	Params.CommonCfg.RootCoordSubName = fmt.Sprintf("subname-%d", randVal)

	dm := &dataMock{randVal: randVal}
	err = core.SetDataCoord(ctx, dm)
	assert.NoError(t, err)

	im := &indexMock{
		fileArray:  []string{},
		idxBuildID: []int64{},
		idxID:      []int64{},
		idxDropID:  []int64{},
		mutex:      sync.Mutex{},
	}
	err = core.SetIndexCoord(im)
	assert.NoError(t, err)

	qm := &queryMock{
		collID: nil,
		mutex:  sync.Mutex{},
	}
	err = core.SetQueryCoord(qm)
	assert.NoError(t, err)

	core.NewProxyClient = func(*sessionutil.Session) (types.Proxy, error) {
		return nil, nil
	}

	etcdCli, err := etcd.GetEtcdClient(&Params.EtcdCfg)
	assert.NoError(t, err)
	defer etcdCli.Close()
	core.SetEtcdClient(etcdCli)
	err = core.Init()
	assert.NoError(t, err)

	err = core.Start()
	assert.NoError(t, err)

	core.session.TriggerKill = false
	err = core.Register()
	assert.NoError(t, err)

	time.Sleep(100 * time.Millisecond)

	var wg sync.WaitGroup
	wg.Add(1)
	t.Run("check flushed segments", func(t *testing.T) {
		defer wg.Done()
		ctx := context.Background()
		var collID int64 = 1
		var partID int64 = 2
		var segID int64 = 1001
		var fieldID int64 = 101
		var indexID int64 = 6001
<<<<<<< HEAD
		core.MetaTable.segID2IndexMeta[segID] = make(map[int64]model.Index)
=======
		core.MetaTable.segID2IndexMeta[segID] = make(map[int64]model.SegmentIndex)
>>>>>>> e32b7e9c
		core.MetaTable.partID2SegID[partID] = make(map[int64]bool)
		core.MetaTable.collID2Meta[collID] = model.Collection{CollectionID: collID}
		// do nothing, since collection has 0 index
		core.checkFlushedSegments(ctx)

		// get field schema by id fail
		core.MetaTable.collID2Meta[collID] = model.Collection{
			CollectionID: collID,
			Partitions: []*model.Partition{
				{
					PartitionID: partID,
				},
			},
			FieldIndexes: []*model.Index{
				{
					FieldID: fieldID,
					IndexID: indexID,
				},
			},
			Fields: []*model.Field{},
		}
		core.checkFlushedSegments(ctx)

		// fail to get segment id ,dont panic
		core.CallGetFlushedSegmentsService = func(_ context.Context, collID, partID int64) ([]int64, error) {
			return []int64{}, errors.New("service not available")
		}
		core.checkFlushedSegments(core.ctx)
		// non-exist segID
		core.CallGetFlushedSegmentsService = func(_ context.Context, collID, partID int64) ([]int64, error) {
			return []int64{2001}, nil
		}
		core.checkFlushedSegments(core.ctx)

		// missing index info
		core.MetaTable.collID2Meta[collID] = model.Collection{
			CollectionID: collID,
			Fields: []*model.Field{
<<<<<<< HEAD
				{
					FieldID: fieldID,
				},
			},
			FieldIndexes: []*model.Index{
				{
					FieldID: fieldID,
=======
				{
					FieldID: fieldID,
				},
			},
			FieldIndexes: []*model.Index{
				{
					FieldID: fieldID,
>>>>>>> e32b7e9c
					IndexID: indexID,
				},
			},
			Partitions: []*model.Partition{
				{
					PartitionID: partID,
				},
			},
		}

		core.checkFlushedSegments(ctx)
		// existing segID, buildIndex failed
		core.CallGetFlushedSegmentsService = func(_ context.Context, cid, pid int64) ([]int64, error) {
			assert.Equal(t, collID, cid)
			assert.Equal(t, partID, pid)
			return []int64{segID}, nil
		}
		core.MetaTable.indexID2Meta[indexID] = model.Index{
			IndexID: indexID,
		}
		core.CallBuildIndexService = func(_ context.Context, binlog []string, field *model.Field, idx *model.Index, numRows int64) (int64, error) {
			assert.Equal(t, fieldID, field.FieldID)
			assert.Equal(t, indexID, idx.IndexID)
			return -1, errors.New("build index build")
		}

		core.checkFlushedSegments(ctx)

		var indexBuildID int64 = 10001
		core.CallBuildIndexService = func(_ context.Context, binlog []string, field *model.Field, idx *model.Index, numRows int64) (int64, error) {
			return indexBuildID, nil
		}
		core.checkFlushedSegments(core.ctx)

	})
	wg.Wait()
	err = core.Stop()
	assert.NoError(t, err)
}

func TestRootCoord_CheckZeroShardsNum(t *testing.T) {
	const (
		dbName   = "testDb"
		collName = "testColl"
	)

	shardsNum := int32(2)
	ctx, cancel := context.WithCancel(context.Background())
	defer cancel()

	msFactory := dependency.NewDefaultFactory(true)
	Params.Init()
	Params.RootCoordCfg.DmlChannelNum = TestDMLChannelNum

	core, err := NewCore(ctx, msFactory)
	assert.NoError(t, err)
	randVal := rand.Int()
	Params.CommonCfg.RootCoordTimeTick = fmt.Sprintf("rootcoord-time-tick-%d", randVal)
	Params.CommonCfg.RootCoordStatistics = fmt.Sprintf("rootcoord-statistics-%d", randVal)
	Params.EtcdCfg.MetaRootPath = fmt.Sprintf("/%d/%s", randVal, Params.EtcdCfg.MetaRootPath)
	Params.EtcdCfg.KvRootPath = fmt.Sprintf("/%d/%s", randVal, Params.EtcdCfg.KvRootPath)
	Params.CommonCfg.RootCoordSubName = fmt.Sprintf("subname-%d", randVal)

	dm := &dataMock{randVal: randVal}
	err = core.SetDataCoord(ctx, dm)
	assert.NoError(t, err)

	im := &indexMock{
		fileArray:  []string{},
		idxBuildID: []int64{},
		idxID:      []int64{},
		idxDropID:  []int64{},
		mutex:      sync.Mutex{},
	}
	err = core.SetIndexCoord(im)
	assert.NoError(t, err)

	qm := &queryMock{
		collID: nil,
		mutex:  sync.Mutex{},
	}
	err = core.SetQueryCoord(qm)
	assert.NoError(t, err)

	core.NewProxyClient = func(*sessionutil.Session) (types.Proxy, error) {
		return nil, nil
	}

	etcdCli, err := etcd.GetEtcdClient(&Params.EtcdCfg)
	assert.NoError(t, err)
	defer etcdCli.Close()

	core.SetEtcdClient(etcdCli)
	err = core.Init()
	assert.NoError(t, err)

	err = core.Start()
	assert.NoError(t, err)

	core.session.TriggerKill = false
	err = core.Register()
	assert.NoError(t, err)

	time.Sleep(100 * time.Millisecond)

	modifyFunc := func(collInfo *model.Collection) {
		collInfo.ShardsNum = 0
	}

	createCollectionInMeta(dbName, collName, core, shardsNum, modifyFunc)

	t.Run("describe collection", func(t *testing.T) {
		collMeta, err := core.MetaTable.GetCollectionByName(collName, 0)
		assert.NoError(t, err)
		req := &milvuspb.DescribeCollectionRequest{
			Base: &commonpb.MsgBase{
				MsgType:   commonpb.MsgType_DescribeCollection,
				MsgID:     120,
				Timestamp: 120,
				SourceID:  120,
			},
			DbName:         dbName,
			CollectionName: collName,
		}
		rsp, err := core.DescribeCollection(ctx, req)
		assert.NoError(t, err)
		assert.Equal(t, commonpb.ErrorCode_Success, rsp.Status.ErrorCode)
		assert.Equal(t, collName, rsp.Schema.Name)
		assert.Equal(t, collMeta.CollectionID, rsp.CollectionID)
		assert.Equal(t, shardsNum, int32(len(rsp.VirtualChannelNames)))
		assert.Equal(t, shardsNum, int32(len(rsp.PhysicalChannelNames)))
		assert.Equal(t, shardsNum, rsp.ShardsNum)
	})
	err = core.Stop()
	assert.NoError(t, err)
}

func TestCore_GetComponentStates(t *testing.T) {
	n := &Core{}
	n.stateCode.Store(internalpb.StateCode_Healthy)
	resp, err := n.GetComponentStates(context.Background())
	assert.NoError(t, err)
	assert.Equal(t, commonpb.ErrorCode_Success, resp.Status.ErrorCode)
	assert.Equal(t, common.NotRegisteredID, resp.State.NodeID)
	n.session = &sessionutil.Session{}
	n.session.UpdateRegistered(true)
	resp, err = n.GetComponentStates(context.Background())
	assert.NoError(t, err)
	assert.Equal(t, commonpb.ErrorCode_Success, resp.Status.ErrorCode)
}

func TestCore_DescribeSegments(t *testing.T) {
	collID := typeutil.UniqueID(1)
	partID := typeutil.UniqueID(2)
	segID := typeutil.UniqueID(100)
	fieldID := typeutil.UniqueID(3)
	buildID := typeutil.UniqueID(4)
	indexID := typeutil.UniqueID(1000)
	indexName := "test_describe_segments_index"

	c := &Core{
		ctx: context.Background(),
	}

	// not healthy.
	c.stateCode.Store(internalpb.StateCode_Abnormal)
	got1, err := c.DescribeSegments(context.Background(), &rootcoordpb.DescribeSegmentsRequest{})
	assert.NoError(t, err)
	assert.NotEqual(t, commonpb.ErrorCode_Success, got1.GetStatus().GetErrorCode())

	// failed to be executed.
	c.CallGetFlushedSegmentsService = func(ctx context.Context, collID, partID typeutil.UniqueID) ([]typeutil.UniqueID, error) {
		return []typeutil.UniqueID{segID}, nil
	}
	c.stateCode.Store(internalpb.StateCode_Healthy)
	shortDuration := time.Nanosecond
	shortCtx, cancel := context.WithTimeout(c.ctx, shortDuration)
	defer cancel()
	time.Sleep(shortDuration)
	got2, err := c.DescribeSegments(shortCtx, &rootcoordpb.DescribeSegmentsRequest{})
	assert.NoError(t, err)
	assert.NotEqual(t, commonpb.ErrorCode_Success, got2.GetStatus().GetErrorCode())

	// success.
	c.MetaTable = &MetaTable{
<<<<<<< HEAD
		segID2IndexMeta: map[typeutil.UniqueID]map[typeutil.UniqueID]model.Index{
=======
		segID2IndexMeta: map[typeutil.UniqueID]map[typeutil.UniqueID]model.SegmentIndex{
>>>>>>> e32b7e9c
			segID: {
				indexID: {
					Index: model.Index{
						CollectionID: collID,
						FieldID:      fieldID,
						IndexID:      indexID,
					},
					PartitionID: partID,
					SegmentID:   segID,
					BuildID:     buildID,
					EnableIndex: true,
				},
			},
		},
		indexID2Meta: map[typeutil.UniqueID]model.Index{
			indexID: {
				IndexName:   indexName,
				IndexID:     indexID,
				IndexParams: nil,
			},
		},
	}
	infos, err := c.DescribeSegments(context.Background(), &rootcoordpb.DescribeSegmentsRequest{
		Base: &commonpb.MsgBase{
			MsgType:   commonpb.MsgType_DescribeSegments,
			MsgID:     0,
			Timestamp: 0,
			SourceID:  0,
		},
		CollectionID: collID,
		SegmentIDs:   []typeutil.UniqueID{segID},
	})
	assert.NoError(t, err)
	assert.Equal(t, commonpb.ErrorCode_Success, infos.GetStatus().GetErrorCode())
	assert.Equal(t, 1, len(infos.GetSegmentInfos()))
	segmentInfo, ok := infos.GetSegmentInfos()[segID]
	assert.True(t, ok)
	assert.Equal(t, 1, len(segmentInfo.GetIndexInfos()))
	assert.Equal(t, collID, segmentInfo.GetIndexInfos()[0].GetCollectionID())
	assert.Equal(t, partID, segmentInfo.GetIndexInfos()[0].GetPartitionID())
	assert.Equal(t, segID, segmentInfo.GetIndexInfos()[0].GetSegmentID())
	assert.Equal(t, fieldID, segmentInfo.GetIndexInfos()[0].GetFieldID())
	assert.Equal(t, indexID, segmentInfo.GetIndexInfos()[0].GetIndexID())
	assert.Equal(t, buildID, segmentInfo.GetIndexInfos()[0].GetBuildID())
	assert.Equal(t, true, segmentInfo.GetIndexInfos()[0].GetEnableIndex())

	indexInfo, ok := segmentInfo.GetExtraIndexInfos()[indexID]
	assert.True(t, ok)
	assert.Equal(t, indexName, indexInfo.IndexName)
	assert.Equal(t, indexID, indexInfo.IndexID)
}<|MERGE_RESOLUTION|>--- conflicted
+++ resolved
@@ -27,11 +27,8 @@
 	"testing"
 	"time"
 
-<<<<<<< HEAD
 	"github.com/milvus-io/milvus/internal/metastore"
 
-=======
->>>>>>> e32b7e9c
 	"github.com/golang/protobuf/proto"
 	"github.com/milvus-io/milvus/internal/common"
 	"github.com/milvus-io/milvus/internal/kv"
@@ -436,11 +433,7 @@
 		Name:                 schema.Name,
 		Description:          schema.Description,
 		AutoID:               schema.AutoID,
-<<<<<<< HEAD
 		Fields:               kvmetestore.BatchConvertFieldPBToModel(schema.Fields),
-=======
-		Fields:               model.BatchConvertFieldPBToModel(schema.Fields),
->>>>>>> e32b7e9c
 		FieldIndexes:         make([]*model.Index, 0, 16),
 		VirtualChannelNames:  vchanNames,
 		PhysicalChannelNames: chanNames,
@@ -679,11 +672,7 @@
 	err = core.MetaTable.DeleteCredential(util.UserRoot)
 	assert.NoError(t, err)
 
-<<<<<<< HEAD
 	snapshotKV, err := kvmetestore.NewMetaSnapshot(etcdCli, Params.EtcdCfg.MetaRootPath, metastore.TimestampPrefix, 7)
-=======
-	snapshotKV, err := kvmetestore.NewMetaSnapshot(etcdCli, Params.EtcdCfg.MetaRootPath, TimestampPrefix, 7)
->>>>>>> e32b7e9c
 	assert.NotNil(t, snapshotKV)
 	assert.NoError(t, err)
 	txnKV := etcdkv.NewEtcdKV(etcdCli, Params.EtcdCfg.MetaRootPath)
@@ -3058,11 +3047,7 @@
 		var segID int64 = 1001
 		var fieldID int64 = 101
 		var indexID int64 = 6001
-<<<<<<< HEAD
-		core.MetaTable.segID2IndexMeta[segID] = make(map[int64]model.Index)
-=======
 		core.MetaTable.segID2IndexMeta[segID] = make(map[int64]model.SegmentIndex)
->>>>>>> e32b7e9c
 		core.MetaTable.partID2SegID[partID] = make(map[int64]bool)
 		core.MetaTable.collID2Meta[collID] = model.Collection{CollectionID: collID}
 		// do nothing, since collection has 0 index
@@ -3101,7 +3086,6 @@
 		core.MetaTable.collID2Meta[collID] = model.Collection{
 			CollectionID: collID,
 			Fields: []*model.Field{
-<<<<<<< HEAD
 				{
 					FieldID: fieldID,
 				},
@@ -3109,15 +3093,6 @@
 			FieldIndexes: []*model.Index{
 				{
 					FieldID: fieldID,
-=======
-				{
-					FieldID: fieldID,
-				},
-			},
-			FieldIndexes: []*model.Index{
-				{
-					FieldID: fieldID,
->>>>>>> e32b7e9c
 					IndexID: indexID,
 				},
 			},
@@ -3303,11 +3278,7 @@
 
 	// success.
 	c.MetaTable = &MetaTable{
-<<<<<<< HEAD
-		segID2IndexMeta: map[typeutil.UniqueID]map[typeutil.UniqueID]model.Index{
-=======
 		segID2IndexMeta: map[typeutil.UniqueID]map[typeutil.UniqueID]model.SegmentIndex{
->>>>>>> e32b7e9c
 			segID: {
 				indexID: {
 					Index: model.Index{
