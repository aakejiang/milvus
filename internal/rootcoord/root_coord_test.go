// Licensed to the LF AI & Data foundation under one
// or more contributor license agreements. See the NOTICE file
// distributed with this work for additional information
// regarding copyright ownership. The ASF licenses this file
// to you under the Apache License, Version 2.0 (the
// "License"); you may not use this file except in compliance
// with the License. You may obtain a copy of the License at
//
//     http://www.apache.org/licenses/LICENSE-2.0
//
// Unless required by applicable law or agreed to in writing, software
// distributed under the License is distributed on an "AS IS" BASIS,
// WITHOUT WARRANTIES OR CONDITIONS OF ANY KIND, either express or implied.
// See the License for the specific language governing permissions and
// limitations under the License.

package rootcoord

import (
	"context"
	"encoding/json"
	"errors"
	"fmt"
	"math/rand"
	"path"
	"sync"
	"testing"
	"time"

	"github.com/milvus-io/milvus/internal/metastore"

	"github.com/golang/protobuf/proto"
	"github.com/milvus-io/milvus/internal/common"
	"github.com/milvus-io/milvus/internal/kv"
	etcdkv "github.com/milvus-io/milvus/internal/kv/etcd"
	memkv "github.com/milvus-io/milvus/internal/kv/mem"
	"github.com/milvus-io/milvus/internal/log"
	kvmetestore "github.com/milvus-io/milvus/internal/metastore/kv"
	"github.com/milvus-io/milvus/internal/metastore/model"
	"github.com/milvus-io/milvus/internal/mq/msgstream"
	"github.com/milvus-io/milvus/internal/proto/commonpb"
	"github.com/milvus-io/milvus/internal/proto/datapb"
	"github.com/milvus-io/milvus/internal/proto/indexpb"
	"github.com/milvus-io/milvus/internal/proto/internalpb"
	"github.com/milvus-io/milvus/internal/proto/milvuspb"
	"github.com/milvus-io/milvus/internal/proto/proxypb"
	"github.com/milvus-io/milvus/internal/proto/querypb"
	"github.com/milvus-io/milvus/internal/proto/rootcoordpb"
	"github.com/milvus-io/milvus/internal/proto/schemapb"
	"github.com/milvus-io/milvus/internal/types"
	"github.com/milvus-io/milvus/internal/util"
	"github.com/milvus-io/milvus/internal/util/dependency"
	"github.com/milvus-io/milvus/internal/util/etcd"
	"github.com/milvus-io/milvus/internal/util/funcutil"
	"github.com/milvus-io/milvus/internal/util/metricsinfo"
	"github.com/milvus-io/milvus/internal/util/retry"
	"github.com/milvus-io/milvus/internal/util/sessionutil"
	"github.com/milvus-io/milvus/internal/util/typeutil"
	"github.com/stretchr/testify/assert"
	"github.com/stretchr/testify/require"
	clientv3 "go.etcd.io/etcd/client/v3"
)

const (
	TestDMLChannelNum        = 32
	returnError              = "ReturnError"
	returnUnsuccessfulStatus = "ReturnUnsuccessfulStatus"
)

var disabledIndexBuildID []int64

type ctxKey struct{}

type proxyMock struct {
	types.Proxy
	collArray []string
	collIDs   []UniqueID
	mutex     sync.Mutex

	returnError     bool
	returnGrpcError bool
}

func (p *proxyMock) Stop() error {
	return nil
}

func (p *proxyMock) InvalidateCollectionMetaCache(ctx context.Context, request *proxypb.InvalidateCollMetaCacheRequest) (*commonpb.Status, error) {
	p.mutex.Lock()
	defer p.mutex.Unlock()
	if p.returnError {
		return &commonpb.Status{
			ErrorCode: commonpb.ErrorCode_UnexpectedError,
		}, nil
	}
	if p.returnGrpcError {
		return nil, fmt.Errorf("grpc error")
	}
	p.collArray = append(p.collArray, request.CollectionName)
	p.collIDs = append(p.collIDs, request.CollectionID)
	return &commonpb.Status{
		ErrorCode: commonpb.ErrorCode_Success,
	}, nil
}

func (p *proxyMock) GetCollArray() []string {
	p.mutex.Lock()
	defer p.mutex.Unlock()
	ret := make([]string, 0, len(p.collArray))
	ret = append(ret, p.collArray...)
	return ret
}

func (p *proxyMock) GetCollIDs() []UniqueID {
	p.mutex.Lock()
	defer p.mutex.Unlock()
	ret := p.collIDs
	return ret
}

func (p *proxyMock) ReleaseDQLMessageStream(ctx context.Context, request *proxypb.ReleaseDQLMessageStreamRequest) (*commonpb.Status, error) {
	if p.returnError {
		return &commonpb.Status{
			ErrorCode: commonpb.ErrorCode_UnexpectedError,
		}, nil
	}
	if p.returnGrpcError {
		return nil, fmt.Errorf("grpc error")
	}
	return &commonpb.Status{
		ErrorCode: commonpb.ErrorCode_Success,
		Reason:    "",
	}, nil
}

func (p *proxyMock) InvalidateCredentialCache(ctx context.Context, request *proxypb.InvalidateCredCacheRequest) (*commonpb.Status, error) {
	if p.returnError {
		return &commonpb.Status{
			ErrorCode: commonpb.ErrorCode_UnexpectedError,
		}, nil
	}
	if p.returnGrpcError {
		return nil, fmt.Errorf("grpc error")
	}
	return &commonpb.Status{
		ErrorCode: commonpb.ErrorCode_Success,
		Reason:    "",
	}, nil
}

type dataMock struct {
	types.DataCoord
	randVal int
	mu      sync.Mutex
	segs    []typeutil.UniqueID
}

func (d *dataMock) Init() error {
	return nil
}

func (d *dataMock) Start() error {
	return nil
}

func (d *dataMock) GetInsertBinlogPaths(ctx context.Context, req *datapb.GetInsertBinlogPathsRequest) (*datapb.GetInsertBinlogPathsResponse, error) {
	rst := &datapb.GetInsertBinlogPathsResponse{
		FieldIDs: []int64{},
		Paths:    []*internalpb.StringList{},
		Status: &commonpb.Status{
			ErrorCode: commonpb.ErrorCode_Success,
			Reason:    "",
		},
	}
	for i := 0; i < 200; i++ {
		rst.FieldIDs = append(rst.FieldIDs, int64(i))
		path := &internalpb.StringList{
			Values: []string{fmt.Sprintf("file0-%d", i), fmt.Sprintf("file1-%d", i), fmt.Sprintf("file2-%d", i)},
			Status: &commonpb.Status{
				ErrorCode: commonpb.ErrorCode_Success,
				Reason:    "",
			},
		}
		rst.Paths = append(rst.Paths, path)
	}
	return rst, nil
}

func (d *dataMock) GetSegmentInfo(ctx context.Context, req *datapb.GetSegmentInfoRequest) (*datapb.GetSegmentInfoResponse, error) {
	return &datapb.GetSegmentInfoResponse{
		Status: &commonpb.Status{
			ErrorCode: commonpb.ErrorCode_Success,
			Reason:    "",
		},
		Infos: []*datapb.SegmentInfo{
			{
				NumOfRows: Params.RootCoordCfg.MinSegmentSizeToEnableIndex,
				State:     commonpb.SegmentState_Flushed,
			},
		},
	}, nil
}

func (d *dataMock) GetRecoveryInfo(ctx context.Context, req *datapb.GetRecoveryInfoRequest) (*datapb.GetRecoveryInfoResponse, error) {
	var fieldBinlog []*datapb.FieldBinlog
	for i := 0; i < 200; i++ {
		binlog := &datapb.FieldBinlog{
			FieldID: int64(i),
			Binlogs: []*datapb.Binlog{
				{
					LogPath: fmt.Sprintf("file0-%d", i),
				},
				{
					LogPath: fmt.Sprintf("file1-%d", i),
				},
				{
					LogPath: fmt.Sprintf("file2-%d", i),
				},
			},
		}
		fieldBinlog = append(fieldBinlog, binlog)
	}

	d.mu.Lock()
	segmentBinlogs := make([]*datapb.SegmentBinlogs, 0, len(d.segs))
	for _, segID := range d.segs {
		segmentBinlog := &datapb.SegmentBinlogs{
			SegmentID:    segID,
			NumOfRows:    Params.RootCoordCfg.MinSegmentSizeToEnableIndex,
			FieldBinlogs: fieldBinlog,
		}
		segmentBinlogs = append(segmentBinlogs, segmentBinlog)
	}
	d.mu.Unlock()

	return &datapb.GetRecoveryInfoResponse{
		Status: &commonpb.Status{
			ErrorCode: commonpb.ErrorCode_Success,
			Reason:    "",
		},
		Binlogs: segmentBinlogs,
	}, nil
}

func (d *dataMock) GetFlushedSegments(ctx context.Context, req *datapb.GetFlushedSegmentsRequest) (*datapb.GetFlushedSegmentsResponse, error) {
	d.mu.Lock()
	defer d.mu.Unlock()

	rsp := &datapb.GetFlushedSegmentsResponse{
		Status: &commonpb.Status{
			ErrorCode: commonpb.ErrorCode_Success,
			Reason:    "",
		},
	}
	rsp.Segments = append(rsp.Segments, d.segs...)
	return rsp, nil
}

func (d *dataMock) WatchChannels(ctx context.Context, req *datapb.WatchChannelsRequest) (*datapb.WatchChannelsResponse, error) {
	return &datapb.WatchChannelsResponse{
		Status: &commonpb.Status{
			ErrorCode: commonpb.ErrorCode_Success,
		}}, nil
}

func (d *dataMock) SetSegmentState(ctx context.Context, req *datapb.SetSegmentStateRequest) (*datapb.SetSegmentStateResponse, error) {
	if req.GetSegmentId() == 999 /* intended failure seg ID */ {
		return &datapb.SetSegmentStateResponse{
			Status: &commonpb.Status{
				ErrorCode: commonpb.ErrorCode_UnexpectedError,
			},
		}, nil
	}
	return &datapb.SetSegmentStateResponse{
		Status: &commonpb.Status{
			ErrorCode: commonpb.ErrorCode_Success,
		},
	}, nil
}

func (d *dataMock) Import(ctx context.Context, req *datapb.ImportTaskRequest) (*datapb.ImportTaskResponse, error) {
	return &datapb.ImportTaskResponse{
		Status: &commonpb.Status{
			ErrorCode: commonpb.ErrorCode_Success,
			Reason:    "",
		},
	}, nil
}

func (d *dataMock) Flush(ctx context.Context, req *datapb.FlushRequest) (*datapb.FlushResponse, error) {
	return &datapb.FlushResponse{
		Status: &commonpb.Status{
			ErrorCode: commonpb.ErrorCode_Success,
			Reason:    "",
		},
	}, nil
}

func (d *dataMock) AcquireSegmentLock(context.Context, *datapb.AcquireSegmentLockRequest) (*commonpb.Status, error) {
	return &commonpb.Status{
		ErrorCode: commonpb.ErrorCode_Success,
		Reason:    "",
	}, nil
}

func (d *dataMock) ReleaseSegmentLock(context.Context, *datapb.ReleaseSegmentLockRequest) (*commonpb.Status, error) {
	return &commonpb.Status{
		ErrorCode: commonpb.ErrorCode_Success,
		Reason:    "",
	}, nil
}

type queryMock struct {
	types.QueryCoord
	collID []typeutil.UniqueID
	mutex  sync.Mutex
}

func (q *queryMock) Init() error {
	return nil
}

func (q *queryMock) Start() error {
	return nil
}

func (q *queryMock) ReleaseCollection(ctx context.Context, req *querypb.ReleaseCollectionRequest) (*commonpb.Status, error) {
	q.mutex.Lock()
	defer q.mutex.Unlock()
	q.collID = append(q.collID, req.CollectionID)
	return &commonpb.Status{
		ErrorCode: commonpb.ErrorCode_Success,
		Reason:    "",
	}, nil
}

func (q *queryMock) ReleasePartitions(ctx context.Context, req *querypb.ReleasePartitionsRequest) (*commonpb.Status, error) {
	return &commonpb.Status{
		ErrorCode: commonpb.ErrorCode_Success,
		Reason:    "",
	}, nil
}

type indexMock struct {
	types.IndexCoord
	fileArray  []string
	idxBuildID []int64
	idxID      []int64
	idxDropID  []int64
	mutex      sync.Mutex
}

func (idx *indexMock) Init() error {
	return nil
}

func (idx *indexMock) Start() error {
	return nil
}

func (idx *indexMock) BuildIndex(ctx context.Context, req *indexpb.BuildIndexRequest) (*indexpb.BuildIndexResponse, error) {
	idx.mutex.Lock()
	defer idx.mutex.Unlock()
	idx.fileArray = append(idx.fileArray, req.DataPaths...)
	idx.idxBuildID = append(idx.idxBuildID, rand.Int63())
	idx.idxID = append(idx.idxID, req.IndexID)
	return &indexpb.BuildIndexResponse{
		Status: &commonpb.Status{
			ErrorCode: commonpb.ErrorCode_Success,
			Reason:    "",
		},
		IndexBuildID: idx.idxBuildID[len(idx.idxBuildID)-1],
	}, nil
}

func (idx *indexMock) DropIndex(ctx context.Context, req *indexpb.DropIndexRequest) (*commonpb.Status, error) {
	idx.mutex.Lock()
	defer idx.mutex.Unlock()
	idx.idxDropID = append(idx.idxDropID, req.IndexID)
	return &commonpb.Status{
		ErrorCode: commonpb.ErrorCode_Success,
		Reason:    "",
	}, nil
}

func (idx *indexMock) RemoveIndex(ctx context.Context, req *indexpb.RemoveIndexRequest) (*commonpb.Status, error) {
	idx.mutex.Lock()
	defer idx.mutex.Unlock()
	return &commonpb.Status{
		ErrorCode: commonpb.ErrorCode_Success,
		Reason:    "",
	}, nil
}

func (idx *indexMock) getFileArray() []string {
	idx.mutex.Lock()
	defer idx.mutex.Unlock()

	ret := make([]string, 0, len(idx.fileArray))
	ret = append(ret, idx.fileArray...)
	return ret
}

func (idx *indexMock) GetIndexStates(ctx context.Context, req *indexpb.GetIndexStatesRequest) (*indexpb.GetIndexStatesResponse, error) {
	v := ctx.Value(ctxKey{}).(string)
	if v == returnError {
		log.Debug("(testing) simulating injected error")
		return nil, fmt.Errorf("injected error")
	} else if v == returnUnsuccessfulStatus {
		log.Debug("(testing) simulating unsuccessful status")
		return &indexpb.GetIndexStatesResponse{
			Status: &commonpb.Status{
				ErrorCode: 100,
				Reason:    "not so good",
			},
		}, nil
	}
	resp := &indexpb.GetIndexStatesResponse{
		Status: &commonpb.Status{
			ErrorCode: 0,
			Reason:    "all good",
		},
	}
	log.Debug(fmt.Sprint("(testing) getting index state for index build IDs:", req.IndexBuildIDs))
	log.Debug(fmt.Sprint("(testing) banned index build IDs:", disabledIndexBuildID))
	for _, id := range req.IndexBuildIDs {
		ban := false
		for _, disabled := range disabledIndexBuildID {
			if disabled == id {
				ban = true
				resp.States = append(resp.States, &indexpb.IndexInfo{
					State: commonpb.IndexState_InProgress,
				})
			}
		}
		if !ban {
			resp.States = append(resp.States, &indexpb.IndexInfo{
				State: commonpb.IndexState_Finished,
			})
		}
	}
	return resp, nil
}

func clearMsgChan(timeout time.Duration, targetChan <-chan *msgstream.MsgPack) {
	ch := time.After(timeout)
	for {
		select {
		case <-ch:
			return
		case <-targetChan:

		}
	}
}

func getNotTtMsg(ctx context.Context, n int, ch <-chan *msgstream.MsgPack) []msgstream.TsMsg {
	ret := make([]msgstream.TsMsg, 0, n)
	for {
		select {
		case <-ctx.Done():
			return nil
		case msg, ok := <-ch:
			if ok {
				for _, v := range msg.Msgs {
					if _, ok := v.(*msgstream.TimeTickMsg); !ok {
						ret = append(ret, v)
					}
				}
				if len(ret) >= n {
					return ret
				}
			}
		}
	}
}

func createCollectionInMeta(dbName, collName string, core *Core, shardsNum int32, modifyFunc func(collection *model.Collection)) error {
	schema := schemapb.CollectionSchema{
		Name: collName,
	}

	sbf, err := proto.Marshal(&schema)
	if err != nil {
		return err
	}

	t := &milvuspb.CreateCollectionRequest{
		Base: &commonpb.MsgBase{
			MsgType:   commonpb.MsgType_CreateCollection,
			Timestamp: 100,
		},
		DbName:         dbName,
		CollectionName: collName,
		Schema:         sbf,
		ShardsNum:      shardsNum,
	}

	err = proto.Unmarshal(t.Schema, &schema)
	if err != nil {
		return fmt.Errorf("unmarshal schema error= %w", err)
	}

	for idx, field := range schema.Fields {
		field.FieldID = int64(idx + StartOfUserFieldID)
	}
	rowIDField := &schemapb.FieldSchema{
		FieldID:      int64(RowIDField),
		Name:         RowIDFieldName,
		IsPrimaryKey: false,
		Description:  "row id",
		DataType:     schemapb.DataType_Int64,
	}
	timeStampField := &schemapb.FieldSchema{
		FieldID:      int64(TimeStampField),
		Name:         TimeStampFieldName,
		IsPrimaryKey: false,
		Description:  "time stamp",
		DataType:     schemapb.DataType_Int64,
	}
	schema.Fields = append(schema.Fields, rowIDField, timeStampField)

	collID, _, err := core.IDAllocator(1)
	if err != nil {
		return fmt.Errorf("alloc collection id error = %w", err)
	}
	partID, _, err := core.IDAllocator(1)
	if err != nil {
		return fmt.Errorf("alloc partition id error = %w", err)
	}

	vchanNames := make([]string, t.ShardsNum)
	chanNames := make([]string, t.ShardsNum)
	for i := int32(0); i < t.ShardsNum; i++ {
		vchanNames[i] = fmt.Sprintf("%s_%dv%d", core.chanTimeTick.getDmlChannelName(), collID, i)
		chanNames[i] = funcutil.ToPhysicalChannel(vchanNames[i])
	}

	collInfo := model.Collection{
		CollectionID:         collID,
		Name:                 schema.Name,
		Description:          schema.Description,
		AutoID:               schema.AutoID,
<<<<<<< HEAD
		Fields:               kvmetestore.BatchConvertFieldPBToModel(schema.Fields),
		FieldIndexes:         make([]*model.Index, 0, 16),
=======
		Fields:               model.UnmarshalFieldModels(schema.Fields),
		FieldIDToIndexID:     make([]common.Int64Tuple, 0, 16),
>>>>>>> 9672eae6
		VirtualChannelNames:  vchanNames,
		PhysicalChannelNames: chanNames,
		ShardsNum:            0, // intend to set zero
		Partitions: []*model.Partition{
			{
				PartitionID:               partID,
				PartitionName:             Params.CommonCfg.DefaultPartitionName,
				PartitionCreatedTimestamp: 0,
			},
		},
	}

	if modifyFunc != nil {
		modifyFunc(&collInfo)
	}

	// schema is modified (add RowIDField and TimestampField),
	// so need Marshal again
	schemaBytes, err := proto.Marshal(&schema)
	if err != nil {
		return fmt.Errorf("marshal schema error = %w", err)
	}

	ddCollReq := internalpb.CreateCollectionRequest{
		Base:                 t.Base,
		DbName:               t.DbName,
		CollectionName:       t.CollectionName,
		PartitionName:        Params.CommonCfg.DefaultPartitionName,
		DbID:                 0, //TODO,not used
		CollectionID:         collID,
		PartitionID:          partID,
		Schema:               schemaBytes,
		VirtualChannelNames:  vchanNames,
		PhysicalChannelNames: chanNames,
	}

	reason := fmt.Sprintf("create collection %d", collID)
	ts, err := core.TSOAllocator(1)
	if err != nil {
		return fmt.Errorf("tso alloc fail, error = %w", err)
	}

	// build DdOperation and save it into etcd, when ddmsg send fail,
	// system can restore ddmsg from etcd and re-send
	ddCollReq.Base.Timestamp = ts
	ddOp, err := metastore.ToDdOperation(&ddCollReq, CreateCollectionDDType)
	if err != nil {
		return fmt.Errorf("encodeDdOperation fail, error = %w", err)
	}

	// use lambda function here to guarantee all resources to be released
	createCollectionFn := func() error {
		// lock for ddl operation
		core.ddlLock.Lock()
		defer core.ddlLock.Unlock()

		core.chanTimeTick.addDdlTimeTick(ts, reason)
		// clear ddl timetick in all conditions
		defer core.chanTimeTick.removeDdlTimeTick(ts, reason)

		err = core.MetaTable.AddCollection(&collInfo, ts, ddOp)
		if err != nil {
			return fmt.Errorf("meta table add collection failed,error = %w", err)
		}
		return nil
	}

	err = createCollectionFn()
	if err != nil {
		return err
	}
	return nil
}

// a mock kv that always fail when LoadWithPrefix
type loadPrefixFailKV struct {
	kv.TxnKV
}

// LoadWithPrefix override behavior
func (kv *loadPrefixFailKV) LoadWithPrefix(key string) ([]string, []string, error) {
	return []string{}, []string{}, retry.Unrecoverable(errors.New("mocked fail"))
}

func TestRootCoordInit(t *testing.T) {
	ctx, cancel := context.WithCancel(context.Background())
	defer cancel()

	coreFactory := dependency.NewDefaultFactory(true)
	Params.Init()
	Params.RootCoordCfg.DmlChannelNum = TestDMLChannelNum

	etcdCli, err := etcd.GetEtcdClient(&Params.EtcdCfg)
	assert.NoError(t, err)
	defer etcdCli.Close()

	core, err := NewCore(ctx, coreFactory)
	require.Nil(t, err)
	assert.NoError(t, err)
	core.SetEtcdClient(etcdCli)
	randVal := rand.Int()

	Params.EtcdCfg.MetaRootPath = fmt.Sprintf("/%d/%s", randVal, Params.EtcdCfg.MetaRootPath)
	Params.EtcdCfg.KvRootPath = fmt.Sprintf("/%d/%s", randVal, Params.EtcdCfg.KvRootPath)

	err = core.Init()
	assert.NoError(t, err)
	core.session.TriggerKill = false
	err = core.Register()
	assert.NoError(t, err)

	// inject kvBaseCreate fail
	core, err = NewCore(ctx, coreFactory)
	core.SetEtcdClient(etcdCli)
	require.Nil(t, err)
	assert.NoError(t, err)
	randVal = rand.Int()

	Params.EtcdCfg.MetaRootPath = fmt.Sprintf("/%d/%s", randVal, Params.EtcdCfg.MetaRootPath)
	Params.EtcdCfg.KvRootPath = fmt.Sprintf("/%d/%s", randVal, Params.EtcdCfg.KvRootPath)

	core.kvBaseCreate = func(string) (kv.TxnKV, error) {
		return nil, retry.Unrecoverable(errors.New("injected"))
	}
	core.metaKVCreate = func(root string) (kv.MetaKv, error) {
		return nil, retry.Unrecoverable(errors.New("injected"))
	}
	err = core.Init()
	assert.Error(t, err)

	core.session.TriggerKill = false
	err = core.Register()
	assert.NoError(t, err)

	// inject metaKV create fail
	core, err = NewCore(ctx, coreFactory)
	core.SetEtcdClient(etcdCli)
	require.Nil(t, err)
	assert.NoError(t, err)
	randVal = rand.Int()

	Params.EtcdCfg.MetaRootPath = fmt.Sprintf("/%d/%s", randVal, Params.EtcdCfg.MetaRootPath)
	Params.EtcdCfg.KvRootPath = fmt.Sprintf("/%d/%s", randVal, Params.EtcdCfg.KvRootPath)

	core.kvBaseCreate = func(root string) (kv.TxnKV, error) {
		if root == Params.EtcdCfg.MetaRootPath {
			return nil, retry.Unrecoverable(errors.New("injected"))
		}
		return memkv.NewMemoryKV(), nil
	}
	core.metaKVCreate = func(root string) (kv.MetaKv, error) {
		return nil, nil
	}
	err = core.Init()
	assert.Error(t, err)

	core.session.TriggerKill = false
	err = core.Register()
	assert.NoError(t, err)

	// inject newSuffixSnapshot failure
	core, err = NewCore(ctx, coreFactory)
	core.SetEtcdClient(etcdCli)
	require.Nil(t, err)
	assert.NoError(t, err)
	randVal = rand.Int()

	Params.EtcdCfg.MetaRootPath = fmt.Sprintf("/%d/%s", randVal, Params.EtcdCfg.MetaRootPath)
	Params.EtcdCfg.KvRootPath = fmt.Sprintf("/%d/%s", randVal, Params.EtcdCfg.KvRootPath)

	core.kvBaseCreate = func(string) (kv.TxnKV, error) {
		return nil, nil
	}
	core.metaKVCreate = func(root string) (kv.MetaKv, error) {
		return nil, nil
	}
	err = core.Init()
	assert.Error(t, err)

	core.session.TriggerKill = false
	err = core.Register()
	assert.NoError(t, err)

	// inject newMetaTable failure
	core, err = NewCore(ctx, coreFactory)
	core.SetEtcdClient(etcdCli)
	require.Nil(t, err)
	assert.NoError(t, err)
	randVal = rand.Int()

	Params.EtcdCfg.MetaRootPath = fmt.Sprintf("/%d/%s", randVal, Params.EtcdCfg.MetaRootPath)
	Params.EtcdCfg.KvRootPath = fmt.Sprintf("/%d/%s", randVal, Params.EtcdCfg.KvRootPath)

	core.kvBaseCreate = func(string) (kv.TxnKV, error) {
		kv := memkv.NewMemoryKV()
		return &loadPrefixFailKV{TxnKV: kv}, nil
	}
	core.metaKVCreate = func(root string) (kv.MetaKv, error) {
		return nil, nil
	}
	err = core.Init()
	assert.Error(t, err)

	core.session.TriggerKill = false
	err = core.Register()
	assert.NoError(t, err)
}

func TestRootCoordInitData(t *testing.T) {
	ctx, cancel := context.WithCancel(context.Background())
	defer cancel()

	coreFactory := dependency.NewDefaultFactory(true)
	Params.Init()
	Params.RootCoordCfg.DmlChannelNum = TestDMLChannelNum

	etcdCli, err := etcd.GetEtcdClient(&Params.EtcdCfg)
	assert.NoError(t, err)
	defer etcdCli.Close()

	core, err := NewCore(ctx, coreFactory)
	assert.NoError(t, err)
	core.SetEtcdClient(etcdCli)

	randVal := rand.Int()
	Params.EtcdCfg.MetaRootPath = fmt.Sprintf("/%d/%s", randVal, Params.EtcdCfg.MetaRootPath)
	Params.EtcdCfg.KvRootPath = fmt.Sprintf("/%d/%s", randVal, Params.EtcdCfg.KvRootPath)

	// 1. normal init
	err = core.Init()
	assert.NoError(t, err)

	// 2. mock init data error
	// firstly delete data
	err = core.MetaTable.DeleteCredential(util.UserRoot)
	assert.NoError(t, err)

	snapshotKV, err := kvmetestore.NewMetaSnapshot(etcdCli, Params.EtcdCfg.MetaRootPath, metastore.TimestampPrefix, 7)
	assert.NotNil(t, snapshotKV)
	assert.NoError(t, err)
	txnKV := etcdkv.NewEtcdKV(etcdCli, Params.EtcdCfg.MetaRootPath)
	mt, err := NewMetaTable(context.TODO(), txnKV, snapshotKV)
	assert.NoError(t, err)
	mockTxnKV := &mockTestTxnKV{
		TxnKV: mt.txn,
		save: func(key, value string) error {
			return fmt.Errorf("save error")
		},
		remove: func(key string) error { return txnKV.Remove(key) },
	}
	//mt.txn = mockTxnKV
	mt.catalog = &kvmetestore.Catalog{Txn: mockTxnKV, Snapshot: snapshotKV}
	core.MetaTable = mt
	err = core.initData()
	assert.Error(t, err)
}

func TestRootCoord_Base(t *testing.T) {
	const (
		dbName    = "testDb"
		collName  = "testColl"
		collName2 = "testColl2"
		aliasName = "alias1"
		partName  = "testPartition"
		segID     = 1001
	)

	ctx, cancel := context.WithCancel(context.Background())
	defer cancel()

	coreFactory := dependency.NewDefaultFactory(true)
	Params.Init()
	Params.RootCoordCfg.DmlChannelNum = TestDMLChannelNum
	Params.RootCoordCfg.ImportIndexCheckInterval = 0.1
	Params.RootCoordCfg.ImportIndexWaitLimit = 0.2
	Params.RootCoordCfg.ImportSegmentStateCheckInterval = 0.1
	Params.RootCoordCfg.ImportSegmentStateWaitLimit = 0.2
	core, err := NewCore(context.WithValue(ctx, ctxKey{}, ""), coreFactory)
	assert.NoError(t, err)
	randVal := rand.Int()
	Params.CommonCfg.RootCoordTimeTick = fmt.Sprintf("rootcoord-time-tick-%d", randVal)
	Params.CommonCfg.RootCoordStatistics = fmt.Sprintf("rootcoord-statistics-%d", randVal)
	Params.EtcdCfg.MetaRootPath = fmt.Sprintf("/%d/%s", randVal, Params.EtcdCfg.MetaRootPath)
	Params.EtcdCfg.KvRootPath = fmt.Sprintf("/%d/%s", randVal, Params.EtcdCfg.KvRootPath)
	Params.CommonCfg.RootCoordSubName = fmt.Sprintf("subname-%d", randVal)
	Params.CommonCfg.RootCoordDml = fmt.Sprintf("rootcoord-dml-test-%d", randVal)
	Params.CommonCfg.RootCoordDelta = fmt.Sprintf("rootcoord-delta-test-%d", randVal)

	etcdCli, err := etcd.GetEtcdClient(&Params.EtcdCfg)
	assert.NoError(t, err)
	defer etcdCli.Close()

	sessKey := path.Join(Params.EtcdCfg.MetaRootPath, sessionutil.DefaultServiceRoot)
	_, err = etcdCli.Delete(ctx, sessKey, clientv3.WithPrefix())
	assert.NoError(t, err)
	defer func() {
		_, _ = etcdCli.Delete(ctx, sessKey, clientv3.WithPrefix())
	}()

	pnb, err := json.Marshal(
		&sessionutil.Session{
			ServerID: 100,
		},
	)
	assert.NoError(t, err)
	_, err = etcdCli.Put(ctx, path.Join(sessKey, typeutil.ProxyRole+"-100"), string(pnb))
	assert.NoError(t, err)

	pnm := &proxyMock{
		collArray: make([]string, 0, 16),
		mutex:     sync.Mutex{},
	}
	core.NewProxyClient = func(*sessionutil.Session) (types.Proxy, error) {
		return pnm, nil
	}

	dm := &dataMock{randVal: randVal}
	err = core.SetDataCoord(ctx, dm)
	assert.NoError(t, err)

	im := &indexMock{
		fileArray:  []string{},
		idxBuildID: []int64{},
		idxID:      []int64{},
		idxDropID:  []int64{},
		mutex:      sync.Mutex{},
	}
	err = core.SetIndexCoord(im)
	assert.NoError(t, err)

	qm := &queryMock{
		collID: nil,
		mutex:  sync.Mutex{},
	}
	err = core.SetQueryCoord(qm)
	assert.NoError(t, err)

	tmpFactory := dependency.NewDefaultFactory(true)

	dmlStream, _ := tmpFactory.NewMsgStream(ctx)
	defer dmlStream.Close()

	core.SetEtcdClient(etcdCli)

	err = core.Init()
	assert.NoError(t, err)

	var localTSO uint64
	localTSOLock := sync.RWMutex{}
	core.TSOAllocator = func(c uint32) (uint64, error) {
		localTSOLock.Lock()
		defer localTSOLock.Unlock()
		localTSO += uint64(c)
		return localTSO, nil
	}

	expireOldTasksInterval = 500
	err = core.Start()
	assert.NoError(t, err)

	core.session.TriggerKill = false
	err = core.Register()
	assert.NoError(t, err)

	time.Sleep(100 * time.Millisecond)
	shardsNum := int32(8)

	var wg sync.WaitGroup

	wg.Add(1)
	t.Run("create collection", func(t *testing.T) {
		defer wg.Done()
		schema := schemapb.CollectionSchema{
			Name:   collName,
			AutoID: true,
			Fields: []*schemapb.FieldSchema{
				{
					FieldID:      100,
					Name:         "vector",
					IsPrimaryKey: false,
					Description:  "vector",
					DataType:     schemapb.DataType_FloatVector,
					TypeParams:   nil,
					IndexParams: []*commonpb.KeyValuePair{
						{
							Key:   "ik1",
							Value: "iv1",
						},
					},
				},
			},
		}
		sbf, err := proto.Marshal(&schema)
		assert.NoError(t, err)
		req := &milvuspb.CreateCollectionRequest{
			Base: &commonpb.MsgBase{
				MsgType:   commonpb.MsgType_CreateCollection,
				MsgID:     100,
				Timestamp: 100,
				SourceID:  100,
			},
			DbName:         dbName,
			CollectionName: collName,
			Schema:         sbf,
			ShardsNum:      shardsNum,
		}
		status, err := core.CreateCollection(ctx, req)
		assert.NoError(t, err)
		assert.Equal(t, commonpb.ErrorCode_Success, status.ErrorCode)

		assert.Equal(t, shardsNum, int32(core.chanTimeTick.getDmlChannelNum()))

		createMeta, err := core.MetaTable.GetCollectionByName(collName, 0)
		assert.NoError(t, err)
		dmlStream.AsConsumer([]string{createMeta.PhysicalChannelNames[0]}, Params.CommonCfg.RootCoordSubName)
		dmlStream.Start()

		pChanMap := core.MetaTable.ListCollectionPhysicalChannels()
		assert.Greater(t, len(pChanMap[createMeta.CollectionID]), 0)
		vChanMap := core.MetaTable.ListCollectionVirtualChannels()
		assert.Greater(t, len(vChanMap[createMeta.CollectionID]), 0)

		// get CreateCollectionMsg
		msgs := getNotTtMsg(ctx, 1, dmlStream.Chan())
		assert.Equal(t, 1, len(msgs))
		createMsg, ok := (msgs[0]).(*msgstream.CreateCollectionMsg)
		assert.True(t, ok)
		assert.Equal(t, createMeta.CollectionID, createMsg.CollectionID)
		assert.Equal(t, 1, len(createMeta.Partitions))
		assert.Equal(t, createMeta.Partitions[0].PartitionID, createMsg.PartitionID)
		assert.Equal(t, createMeta.Partitions[0].PartitionName, createMsg.PartitionName)
		assert.Equal(t, shardsNum, int32(len(createMeta.VirtualChannelNames)))
		assert.Equal(t, shardsNum, int32(len(createMeta.PhysicalChannelNames)))
		assert.Equal(t, shardsNum, createMeta.ShardsNum)

		vChanName := createMeta.VirtualChannelNames[0]
		assert.Equal(t, createMeta.PhysicalChannelNames[0], funcutil.ToPhysicalChannel(vChanName))

		// get TimeTickMsg
		//msgPack, ok = <-dmlStream.Chan()
		//assert.True(t, ok)
		//assert.Equal(t, 1, len(msgPack.Msgs))
		//ddm, ok := (msgPack.Msgs[0]).(*msgstream.TimeTickMsg)
		//assert.True(t, ok)
		//assert.Greater(t, ddm.Base.Timestamp, uint64(0))
		core.chanTimeTick.lock.Lock()
		assert.Equal(t, len(core.chanTimeTick.sess2ChanTsMap), 2)
		pt, ok := core.chanTimeTick.sess2ChanTsMap[core.session.ServerID]
		assert.True(t, ok)
		assert.Equal(t, shardsNum, int32(len(pt.chanTsMap)))
		for chanName, ts := range pt.chanTsMap {
			assert.Contains(t, createMeta.PhysicalChannelNames, chanName)
			assert.Equal(t, pt.defaultTs, ts)
		}
		core.chanTimeTick.lock.Unlock()

<<<<<<< HEAD
		// check DD operation info
		flag, err := core.MetaTable.txn.Load(metastore.DDMsgSendPrefix)
		assert.NoError(t, err)
		assert.Equal(t, "true", flag)
		ddOpStr, err := core.MetaTable.txn.Load(metastore.DDOperationPrefix)
		assert.NoError(t, err)
		var ddOp metastore.DdOperation
		err = metastore.DecodeDdOperation(ddOpStr, &ddOp)
		assert.NoError(t, err)
		assert.Equal(t, CreateCollectionDDType, ddOp.Type)

		var ddCollReq = internalpb.CreateCollectionRequest{}
		err = proto.Unmarshal(ddOp.Body, &ddCollReq)
		assert.NoError(t, err)
		assert.Equal(t, createMeta.CollectionID, ddCollReq.CollectionID)
		assert.Equal(t, createMeta.Partitions[0].PartitionID, ddCollReq.PartitionID)

=======
>>>>>>> 9672eae6
		// check invalid operation
		req.Base.MsgID = 101
		req.Base.Timestamp = 101
		req.Base.SourceID = 101
		status, err = core.CreateCollection(ctx, req)
		assert.NoError(t, err)
		assert.Equal(t, commonpb.ErrorCode_UnexpectedError, status.ErrorCode)

		req.Base.MsgID = 102
		req.Base.Timestamp = 102
		req.Base.SourceID = 102
		req.CollectionName = "testColl-again"
		status, err = core.CreateCollection(ctx, req)
		assert.NoError(t, err)
		assert.Equal(t, commonpb.ErrorCode_UnexpectedError, status.ErrorCode)

		schema.Name = req.CollectionName
		sbf, err = proto.Marshal(&schema)
		assert.NoError(t, err)
		req.Schema = sbf
		req.Base.MsgID = 103
		req.Base.Timestamp = 103
		req.Base.SourceID = 103
		status, err = core.CreateCollection(ctx, req)
		assert.NoError(t, err)
		assert.Equal(t, commonpb.ErrorCode_Success, status.ErrorCode)

		err = core.reSendDdMsg(core.ctx, true)
		assert.NoError(t, err)
	})

	wg.Add(1)
	t.Run("has collection", func(t *testing.T) {
		defer wg.Done()
		req := &milvuspb.HasCollectionRequest{
			Base: &commonpb.MsgBase{
				MsgType:   commonpb.MsgType_HasCollection,
				MsgID:     110,
				Timestamp: 110,
				SourceID:  110,
			},
			DbName:         dbName,
			CollectionName: collName,
		}
		rsp, err := core.HasCollection(ctx, req)
		assert.NoError(t, err)
		assert.Equal(t, commonpb.ErrorCode_Success, rsp.Status.ErrorCode)
		assert.Equal(t, true, rsp.Value)

		req = &milvuspb.HasCollectionRequest{
			Base: &commonpb.MsgBase{
				MsgType:   commonpb.MsgType_HasCollection,
				MsgID:     111,
				Timestamp: 111,
				SourceID:  111,
			},
			DbName:         dbName,
			CollectionName: "testColl2",
		}
		rsp, err = core.HasCollection(ctx, req)
		assert.NoError(t, err)
		assert.Equal(t, commonpb.ErrorCode_Success, rsp.Status.ErrorCode)
		assert.Equal(t, false, rsp.Value)

		// test time stamp go back
		req = &milvuspb.HasCollectionRequest{
			Base: &commonpb.MsgBase{
				MsgType:   commonpb.MsgType_HasCollection,
				MsgID:     111,
				Timestamp: 111,
				SourceID:  111,
			},
			DbName:         dbName,
			CollectionName: collName,
		}
		rsp, err = core.HasCollection(ctx, req)
		assert.NoError(t, err)
		assert.Equal(t, commonpb.ErrorCode_Success, rsp.Status.ErrorCode)
		assert.Equal(t, true, rsp.Value)
	})

	wg.Add(1)
	t.Run("describe collection", func(t *testing.T) {
		defer wg.Done()
		collMeta, err := core.MetaTable.GetCollectionByName(collName, 0)
		assert.NoError(t, err)
		req := &milvuspb.DescribeCollectionRequest{
			Base: &commonpb.MsgBase{
				MsgType:   commonpb.MsgType_DescribeCollection,
				MsgID:     120,
				Timestamp: 120,
				SourceID:  120,
			},
			DbName:         dbName,
			CollectionName: collName,
		}
		rsp, err := core.DescribeCollection(ctx, req)
		assert.NoError(t, err)
		assert.Equal(t, commonpb.ErrorCode_Success, rsp.Status.ErrorCode)
		assert.Equal(t, collName, rsp.Schema.Name)
		assert.Equal(t, collMeta.CollectionID, rsp.CollectionID)
		assert.Equal(t, shardsNum, int32(len(rsp.VirtualChannelNames)))
		assert.Equal(t, shardsNum, int32(len(rsp.PhysicalChannelNames)))
		assert.Equal(t, shardsNum, rsp.ShardsNum)
	})

	wg.Add(1)
	t.Run("show collection", func(t *testing.T) {
		defer wg.Done()
		req := &milvuspb.ShowCollectionsRequest{
			Base: &commonpb.MsgBase{
				MsgType:   commonpb.MsgType_ShowCollections,
				MsgID:     130,
				Timestamp: 130,
				SourceID:  130,
			},
			DbName: dbName,
		}
		rsp, err := core.ShowCollections(ctx, req)
		assert.NoError(t, err)
		assert.Equal(t, commonpb.ErrorCode_Success, rsp.Status.ErrorCode)
		assert.ElementsMatch(t, rsp.CollectionNames, []string{collName, "testColl-again"})
		assert.Equal(t, len(rsp.CollectionNames), 2)
	})

	wg.Add(1)
	t.Run("create partition", func(t *testing.T) {
		defer wg.Done()
		req := &milvuspb.CreatePartitionRequest{
			Base: &commonpb.MsgBase{
				MsgType:   commonpb.MsgType_CreatePartition,
				MsgID:     140,
				Timestamp: 140,
				SourceID:  140,
			},
			DbName:         dbName,
			CollectionName: collName,
			PartitionName:  partName,
		}
		clearMsgChan(10*time.Millisecond, dmlStream.Chan())
		status, err := core.CreatePartition(ctx, req)
		assert.NoError(t, err)
		t.Log(status.Reason)
		assert.Equal(t, commonpb.ErrorCode_Success, status.ErrorCode)
		collMeta, err := core.MetaTable.GetCollectionByName(collName, 0)
		assert.NoError(t, err)
		assert.Equal(t, 2, len(collMeta.Partitions))
		partNameIdx1, err := core.MetaTable.GetPartitionNameByID(collMeta.CollectionID, collMeta.Partitions[1].PartitionID, 0)
		assert.NoError(t, err)
		assert.Equal(t, partName, partNameIdx1)

		msgs := getNotTtMsg(ctx, 1, dmlStream.Chan())
		assert.Equal(t, 1, len(msgs))
		partMsg, ok := (msgs[0]).(*msgstream.CreatePartitionMsg)
		assert.True(t, ok)
		assert.Equal(t, collMeta.CollectionID, partMsg.CollectionID)
		assert.Equal(t, collMeta.Partitions[1].PartitionID, partMsg.PartitionID)

		assert.Equal(t, 1, len(pnm.GetCollIDs()))
		assert.Equal(t, collMeta.CollectionID, pnm.GetCollIDs()[0])

<<<<<<< HEAD
		// check DD operation info
		flag, err := core.MetaTable.txn.Load(metastore.DDMsgSendPrefix)
		assert.NoError(t, err)
		assert.Equal(t, "true", flag)
		ddOpStr, err := core.MetaTable.txn.Load(metastore.DDOperationPrefix)
		assert.NoError(t, err)
		var ddOp metastore.DdOperation
		err = metastore.DecodeDdOperation(ddOpStr, &ddOp)
		assert.NoError(t, err)
		assert.Equal(t, CreatePartitionDDType, ddOp.Type)

		var ddReq = internalpb.CreatePartitionRequest{}
		err = proto.Unmarshal(ddOp.Body, &ddReq)
		assert.NoError(t, err)
		assert.Equal(t, collMeta.CollectionID, ddReq.CollectionID)
		assert.Equal(t, collMeta.Partitions[1].PartitionID, ddReq.PartitionID)

=======
>>>>>>> 9672eae6
		err = core.reSendDdMsg(core.ctx, true)
		assert.NoError(t, err)
	})

	wg.Add(1)
	t.Run("has partition", func(t *testing.T) {
		defer wg.Done()
		req := &milvuspb.HasPartitionRequest{
			Base: &commonpb.MsgBase{
				MsgType:   commonpb.MsgType_HasPartition,
				MsgID:     150,
				Timestamp: 150,
				SourceID:  150,
			},
			DbName:         dbName,
			CollectionName: collName,
			PartitionName:  partName,
		}
		rsp, err := core.HasPartition(ctx, req)
		assert.NoError(t, err)
		assert.Equal(t, commonpb.ErrorCode_Success, rsp.Status.ErrorCode)
		assert.Equal(t, true, rsp.Value)
	})

	wg.Add(1)
	t.Run("show partition", func(t *testing.T) {
		defer wg.Done()
		coll, err := core.MetaTable.GetCollectionByName(collName, 0)
		assert.NoError(t, err)
		req := &milvuspb.ShowPartitionsRequest{
			Base: &commonpb.MsgBase{
				MsgType:   commonpb.MsgType_ShowPartitions,
				MsgID:     160,
				Timestamp: 160,
				SourceID:  160,
			},
			DbName:         dbName,
			CollectionName: collName,
			CollectionID:   coll.CollectionID,
		}
		rsp, err := core.ShowPartitions(ctx, req)
		assert.NoError(t, err)
		assert.Equal(t, commonpb.ErrorCode_Success, rsp.Status.ErrorCode)
		assert.Equal(t, 2, len(rsp.PartitionNames))
		assert.Equal(t, 2, len(rsp.PartitionIDs))
	})

	wg.Add(1)
	t.Run("show segment", func(t *testing.T) {
		defer wg.Done()
		coll, err := core.MetaTable.GetCollectionByName(collName, 0)
		assert.NoError(t, err)
		partID := coll.Partitions[1].PartitionID
		dm.mu.Lock()
		dm.segs = []typeutil.UniqueID{1000, 1001, 1002, 1003, 1004, 1005}
		dm.mu.Unlock()

		req := &milvuspb.ShowSegmentsRequest{
			Base: &commonpb.MsgBase{
				MsgType:   commonpb.MsgType_ShowSegments,
				MsgID:     170,
				Timestamp: 170,
				SourceID:  170,
			},
			CollectionID: coll.CollectionID,
			PartitionID:  partID,
		}
		rsp, err := core.ShowSegments(ctx, req)
		assert.NoError(t, err)
		assert.Equal(t, commonpb.ErrorCode_Success, rsp.Status.ErrorCode)
		assert.Equal(t, int64(1000), rsp.SegmentIDs[0])
		assert.Equal(t, int64(1001), rsp.SegmentIDs[1])
		assert.Equal(t, int64(1002), rsp.SegmentIDs[2])
		assert.Equal(t, int64(1003), rsp.SegmentIDs[3])
		assert.Equal(t, int64(1004), rsp.SegmentIDs[4])
		assert.Equal(t, int64(1005), rsp.SegmentIDs[5])
		assert.Equal(t, 6, len(rsp.SegmentIDs))
	})

	wg.Add(1)
	t.Run("create index", func(t *testing.T) {
		defer wg.Done()
		req := &milvuspb.CreateIndexRequest{
			Base: &commonpb.MsgBase{
				MsgType:   commonpb.MsgType_CreateIndex,
				MsgID:     180,
				Timestamp: 180,
				SourceID:  180,
			},
			DbName:         "",
			CollectionName: collName,
			FieldName:      "vector",
			ExtraParams: []*commonpb.KeyValuePair{
				{
					Key:   "ik2",
					Value: "iv2",
				},
			},
		}
		collMeta, err := core.MetaTable.GetCollectionByName(collName, 0)
		assert.NoError(t, err)
		assert.Equal(t, 0, len(collMeta.FieldIDToIndexID))

		rsp, err := core.CreateIndex(ctx, req)
		assert.NoError(t, err)
		assert.Equal(t, commonpb.ErrorCode_Success, rsp.ErrorCode)
		time.Sleep(100 * time.Millisecond)
		files := im.getFileArray()
		assert.Equal(t, 6*3, len(files))
		assert.ElementsMatch(t, files,
			[]string{"file0-100", "file1-100", "file2-100",
				"file0-100", "file1-100", "file2-100",
				"file0-100", "file1-100", "file2-100",
				"file0-100", "file1-100", "file2-100",
				"file0-100", "file1-100", "file2-100",
				"file0-100", "file1-100", "file2-100"})
		collMeta, err = core.MetaTable.GetCollectionByName(collName, 0)
		assert.NoError(t, err)
		assert.Equal(t, 1, len(collMeta.FieldIDToIndexID))
		idxMeta, err := core.MetaTable.GetIndexByID(collMeta.FieldIDToIndexID[0].Value)
		assert.NoError(t, err)
		assert.Equal(t, Params.CommonCfg.DefaultIndexName, idxMeta.IndexName)

		req.FieldName = "no field"
		rsp, err = core.CreateIndex(ctx, req)
		assert.NoError(t, err)
		assert.NotEqual(t, commonpb.ErrorCode_Success, rsp.ErrorCode)
	})

	wg.Add(1)
	t.Run("describe segment", func(t *testing.T) {
		defer wg.Done()
		coll, err := core.MetaTable.GetCollectionByName(collName, 0)
		assert.NoError(t, err)

		req := &milvuspb.DescribeSegmentRequest{
			Base: &commonpb.MsgBase{
				MsgType:   commonpb.MsgType_DescribeSegment,
				MsgID:     190,
				Timestamp: 190,
				SourceID:  190,
			},
			CollectionID: coll.CollectionID,
			SegmentID:    1000,
		}
		rsp, err := core.DescribeSegment(ctx, req)
		assert.NoError(t, err)
		assert.Equal(t, commonpb.ErrorCode_Success, rsp.Status.ErrorCode)
		t.Logf("index id = %d", rsp.IndexID)
	})

	wg.Add(1)
	t.Run("describe index", func(t *testing.T) {
		defer wg.Done()
		req := &milvuspb.DescribeIndexRequest{
			Base: &commonpb.MsgBase{
				MsgType:   commonpb.MsgType_DescribeIndex,
				MsgID:     200,
				Timestamp: 200,
				SourceID:  200,
			},
			DbName:         "",
			CollectionName: collName,
			FieldName:      "vector",
			IndexName:      "",
		}
		rsp, err := core.DescribeIndex(ctx, req)
		assert.NoError(t, err)
		assert.Equal(t, commonpb.ErrorCode_Success, rsp.Status.ErrorCode)
		assert.Equal(t, 1, len(rsp.IndexDescriptions))
		assert.Equal(t, Params.CommonCfg.DefaultIndexName, rsp.IndexDescriptions[0].IndexName)
		assert.Equal(t, "vector", rsp.IndexDescriptions[0].FieldName)
	})

	wg.Add(1)
	t.Run("describe index not exist", func(t *testing.T) {
		defer wg.Done()
		req := &milvuspb.DescribeIndexRequest{
			Base: &commonpb.MsgBase{
				MsgType:   commonpb.MsgType_DescribeIndex,
				MsgID:     200,
				Timestamp: 200,
				SourceID:  200,
			},
			DbName:         "",
			CollectionName: collName,
			FieldName:      "vector",
			IndexName:      "not-exist-index",
		}
		rsp, err := core.DescribeIndex(ctx, req)
		assert.NoError(t, err)
		assert.Equal(t, commonpb.ErrorCode_IndexNotExist, rsp.Status.ErrorCode)
		assert.Equal(t, 0, len(rsp.IndexDescriptions))
	})

	wg.Add(1)
	t.Run("count complete index", func(t *testing.T) {
		defer wg.Done()
		coll, err := core.MetaTable.GetCollectionByName(collName, 0)
		assert.NoError(t, err)
		// Normal case.
		done, err := core.CountCompleteIndex(context.WithValue(ctx, ctxKey{}, ""),
			collName, coll.CollectionID, []UniqueID{1000, 1001, 1002})
		assert.NoError(t, err)
		assert.Equal(t, true, done)
		// Case with an empty result.
		done, err = core.CountCompleteIndex(ctx, collName, coll.CollectionID, []UniqueID{})
		assert.NoError(t, err)
		assert.Equal(t, true, done)
		// Case where GetIndexStates failed with error.
		_, err = core.CountCompleteIndex(context.WithValue(ctx, ctxKey{}, returnError),
			collName, coll.CollectionID, []UniqueID{1000, 1001, 1002})
		assert.Error(t, err)
		// Case where GetIndexStates failed with bad status.
		_, err = core.CountCompleteIndex(context.WithValue(ctx, ctxKey{}, returnUnsuccessfulStatus),
			collName, coll.CollectionID, []UniqueID{1000, 1001, 1002})
		assert.Error(t, err)
		// Case where describing segment fails, which is not considered as an error.
		_, err = core.CountCompleteIndex(context.WithValue(ctx, ctxKey{}, ""),
			collName, coll.CollectionID, []UniqueID{9000, 9001, 9002})
		assert.NoError(t, err)
	})

	wg.Add(1)
	t.Run("flush segment", func(t *testing.T) {
		defer wg.Done()
		coll, err := core.MetaTable.GetCollectionByName(collName, 0)
		assert.NoError(t, err)
		partID := coll.Partitions[1].PartitionID

		flushMsg := datapb.SegmentFlushCompletedMsg{
			Base: &commonpb.MsgBase{
				MsgType: commonpb.MsgType_SegmentFlushDone,
			},
			Segment: &datapb.SegmentInfo{
				ID:           segID,
				CollectionID: coll.CollectionID,
				PartitionID:  partID,
			},
		}
		st, err := core.SegmentFlushCompleted(ctx, &flushMsg)
		assert.NoError(t, err)
		assert.Equal(t, st.ErrorCode, commonpb.ErrorCode_Success)

		req := &milvuspb.DescribeIndexRequest{
			Base: &commonpb.MsgBase{
				MsgType:   commonpb.MsgType_DescribeIndex,
				MsgID:     210,
				Timestamp: 210,
				SourceID:  210,
			},
			DbName:         "",
			CollectionName: collName,
			FieldName:      "vector",
			IndexName:      "",
		}
		rsp, err := core.DescribeIndex(ctx, req)
		assert.NoError(t, err)
		assert.Equal(t, commonpb.ErrorCode_Success, rsp.Status.ErrorCode)
		assert.Equal(t, 1, len(rsp.IndexDescriptions))
		assert.Equal(t, Params.CommonCfg.DefaultIndexName, rsp.IndexDescriptions[0].IndexName)
	})

	t.Run("flush segment from compaction", func(t *testing.T) {
		coll, err := core.MetaTable.GetCollectionByName(collName, 0)
		assert.NoError(t, err)
		partID := coll.Partitions[1].PartitionID

		flushMsg := datapb.SegmentFlushCompletedMsg{
			Base: &commonpb.MsgBase{
				MsgType: commonpb.MsgType_SegmentFlushDone,
			},
			Segment: &datapb.SegmentInfo{
				ID:                  segID + 1,
				CollectionID:        coll.CollectionID,
				PartitionID:         partID,
				CompactionFrom:      []int64{segID},
				CreatedByCompaction: true,
			},
		}
		st, err := core.SegmentFlushCompleted(ctx, &flushMsg)
		assert.NoError(t, err)
		assert.Equal(t, st.ErrorCode, commonpb.ErrorCode_Success)

		req := &milvuspb.DescribeIndexRequest{
			Base: &commonpb.MsgBase{
				MsgType:   commonpb.MsgType_DescribeIndex,
				MsgID:     210,
				Timestamp: 210,
				SourceID:  210,
			},
			DbName:         "",
			CollectionName: collName,
			FieldName:      "vector",
			IndexName:      "",
		}
		rsp, err := core.DescribeIndex(ctx, req)
		assert.NoError(t, err)
		assert.Equal(t, commonpb.ErrorCode_Success, rsp.Status.ErrorCode)
		assert.Equal(t, 1, len(rsp.IndexDescriptions))
		assert.Equal(t, Params.CommonCfg.DefaultIndexName, rsp.IndexDescriptions[0].IndexName)
	})

	wg.Add(1)
	t.Run("import", func(t *testing.T) {
		defer wg.Done()
		tID := typeutil.UniqueID(0)
		core.importManager.idAllocator = func(count uint32) (typeutil.UniqueID, typeutil.UniqueID, error) {
			tID++
			return tID, 0, nil
		}
		req := &milvuspb.ImportRequest{
			CollectionName: collName,
			PartitionName:  partName,
			RowBased:       true,
			Files:          []string{"f1", "f2", "f3"},
		}
		coll, err := core.MetaTable.GetCollectionByName(collName, 0)
		assert.NoError(t, err)
		core.MetaTable.collName2ID[collName] = coll.CollectionID
		rsp, err := core.Import(ctx, req)
		assert.NoError(t, err)
		assert.Equal(t, commonpb.ErrorCode_Success, rsp.Status.ErrorCode)
	})

	wg.Add(1)
	t.Run("import with collection ID not found", func(t *testing.T) {
		defer wg.Done()
		req := &milvuspb.ImportRequest{
			CollectionName: "bad name",
			PartitionName:  partName,
			RowBased:       true,
			Files:          []string{"f1", "f2", "f3"},
		}
		_, err := core.Import(ctx, req)
		assert.Error(t, err)
	})

	wg.Add(1)
	t.Run("get import state", func(t *testing.T) {
		defer wg.Done()
		req := &milvuspb.GetImportStateRequest{
			Task: 1,
		}
		rsp, err := core.GetImportState(ctx, req)
		assert.NoError(t, err)
		assert.Equal(t, commonpb.ErrorCode_Success, rsp.Status.ErrorCode)
	})

	wg.Add(1)
	t.Run("list import tasks", func(t *testing.T) {
		defer wg.Done()
		req := &milvuspb.ListImportTasksRequest{}
		rsp, err := core.ListImportTasks(ctx, req)
		assert.NoError(t, err)
		assert.Equal(t, commonpb.ErrorCode_Success, rsp.Status.ErrorCode)
	})

	wg.Add(1)
	t.Run("report import task timeout", func(t *testing.T) {
		defer wg.Done()
		coll, err := core.MetaTable.GetCollectionByName(collName, 0)
		assert.NoError(t, err)
		req := &rootcoordpb.ImportResult{
			TaskId:   1,
			RowCount: 100,
			Segments: []int64{1003, 1004, 1005},
			State:    commonpb.ImportState_ImportPersisted,
		}

		for _, segmentID := range []int64{1003, 1004, 1005} {
			describeSegmentRequest := &milvuspb.DescribeSegmentRequest{
				Base: &commonpb.MsgBase{
					MsgType: commonpb.MsgType_DescribeSegment,
				},
				CollectionID: coll.CollectionID,
				SegmentID:    segmentID,
			}
			segDesc, err := core.DescribeSegment(ctx, describeSegmentRequest)
			assert.NoError(t, err)
			disabledIndexBuildID = append(disabledIndexBuildID, segDesc.BuildID)
		}

		rsp, err := core.ReportImport(context.WithValue(ctx, ctxKey{}, ""), req)
		assert.NoError(t, err)
		assert.Equal(t, commonpb.ErrorCode_Success, rsp.ErrorCode)
		time.Sleep(500 * time.Millisecond)
	})

	wg.Add(1)
	t.Run("report import update import task fail", func(t *testing.T) {
		defer wg.Done()
		// Case where report import request is nil.
		resp, err := core.ReportImport(context.WithValue(ctx, ctxKey{}, ""), nil)
		assert.NoError(t, err)
		assert.Equal(t, commonpb.ErrorCode_UpdateImportTaskFailure, resp.ErrorCode)
	})

	wg.Add(1)
	t.Run("report import collection name not found", func(t *testing.T) {
		defer wg.Done()
		var tID = typeutil.UniqueID(100)
		core.importManager.idAllocator = func(count uint32) (typeutil.UniqueID, typeutil.UniqueID, error) {
			tID++
			return tID, 0, nil
		}
		core.MetaTable.collName2ID["new"+collName] = 123
		core.MetaTable.collID2Meta[123] = model.Collection{
			CollectionID: 123,
			Partitions: []*model.Partition{
				{
					PartitionID:   456,
					PartitionName: "testPartition",
				},
			},
		}
		req := &milvuspb.ImportRequest{
			CollectionName: "new" + collName,
			PartitionName:  partName,
			RowBased:       true,
			Files:          []string{"f1", "f2", "f3"},
		}
		rsp, err := core.Import(ctx, req)
		assert.NoError(t, err)
		assert.Equal(t, commonpb.ErrorCode_Success, rsp.Status.ErrorCode)
		delete(core.MetaTable.collName2ID, "new"+collName)
		delete(core.MetaTable.collID2Meta, 123)

		reqIR := &rootcoordpb.ImportResult{
			TaskId:   101,
			RowCount: 100,
			Segments: []int64{1003, 1004, 1005},
			State:    commonpb.ImportState_ImportPersisted,
		}
		resp, err := core.ReportImport(context.WithValue(ctx, ctxKey{}, ""), reqIR)
		assert.NoError(t, err)
		assert.Equal(t, commonpb.ErrorCode_CollectionNameNotFound, resp.ErrorCode)
	})

	wg.Add(1)
	t.Run("report import with transitional state", func(t *testing.T) {
		defer wg.Done()
		req := &rootcoordpb.ImportResult{
			TaskId:   1,
			RowCount: 100,
			Segments: []int64{1000, 1001, 1002},
			State:    commonpb.ImportState_ImportDownloaded,
		}
		resp, err := core.ReportImport(context.WithValue(ctx, ctxKey{}, ""), req)
		assert.NoError(t, err)
		assert.Equal(t, commonpb.ErrorCode_Success, resp.ErrorCode)
		time.Sleep(500 * time.Millisecond)
	})

	wg.Add(1)
	t.Run("report import with alloc seg state", func(t *testing.T) {
		defer wg.Done()
		req := &rootcoordpb.ImportResult{
			TaskId:   1,
			RowCount: 100,
			Segments: []int64{1000, 1001, 1002},
			State:    commonpb.ImportState_ImportAllocSegment,
		}
		resp, err := core.ReportImport(context.WithValue(ctx, ctxKey{}, ""), req)
		assert.NoError(t, err)
		assert.Equal(t, commonpb.ErrorCode_Success, resp.ErrorCode)
		time.Sleep(500 * time.Millisecond)
	})

	wg.Add(1)
	t.Run("report import wait for index", func(t *testing.T) {
		defer wg.Done()
		core.CallGetSegmentInfoService = func(ctx context.Context, collectionID int64,
			segIDs []int64) (*querypb.GetSegmentInfoResponse, error) {
			return &querypb.GetSegmentInfoResponse{
				Status: &commonpb.Status{
					ErrorCode: commonpb.ErrorCode_Success,
				},
				Infos: []*querypb.SegmentInfo{
					{SegmentID: 1000},
					{SegmentID: 1001},
					{SegmentID: 1002},
				},
			}, nil
		}
		req := &rootcoordpb.ImportResult{
			TaskId:   1,
			RowCount: 100,
			Segments: []int64{1000, 1001, 1002},
			State:    commonpb.ImportState_ImportPersisted,
		}
		resp, err := core.ReportImport(context.WithValue(ctx, ctxKey{}, ""), req)
		assert.NoError(t, err)
		assert.Equal(t, commonpb.ErrorCode_Success, resp.ErrorCode)
		time.Sleep(500 * time.Millisecond)
	})

	wg.Add(1)
	t.Run("report import bring segments online with set segment state fail", func(t *testing.T) {
		defer wg.Done()
		req := &rootcoordpb.ImportResult{
			TaskId:   1,
			RowCount: 100,
			Segments: []int64{999}, /* pre-injected failure for segment ID = 999 */
			State:    commonpb.ImportState_ImportPersisted,
		}
		resp, err := core.ReportImport(context.WithValue(ctx, ctxKey{}, ""), req)
		assert.NoError(t, err)
		assert.Equal(t, commonpb.ErrorCode_Success, resp.ErrorCode)
	})

	wg.Add(1)
	t.Run("report import segments update already failed task", func(t *testing.T) {
		defer wg.Done()
		// Mark task 0 as failed.
		core.importManager.updateTaskState(
			&rootcoordpb.ImportResult{
				TaskId:   1,
				RowCount: 100,
				State:    commonpb.ImportState_ImportFailed,
				Segments: []int64{1000, 1001, 1002},
			})
		// Now try to update this task with a complete status.
		resp, err := core.ReportImport(context.WithValue(ctx, ctxKey{}, ""),
			&rootcoordpb.ImportResult{
				TaskId:   1,
				RowCount: 100,
				State:    commonpb.ImportState_ImportPersisted,
				Segments: []int64{1000, 1001, 1002},
			})
		assert.NoError(t, err)
		assert.Equal(t, commonpb.ErrorCode_UpdateImportTaskFailure, resp.ErrorCode)
	})

	wg.Add(1)
	t.Run("over ride index", func(t *testing.T) {
		defer wg.Done()
		req := &milvuspb.CreateIndexRequest{
			Base: &commonpb.MsgBase{
				MsgType:   commonpb.MsgType_CreateIndex,
				MsgID:     211,
				Timestamp: 211,
				SourceID:  211,
			},
			DbName:         "",
			CollectionName: collName,
			FieldName:      "vector",
			ExtraParams: []*commonpb.KeyValuePair{
				{
					Key:   "ik3",
					Value: "iv3",
				},
			},
		}

		collMeta, err := core.MetaTable.GetCollectionByName(collName, 0)
		assert.NoError(t, err)
		assert.Equal(t, 1, len(collMeta.FieldIDToIndexID))

		rsp, err := core.CreateIndex(ctx, req)
		assert.NoError(t, err)
		assert.Equal(t, commonpb.ErrorCode_UnexpectedError, rsp.ErrorCode)
	})

	wg.Add(1)
	t.Run("drop index", func(t *testing.T) {
		defer wg.Done()
		req := &milvuspb.DropIndexRequest{
			Base: &commonpb.MsgBase{
				MsgType:   commonpb.MsgType_DropIndex,
				MsgID:     215,
				Timestamp: 215,
				SourceID:  215,
			},
			DbName:         "",
			CollectionName: collName,
			FieldName:      "vector",
			IndexName:      Params.CommonCfg.DefaultIndexName,
		}
		_, idx, err := core.MetaTable.GetIndexByName(collName, Params.CommonCfg.DefaultIndexName)
		assert.NoError(t, err)
		assert.Equal(t, 1, len(idx))

		rsp, err := core.DropIndex(ctx, req)
		assert.NoError(t, err)
		assert.Equal(t, commonpb.ErrorCode_Success, rsp.ErrorCode)

		for {
			im.mutex.Lock()
			if len(im.idxDropID) == 1 {
				assert.Equal(t, idx[0].IndexID, im.idxDropID[0])
				im.mutex.Unlock()
				break
			}
			im.mutex.Unlock()
			time.Sleep(time.Second)
		}

		_, idx, err = core.MetaTable.GetIndexByName(collName, Params.CommonCfg.DefaultIndexName)
		assert.NoError(t, err)
		assert.Equal(t, 0, len(idx))
	})

	wg.Add(1)
	t.Run("drop partition", func(t *testing.T) {
		defer wg.Done()
		req := &milvuspb.DropPartitionRequest{
			Base: &commonpb.MsgBase{
				MsgType:   commonpb.MsgType_DropPartition,
				MsgID:     220,
				Timestamp: 220,
				SourceID:  220,
			},
			DbName:         dbName,
			CollectionName: collName,
			PartitionName:  partName,
		}
		collMeta, err := core.MetaTable.GetCollectionByName(collName, 0)
		assert.NoError(t, err)
		dropPartID := collMeta.Partitions[1].PartitionID
		status, err := core.DropPartition(ctx, req)
		assert.NoError(t, err)
		assert.Equal(t, commonpb.ErrorCode_Success, status.ErrorCode)
		collMeta, err = core.MetaTable.GetCollectionByName(collName, 0)
		assert.NoError(t, err)
		assert.Equal(t, 1, len(collMeta.Partitions))
		partName, err := core.MetaTable.GetPartitionNameByID(collMeta.CollectionID, collMeta.Partitions[0].PartitionID, 0)
		assert.NoError(t, err)
		assert.Equal(t, Params.CommonCfg.DefaultPartitionName, partName)

		msgs := getNotTtMsg(ctx, 1, dmlStream.Chan())
		assert.Equal(t, 1, len(msgs))
		dmsg, ok := (msgs[0]).(*msgstream.DropPartitionMsg)
		assert.True(t, ok)
		assert.Equal(t, collMeta.CollectionID, dmsg.CollectionID)
		assert.Equal(t, dropPartID, dmsg.PartitionID)

		assert.Equal(t, 2, len(pnm.GetCollIDs()))
		assert.Equal(t, collMeta.CollectionID, pnm.GetCollIDs()[1])

<<<<<<< HEAD
		// check DD operation info
		flag, err := core.MetaTable.txn.Load(metastore.DDMsgSendPrefix)
		assert.NoError(t, err)
		assert.Equal(t, "true", flag)
		ddOpStr, err := core.MetaTable.txn.Load(metastore.DDOperationPrefix)
		assert.NoError(t, err)
		var ddOp metastore.DdOperation
		err = metastore.DecodeDdOperation(ddOpStr, &ddOp)
		assert.NoError(t, err)
		assert.Equal(t, DropPartitionDDType, ddOp.Type)

		var ddReq = internalpb.DropPartitionRequest{}
		err = proto.Unmarshal(ddOp.Body, &ddReq)
		assert.NoError(t, err)
		assert.Equal(t, collMeta.CollectionID, ddReq.CollectionID)
		assert.Equal(t, dropPartID, ddReq.PartitionID)

=======
>>>>>>> 9672eae6
		err = core.reSendDdMsg(core.ctx, true)
		assert.NoError(t, err)
	})

	wg.Add(1)
	t.Run("remove DQL msgstream", func(t *testing.T) {
		defer wg.Done()
		collMeta, err := core.MetaTable.GetCollectionByName(collName, 0)
		assert.NoError(t, err)

		req := &proxypb.ReleaseDQLMessageStreamRequest{
			Base: &commonpb.MsgBase{
				MsgType:  commonpb.MsgType_RemoveQueryChannels,
				SourceID: core.session.ServerID,
			},
			CollectionID: collMeta.CollectionID,
		}
		status, err := core.ReleaseDQLMessageStream(core.ctx, req)
		assert.NoError(t, err)
		assert.Equal(t, commonpb.ErrorCode_Success, status.ErrorCode)
	})

	wg.Add(1)
	t.Run("drop collection", func(t *testing.T) {
		defer wg.Done()
		req := &milvuspb.DropCollectionRequest{
			Base: &commonpb.MsgBase{
				MsgType:   commonpb.MsgType_DropCollection,
				MsgID:     230,
				Timestamp: 230,
				SourceID:  230,
			},
			DbName:         dbName,
			CollectionName: collName,
		}
		collMeta, err := core.MetaTable.GetCollectionByName(collName, 0)
		assert.NoError(t, err)
		status, err := core.DropCollection(ctx, req)
		assert.NoError(t, err)
		assert.Equal(t, commonpb.ErrorCode_Success, status.ErrorCode)

		vChanName := collMeta.VirtualChannelNames[0]
		assert.Equal(t, collMeta.PhysicalChannelNames[0], funcutil.ToPhysicalChannel(vChanName))

		msgs := getNotTtMsg(ctx, 1, dmlStream.Chan())
		assert.Equal(t, 1, len(msgs))
		dmsg, ok := (msgs[0]).(*msgstream.DropCollectionMsg)
		assert.True(t, ok)
		assert.Equal(t, collMeta.CollectionID, dmsg.CollectionID)
		collIDs := pnm.GetCollIDs()
		assert.Equal(t, 3, len(collIDs))
		assert.Equal(t, collMeta.CollectionID, collIDs[2])

		time.Sleep(100 * time.Millisecond)
		qm.mutex.Lock()
		assert.Equal(t, 1, len(qm.collID))
		assert.Equal(t, collMeta.CollectionID, qm.collID[0])
		qm.mutex.Unlock()

		req = &milvuspb.DropCollectionRequest{
			Base: &commonpb.MsgBase{
				MsgType:   commonpb.MsgType_DropCollection,
				MsgID:     231,
				Timestamp: 231,
				SourceID:  231,
			},
			DbName:         dbName,
			CollectionName: collName,
		}
		status, err = core.DropCollection(ctx, req)
		assert.NoError(t, err)
		assert.Equal(t, commonpb.ErrorCode_UnexpectedError, status.ErrorCode)
		time.Sleep(100 * time.Millisecond)
		collIDs = pnm.GetCollIDs()
		assert.Equal(t, 3, len(collIDs))
		assert.Equal(t, collMeta.CollectionID, collIDs[2])

<<<<<<< HEAD
		// check DD operation info
		flag, err := core.MetaTable.txn.Load(metastore.DDMsgSendPrefix)
		assert.NoError(t, err)
		assert.Equal(t, "true", flag)
		ddOpStr, err := core.MetaTable.txn.Load(metastore.DDOperationPrefix)
		assert.NoError(t, err)
		var ddOp metastore.DdOperation
		err = metastore.DecodeDdOperation(ddOpStr, &ddOp)
		assert.NoError(t, err)
		assert.Equal(t, DropCollectionDDType, ddOp.Type)

		var ddReq = internalpb.DropCollectionRequest{}
		err = proto.Unmarshal(ddOp.Body, &ddReq)
		assert.NoError(t, err)
		assert.Equal(t, collMeta.CollectionID, ddReq.CollectionID)

=======
>>>>>>> 9672eae6
		err = core.reSendDdMsg(core.ctx, true)
		assert.NoError(t, err)
	})

	wg.Add(1)
	t.Run("context_cancel", func(t *testing.T) {
		defer wg.Done()
		ctx2, cancel2 := context.WithTimeout(ctx, time.Millisecond*100)
		defer cancel2()
		time.Sleep(100 * time.Millisecond)
		st, err := core.CreateCollection(ctx2, &milvuspb.CreateCollectionRequest{
			Base: &commonpb.MsgBase{
				MsgType:   commonpb.MsgType_CreateCollection,
				MsgID:     1000,
				Timestamp: 1000,
				SourceID:  1000,
			},
		})
		assert.NoError(t, err)
		assert.NotEqual(t, commonpb.ErrorCode_Success, st.ErrorCode)

		st, err = core.DropCollection(ctx2, &milvuspb.DropCollectionRequest{
			Base: &commonpb.MsgBase{
				MsgType:   commonpb.MsgType_DropCollection,
				MsgID:     1001,
				Timestamp: 1001,
				SourceID:  1001,
			},
		})
		assert.NoError(t, err)
		assert.NotEqual(t, commonpb.ErrorCode_Success, st.ErrorCode)

		rsp1, err := core.HasCollection(ctx2, &milvuspb.HasCollectionRequest{
			Base: &commonpb.MsgBase{
				MsgType:   commonpb.MsgType_HasCollection,
				MsgID:     1002,
				Timestamp: 1002,
				SourceID:  1002,
			},
		})
		assert.NoError(t, err)
		assert.NotEqual(t, commonpb.ErrorCode_Success, rsp1.Status.ErrorCode)

		rsp2, err := core.DescribeCollection(ctx2, &milvuspb.DescribeCollectionRequest{
			Base: &commonpb.MsgBase{
				MsgType:   commonpb.MsgType_DescribeCollection,
				MsgID:     1003,
				Timestamp: 1003,
				SourceID:  1003,
			},
		})
		assert.NoError(t, err)
		assert.NotEqual(t, commonpb.ErrorCode_Success, rsp2.Status.ErrorCode)

		rsp3, err := core.ShowCollections(ctx2, &milvuspb.ShowCollectionsRequest{
			Base: &commonpb.MsgBase{
				MsgType:   commonpb.MsgType_ShowCollections,
				MsgID:     1004,
				Timestamp: 1004,
				SourceID:  1004,
			},
		})
		assert.NoError(t, err)
		assert.NotEqual(t, commonpb.ErrorCode_Success, rsp3.Status.ErrorCode)

		st, err = core.CreatePartition(ctx2, &milvuspb.CreatePartitionRequest{
			Base: &commonpb.MsgBase{
				MsgType:   commonpb.MsgType_CreatePartition,
				MsgID:     1005,
				Timestamp: 1005,
				SourceID:  1005,
			},
		})
		assert.NoError(t, err)
		assert.NotEqual(t, commonpb.ErrorCode_Success, st.ErrorCode)

		st, err = core.DropPartition(ctx2, &milvuspb.DropPartitionRequest{
			Base: &commonpb.MsgBase{
				MsgType:   commonpb.MsgType_DropPartition,
				MsgID:     1006,
				Timestamp: 1006,
				SourceID:  1006,
			},
		})
		assert.NoError(t, err)
		assert.NotEqual(t, commonpb.ErrorCode_Success, st.ErrorCode)

		rsp4, err := core.HasPartition(ctx2, &milvuspb.HasPartitionRequest{
			Base: &commonpb.MsgBase{
				MsgType:   commonpb.MsgType_HasPartition,
				MsgID:     1007,
				Timestamp: 1007,
				SourceID:  1007,
			},
		})
		assert.NoError(t, err)
		assert.NotEqual(t, commonpb.ErrorCode_Success, rsp4.Status.ErrorCode)

		rsp5, err := core.ShowPartitions(ctx2, &milvuspb.ShowPartitionsRequest{
			Base: &commonpb.MsgBase{
				MsgType:   commonpb.MsgType_ShowPartitions,
				MsgID:     1008,
				Timestamp: 1008,
				SourceID:  1008,
			},
		})
		assert.NoError(t, err)
		assert.NotEqual(t, commonpb.ErrorCode_Success, rsp5.Status.ErrorCode)

		st, err = core.CreateIndex(ctx2, &milvuspb.CreateIndexRequest{
			Base: &commonpb.MsgBase{
				MsgType:   commonpb.MsgType_CreateIndex,
				MsgID:     1009,
				Timestamp: 1009,
				SourceID:  1009,
			},
		})
		assert.NoError(t, err)
		assert.NotEqual(t, commonpb.ErrorCode_Success, st.ErrorCode)

		rsp6, err := core.DescribeIndex(ctx2, &milvuspb.DescribeIndexRequest{
			Base: &commonpb.MsgBase{
				MsgType:   commonpb.MsgType_DescribeIndex,
				MsgID:     1010,
				Timestamp: 1010,
				SourceID:  1010,
			},
		})
		assert.NoError(t, err)
		assert.NotEqual(t, commonpb.ErrorCode_Success, rsp6.Status.ErrorCode)

		st, err = core.DropIndex(ctx2, &milvuspb.DropIndexRequest{
			Base: &commonpb.MsgBase{
				MsgType:   commonpb.MsgType_DropIndex,
				MsgID:     1011,
				Timestamp: 1011,
				SourceID:  1011,
			},
		})
		assert.NoError(t, err)
		assert.NotEqual(t, commonpb.ErrorCode_Success, st.ErrorCode)

		rsp7, err := core.DescribeSegment(ctx2, &milvuspb.DescribeSegmentRequest{
			Base: &commonpb.MsgBase{
				MsgType:   commonpb.MsgType_DescribeSegment,
				MsgID:     1012,
				Timestamp: 1012,
				SourceID:  1012,
			},
		})
		assert.NoError(t, err)
		assert.NotEqual(t, commonpb.ErrorCode_Success, rsp7.Status.ErrorCode)

		rsp8, err := core.ShowSegments(ctx2, &milvuspb.ShowSegmentsRequest{
			Base: &commonpb.MsgBase{
				MsgType:   commonpb.MsgType_ShowSegments,
				MsgID:     1013,
				Timestamp: 1013,
				SourceID:  1013,
			},
		})
		assert.NoError(t, err)
		assert.NotEqual(t, commonpb.ErrorCode_Success, rsp8.Status.ErrorCode)
		time.Sleep(1 * time.Second)
	})

	wg.Add(1)
	t.Run("undefined req type", func(t *testing.T) {
		defer wg.Done()
		st, err := core.CreateCollection(ctx, &milvuspb.CreateCollectionRequest{
			Base: &commonpb.MsgBase{
				MsgType:   commonpb.MsgType_Undefined,
				MsgID:     2000,
				Timestamp: 2000,
				SourceID:  2000,
			},
		})
		assert.NoError(t, err)
		assert.NotEqual(t, commonpb.ErrorCode_Success, st.ErrorCode)

		st, err = core.DropCollection(ctx, &milvuspb.DropCollectionRequest{
			Base: &commonpb.MsgBase{
				MsgType:   commonpb.MsgType_Undefined,
				MsgID:     2001,
				Timestamp: 2001,
				SourceID:  2001,
			},
		})
		assert.NoError(t, err)
		assert.NotEqual(t, commonpb.ErrorCode_Success, st.ErrorCode)

		rsp1, err := core.HasCollection(ctx, &milvuspb.HasCollectionRequest{
			Base: &commonpb.MsgBase{
				MsgType:   commonpb.MsgType_Undefined,
				MsgID:     2002,
				Timestamp: 2002,
				SourceID:  2002,
			},
		})
		assert.NoError(t, err)
		assert.NotEqual(t, commonpb.ErrorCode_Success, rsp1.Status.ErrorCode)

		rsp2, err := core.DescribeCollection(ctx, &milvuspb.DescribeCollectionRequest{
			Base: &commonpb.MsgBase{
				MsgType:   commonpb.MsgType_Undefined,
				MsgID:     2003,
				Timestamp: 2003,
				SourceID:  2003,
			},
		})
		assert.NoError(t, err)
		assert.NotEqual(t, commonpb.ErrorCode_Success, rsp2.Status.ErrorCode)

		rsp3, err := core.ShowCollections(ctx, &milvuspb.ShowCollectionsRequest{
			Base: &commonpb.MsgBase{
				MsgType:   commonpb.MsgType_Undefined,
				MsgID:     2004,
				Timestamp: 2004,
				SourceID:  2004,
			},
		})
		assert.NoError(t, err)
		assert.NotEqual(t, commonpb.ErrorCode_Success, rsp3.Status.ErrorCode)

		st, err = core.CreatePartition(ctx, &milvuspb.CreatePartitionRequest{
			Base: &commonpb.MsgBase{
				MsgType:   commonpb.MsgType_Undefined,
				MsgID:     2005,
				Timestamp: 2005,
				SourceID:  2005,
			},
		})
		assert.NoError(t, err)
		assert.NotEqual(t, commonpb.ErrorCode_Success, st.ErrorCode)

		st, err = core.DropPartition(ctx, &milvuspb.DropPartitionRequest{
			Base: &commonpb.MsgBase{
				MsgType:   commonpb.MsgType_Undefined,
				MsgID:     2006,
				Timestamp: 2006,
				SourceID:  2006,
			},
		})
		assert.NoError(t, err)
		assert.NotEqual(t, commonpb.ErrorCode_Success, st.ErrorCode)

		rsp4, err := core.HasPartition(ctx, &milvuspb.HasPartitionRequest{
			Base: &commonpb.MsgBase{
				MsgType:   commonpb.MsgType_Undefined,
				MsgID:     2007,
				Timestamp: 2007,
				SourceID:  2007,
			},
		})
		assert.NoError(t, err)
		assert.NotEqual(t, commonpb.ErrorCode_Success, rsp4.Status.ErrorCode)

		rsp5, err := core.ShowPartitions(ctx, &milvuspb.ShowPartitionsRequest{
			Base: &commonpb.MsgBase{
				MsgType:   commonpb.MsgType_Undefined,
				MsgID:     2008,
				Timestamp: 2008,
				SourceID:  2008,
			},
		})
		assert.NoError(t, err)
		assert.NotEqual(t, commonpb.ErrorCode_Success, rsp5.Status.ErrorCode)

		st, err = core.CreateIndex(ctx, &milvuspb.CreateIndexRequest{
			Base: &commonpb.MsgBase{
				MsgType:   commonpb.MsgType_Undefined,
				MsgID:     2009,
				Timestamp: 2009,
				SourceID:  2009,
			},
		})
		assert.NoError(t, err)
		assert.NotEqual(t, commonpb.ErrorCode_Success, st.ErrorCode)

		rsp6, err := core.DescribeIndex(ctx, &milvuspb.DescribeIndexRequest{
			Base: &commonpb.MsgBase{
				MsgType:   commonpb.MsgType_Undefined,
				MsgID:     2010,
				Timestamp: 2010,
				SourceID:  2010,
			},
		})
		assert.NoError(t, err)
		assert.NotEqual(t, commonpb.ErrorCode_Success, rsp6.Status.ErrorCode)

		st, err = core.DropIndex(ctx, &milvuspb.DropIndexRequest{
			Base: &commonpb.MsgBase{
				MsgType:   commonpb.MsgType_Undefined,
				MsgID:     2011,
				Timestamp: 2011,
				SourceID:  2011,
			},
		})
		assert.NoError(t, err)
		assert.NotEqual(t, commonpb.ErrorCode_Success, st.ErrorCode)

		rsp7, err := core.DescribeSegment(ctx, &milvuspb.DescribeSegmentRequest{
			Base: &commonpb.MsgBase{
				MsgType:   commonpb.MsgType_Undefined,
				MsgID:     2012,
				Timestamp: 2012,
				SourceID:  2012,
			},
		})
		assert.NoError(t, err)
		assert.NotEqual(t, commonpb.ErrorCode_Success, rsp7.Status.ErrorCode)

		rsp8, err := core.ShowSegments(ctx, &milvuspb.ShowSegmentsRequest{
			Base: &commonpb.MsgBase{
				MsgType:   commonpb.MsgType_Undefined,
				MsgID:     2013,
				Timestamp: 2013,
				SourceID:  2013,
			},
		})
		assert.NoError(t, err)
		assert.NotEqual(t, commonpb.ErrorCode_Success, rsp8.Status.ErrorCode)

	})

	wg.Add(1)
	t.Run("alloc time tick", func(t *testing.T) {
		defer wg.Done()
		req := &rootcoordpb.AllocTimestampRequest{
			Base: &commonpb.MsgBase{
				MsgType:   commonpb.MsgType_Undefined,
				MsgID:     3000,
				Timestamp: 3000,
				SourceID:  3000,
			},
			Count: 1,
		}
		rsp, err := core.AllocTimestamp(ctx, req)
		assert.NoError(t, err)
		assert.Equal(t, uint32(1), rsp.Count)
		assert.NotZero(t, rsp.Timestamp)
	})

	wg.Add(1)
	t.Run("alloc id", func(t *testing.T) {
		defer wg.Done()
		req := &rootcoordpb.AllocIDRequest{
			Base: &commonpb.MsgBase{
				MsgType:   commonpb.MsgType_Undefined,
				MsgID:     3001,
				Timestamp: 3001,
				SourceID:  3001,
			},
			Count: 1,
		}
		rsp, err := core.AllocID(ctx, req)
		assert.NoError(t, err)
		assert.Equal(t, uint32(1), rsp.Count)
		assert.NotZero(t, rsp.ID)
	})

	wg.Add(1)
	t.Run("get_channels", func(t *testing.T) {
		defer wg.Done()
		_, err := core.GetTimeTickChannel(ctx)
		assert.NoError(t, err)
		_, err = core.GetStatisticsChannel(ctx)
		assert.NoError(t, err)
	})

	wg.Add(1)
	t.Run("channel timetick", func(t *testing.T) {
		defer wg.Done()
		const (
			proxyIDInvalid = 102
			ts0            = uint64(20)
			ts1            = uint64(40)
			ts2            = uint64(60)
		)
		numChan := core.chanTimeTick.getDmlChannelNum()
		p1 := sessionutil.Session{
			ServerID: 100,
		}
		p2 := sessionutil.Session{
			ServerID: 101,
		}
		ctx2, cancel2 := context.WithTimeout(ctx, kvmetestore.RequestTimeout)
		defer cancel2()
		s1, err := json.Marshal(&p1)
		assert.NoError(t, err)
		s2, err := json.Marshal(&p2)
		assert.NoError(t, err)

		proxy1 := path.Join(sessKey, typeutil.ProxyRole) + "-1"
		proxy2 := path.Join(sessKey, typeutil.ProxyRole) + "-2"
		_, err = core.etcdCli.Put(ctx2, proxy1, string(s1))
		assert.NoError(t, err)
		_, err = core.etcdCli.Put(ctx2, proxy2, string(s2))
		assert.NoError(t, err)
		time.Sleep(100 * time.Millisecond)

		cn0 := core.chanTimeTick.getDmlChannelName()
		cn1 := core.chanTimeTick.getDmlChannelName()
		cn2 := core.chanTimeTick.getDmlChannelName()
		core.chanTimeTick.addDmlChannels(cn0, cn1, cn2)

		dn0 := core.chanTimeTick.getDeltaChannelName()
		dn1 := core.chanTimeTick.getDeltaChannelName()
		dn2 := core.chanTimeTick.getDeltaChannelName()
		core.chanTimeTick.addDeltaChannels(dn0, dn1, dn2)

		// wait for local channel reported
		for {
			core.chanTimeTick.lock.Lock()
			_, ok := core.chanTimeTick.sess2ChanTsMap[core.session.ServerID].chanTsMap[cn0]

			if !ok {
				core.chanTimeTick.lock.Unlock()
				time.Sleep(100 * time.Millisecond)
				continue
			}

			_, ok = core.chanTimeTick.sess2ChanTsMap[core.session.ServerID].chanTsMap[cn1]

			if !ok {
				core.chanTimeTick.lock.Unlock()
				time.Sleep(100 * time.Millisecond)
				continue
			}

			_, ok = core.chanTimeTick.sess2ChanTsMap[core.session.ServerID].chanTsMap[cn2]

			if !ok {
				core.chanTimeTick.lock.Unlock()
				time.Sleep(100 * time.Millisecond)
				continue
			}
			core.chanTimeTick.lock.Unlock()
			break
		}
		msg0 := &internalpb.ChannelTimeTickMsg{
			Base: &commonpb.MsgBase{
				MsgType:  commonpb.MsgType_TimeTick,
				SourceID: 100,
			},
			ChannelNames: []string{cn0, cn1},
			Timestamps:   []uint64{ts0, ts2},
		}
		s, _ := core.UpdateChannelTimeTick(ctx, msg0)
		assert.Equal(t, commonpb.ErrorCode_Success, s.ErrorCode)
		time.Sleep(100 * time.Millisecond)
		//t.Log(core.chanTimeTick.sess2ChanTsMap)

		msg1 := &internalpb.ChannelTimeTickMsg{
			Base: &commonpb.MsgBase{
				MsgType:  commonpb.MsgType_TimeTick,
				SourceID: 101,
			},
			ChannelNames: []string{cn1, cn2},
			Timestamps:   []uint64{ts1, ts2},
		}
		s, _ = core.UpdateChannelTimeTick(ctx, msg1)
		assert.Equal(t, commonpb.ErrorCode_Success, s.ErrorCode)
		time.Sleep(100 * time.Millisecond)

		msgInvalid := &internalpb.ChannelTimeTickMsg{
			Base: &commonpb.MsgBase{
				MsgType:  commonpb.MsgType_TimeTick,
				SourceID: proxyIDInvalid,
			},
			ChannelNames: []string{"test"},
			Timestamps:   []uint64{0},
		}
		s, _ = core.UpdateChannelTimeTick(ctx, msgInvalid)
		assert.Equal(t, commonpb.ErrorCode_UnexpectedError, s.ErrorCode)
		time.Sleep(100 * time.Millisecond)

		// 2 proxy, 1 rootcoord
		assert.Equal(t, 3, core.chanTimeTick.getSessionNum())

		// add 3 proxy channels
		assert.Equal(t, 3, core.chanTimeTick.getDmlChannelNum()-numChan)

		_, err = core.etcdCli.Delete(ctx2, proxy1)
		assert.NoError(t, err)
		_, err = core.etcdCli.Delete(ctx2, proxy2)
		assert.NoError(t, err)
	})

	schema := schemapb.CollectionSchema{
		Name: collName,
	}
	sbf, err := proto.Marshal(&schema)
	assert.NoError(t, err)
	req := &milvuspb.CreateCollectionRequest{
		Base: &commonpb.MsgBase{
			MsgType:   commonpb.MsgType_CreateCollection,
			MsgID:     3011,
			Timestamp: 3011,
			SourceID:  3011,
		},
		DbName:         dbName,
		CollectionName: collName,
		Schema:         sbf,
	}
	status, err := core.CreateCollection(ctx, req)
	assert.NoError(t, err)
	assert.Equal(t, commonpb.ErrorCode_Success, status.ErrorCode)

	wg.Add(1)
	t.Run("create alias", func(t *testing.T) {
		defer wg.Done()
		req := &milvuspb.CreateAliasRequest{
			Base: &commonpb.MsgBase{
				MsgType:   commonpb.MsgType_CreateAlias,
				MsgID:     3012,
				Timestamp: 3012,
				SourceID:  3012,
			},
			CollectionName: collName,
			Alias:          aliasName,
		}
		rsp, err := core.CreateAlias(ctx, req)
		assert.NoError(t, err)
		assert.Equal(t, commonpb.ErrorCode_Success, rsp.ErrorCode)
	})

	wg.Add(1)
	t.Run("describe collection2", func(t *testing.T) {
		defer wg.Done()
		req := &milvuspb.DescribeCollectionRequest{
			Base: &commonpb.MsgBase{
				MsgType:   commonpb.MsgType_DescribeCollection,
				MsgID:     3013,
				Timestamp: 3013,
				SourceID:  3013,
			},
			DbName:         dbName,
			CollectionName: collName,
		}
		rsp, err := core.DescribeCollection(ctx, req)
		assert.NoError(t, err)
		assert.Equal(t, commonpb.ErrorCode_Success, rsp.Status.ErrorCode)
		assert.Equal(t, rsp.Aliases, []string{aliasName})
	})

	// temporarily create collName2
	schema = schemapb.CollectionSchema{
		Name: collName2,
	}
	sbf, err = proto.Marshal(&schema)
	assert.NoError(t, err)
	req2 := &milvuspb.CreateCollectionRequest{
		Base: &commonpb.MsgBase{
			MsgType:   commonpb.MsgType_CreateCollection,
			MsgID:     3014,
			Timestamp: 3014,
			SourceID:  3014,
		},
		DbName:         dbName,
		CollectionName: collName2,
		Schema:         sbf,
	}
	status, err = core.CreateCollection(ctx, req2)
	assert.NoError(t, err)
	assert.Equal(t, commonpb.ErrorCode_Success, status.ErrorCode)

	wg.Add(1)
	t.Run("alter alias", func(t *testing.T) {
		defer wg.Done()
		req := &milvuspb.AlterAliasRequest{
			Base: &commonpb.MsgBase{
				MsgType:   commonpb.MsgType_AlterAlias,
				MsgID:     3015,
				Timestamp: 3015,
				SourceID:  3015,
			},
			CollectionName: collName2,
			Alias:          aliasName,
		}
		rsp, err := core.AlterAlias(ctx, req)
		assert.NoError(t, err)
		assert.Equal(t, commonpb.ErrorCode_Success, rsp.ErrorCode)
	})

	wg.Add(1)
	t.Run("drop collection with alias", func(t *testing.T) {
		defer wg.Done()
		req := &milvuspb.DropCollectionRequest{
			Base: &commonpb.MsgBase{
				MsgType:   commonpb.MsgType_DropAlias,
				MsgID:     3016,
				Timestamp: 3016,
				SourceID:  3016,
			},
			CollectionName: aliasName,
		}
		rsp, err := core.DropCollection(ctx, req)
		assert.NoError(t, err)
		assert.NotEqual(t, commonpb.ErrorCode_Success, rsp.ErrorCode)
	})

	wg.Add(1)
	t.Run("drop alias", func(t *testing.T) {
		defer wg.Done()
		req := &milvuspb.DropAliasRequest{
			Base: &commonpb.MsgBase{
				MsgType:   commonpb.MsgType_DropAlias,
				MsgID:     3017,
				Timestamp: 3017,
				SourceID:  3017,
			},
			Alias: aliasName,
		}
		rsp, err := core.DropAlias(ctx, req)
		assert.NoError(t, err)
		assert.Equal(t, commonpb.ErrorCode_Success, rsp.ErrorCode)
	})

	status, err = core.DropCollection(ctx, &milvuspb.DropCollectionRequest{
		Base: &commonpb.MsgBase{
			MsgType:   commonpb.MsgType_DropCollection,
			MsgID:     3018,
			Timestamp: 3018,
			SourceID:  3018,
		},
		DbName:         dbName,
		CollectionName: collName,
	})
	assert.NoError(t, err)
	assert.Equal(t, commonpb.ErrorCode_Success, status.ErrorCode)

	status, err = core.DropCollection(ctx, &milvuspb.DropCollectionRequest{
		Base: &commonpb.MsgBase{
			MsgType:   commonpb.MsgType_DropCollection,
			MsgID:     3019,
			Timestamp: 3019,
			SourceID:  3019,
		},
		DbName:         dbName,
		CollectionName: collName2,
	})
	assert.NoError(t, err)
	assert.Equal(t, commonpb.ErrorCode_Success, status.ErrorCode)

	wg.Add(1)
	t.Run("get metrics", func(t *testing.T) {
		defer wg.Done()
		// not healthy
		stateSave := core.stateCode.Load().(internalpb.StateCode)
		core.UpdateStateCode(internalpb.StateCode_Abnormal)
		resp, err := core.GetMetrics(ctx, &milvuspb.GetMetricsRequest{})
		assert.NoError(t, err)
		assert.NotEqual(t, commonpb.ErrorCode_Success, resp.Status.ErrorCode)
		core.UpdateStateCode(stateSave)

		// failed to parse metric type
		invalidRequest := "invalid request"
		resp, err = core.GetMetrics(ctx, &milvuspb.GetMetricsRequest{
			Request: invalidRequest,
		})
		assert.NoError(t, err)
		assert.NotEqual(t, commonpb.ErrorCode_Success, resp.Status.ErrorCode)

		// unsupported metric type
		unsupportedMetricType := "unsupported"
		req, err := metricsinfo.ConstructRequestByMetricType(unsupportedMetricType)
		assert.NoError(t, err)
		resp, err = core.GetMetrics(ctx, req)
		assert.NoError(t, err)
		assert.NotEqual(t, commonpb.ErrorCode_Success, resp.Status.ErrorCode)

		// normal case
		systemInfoMetricType := metricsinfo.SystemInfoMetrics
		req, err = metricsinfo.ConstructRequestByMetricType(systemInfoMetricType)
		assert.NoError(t, err)
		resp, err = core.GetMetrics(ctx, req)
		assert.NoError(t, err)
		assert.Equal(t, commonpb.ErrorCode_Success, resp.Status.ErrorCode)
	})

	wg.Add(1)
	t.Run("get system info", func(t *testing.T) {
		defer wg.Done()
		// normal case
		systemInfoMetricType := metricsinfo.SystemInfoMetrics
		req, err := metricsinfo.ConstructRequestByMetricType(systemInfoMetricType)
		assert.NoError(t, err)
		resp, err := core.getSystemInfoMetrics(ctx, req)
		assert.NoError(t, err)
		assert.Equal(t, commonpb.ErrorCode_Success, resp.Status.ErrorCode)
	})

	err = core.Stop()
	assert.NoError(t, err)
	st, err := core.GetComponentStates(ctx)
	assert.NoError(t, err)
	assert.Equal(t, commonpb.ErrorCode_Success, st.Status.ErrorCode)
	assert.NotEqual(t, internalpb.StateCode_Healthy, st.State.StateCode)

	wg.Add(1)
	t.Run("state_not_healthy", func(t *testing.T) {
		defer wg.Done()
		st, err := core.CreateCollection(ctx, &milvuspb.CreateCollectionRequest{
			Base: &commonpb.MsgBase{
				MsgType:   commonpb.MsgType_CreateCollection,
				MsgID:     4000,
				Timestamp: 4000,
				SourceID:  4000,
			},
		})
		assert.NoError(t, err)
		assert.NotEqual(t, commonpb.ErrorCode_Success, st.ErrorCode)

		st, err = core.DropCollection(ctx, &milvuspb.DropCollectionRequest{
			Base: &commonpb.MsgBase{
				MsgType:   commonpb.MsgType_DropCollection,
				MsgID:     4001,
				Timestamp: 4001,
				SourceID:  4001,
			},
		})
		assert.NoError(t, err)
		assert.NotEqual(t, commonpb.ErrorCode_Success, st.ErrorCode)

		rsp1, err := core.HasCollection(ctx, &milvuspb.HasCollectionRequest{
			Base: &commonpb.MsgBase{
				MsgType:   commonpb.MsgType_HasCollection,
				MsgID:     4002,
				Timestamp: 4002,
				SourceID:  4002,
			},
		})
		assert.NoError(t, err)
		assert.NotEqual(t, commonpb.ErrorCode_Success, rsp1.Status.ErrorCode)

		rsp2, err := core.DescribeCollection(ctx, &milvuspb.DescribeCollectionRequest{
			Base: &commonpb.MsgBase{
				MsgType:   commonpb.MsgType_DescribeCollection,
				MsgID:     4003,
				Timestamp: 4003,
				SourceID:  4003,
			},
		})
		assert.NoError(t, err)
		assert.NotEqual(t, commonpb.ErrorCode_Success, rsp2.Status.ErrorCode)

		rsp3, err := core.ShowCollections(ctx, &milvuspb.ShowCollectionsRequest{
			Base: &commonpb.MsgBase{
				MsgType:   commonpb.MsgType_ShowCollections,
				MsgID:     4004,
				Timestamp: 4004,
				SourceID:  4004,
			},
		})
		assert.NoError(t, err)
		assert.NotEqual(t, commonpb.ErrorCode_Success, rsp3.Status.ErrorCode)

		st, err = core.CreatePartition(ctx, &milvuspb.CreatePartitionRequest{
			Base: &commonpb.MsgBase{
				MsgType:   commonpb.MsgType_CreatePartition,
				MsgID:     4005,
				Timestamp: 4005,
				SourceID:  4005,
			},
		})
		assert.NoError(t, err)
		assert.NotEqual(t, commonpb.ErrorCode_Success, st.ErrorCode)

		st, err = core.DropPartition(ctx, &milvuspb.DropPartitionRequest{
			Base: &commonpb.MsgBase{
				MsgType:   commonpb.MsgType_DropPartition,
				MsgID:     4006,
				Timestamp: 4006,
				SourceID:  4006,
			},
		})
		assert.NoError(t, err)
		assert.NotEqual(t, commonpb.ErrorCode_Success, st.ErrorCode)

		rsp4, err := core.HasPartition(ctx, &milvuspb.HasPartitionRequest{
			Base: &commonpb.MsgBase{
				MsgType:   commonpb.MsgType_HasPartition,
				MsgID:     4007,
				Timestamp: 4007,
				SourceID:  4007,
			},
		})
		assert.NoError(t, err)
		assert.NotEqual(t, commonpb.ErrorCode_Success, rsp4.Status.ErrorCode)

		rsp5, err := core.ShowPartitions(ctx, &milvuspb.ShowPartitionsRequest{
			Base: &commonpb.MsgBase{
				MsgType:   commonpb.MsgType_ShowPartitions,
				MsgID:     4008,
				Timestamp: 4008,
				SourceID:  4008,
			},
		})
		assert.NoError(t, err)
		assert.NotEqual(t, commonpb.ErrorCode_Success, rsp5.Status.ErrorCode)

		st, err = core.CreateIndex(ctx, &milvuspb.CreateIndexRequest{
			Base: &commonpb.MsgBase{
				MsgType:   commonpb.MsgType_CreateIndex,
				MsgID:     4009,
				Timestamp: 4009,
				SourceID:  4009,
			},
		})
		assert.NoError(t, err)
		assert.NotEqual(t, commonpb.ErrorCode_Success, st.ErrorCode)

		rsp6, err := core.DescribeIndex(ctx, &milvuspb.DescribeIndexRequest{
			Base: &commonpb.MsgBase{
				MsgType:   commonpb.MsgType_DescribeIndex,
				MsgID:     4010,
				Timestamp: 4010,
				SourceID:  4010,
			},
		})
		assert.NoError(t, err)
		assert.NotEqual(t, commonpb.ErrorCode_Success, rsp6.Status.ErrorCode)

		st, err = core.DropIndex(ctx, &milvuspb.DropIndexRequest{
			Base: &commonpb.MsgBase{
				MsgType:   commonpb.MsgType_DropIndex,
				MsgID:     4011,
				Timestamp: 4011,
				SourceID:  4011,
			},
		})
		assert.NoError(t, err)
		assert.NotEqual(t, commonpb.ErrorCode_Success, st.ErrorCode)

		rsp7, err := core.DescribeSegment(ctx, &milvuspb.DescribeSegmentRequest{
			Base: &commonpb.MsgBase{
				MsgType:   commonpb.MsgType_DescribeSegment,
				MsgID:     4012,
				Timestamp: 4012,
				SourceID:  4012,
			},
		})
		assert.NoError(t, err)
		assert.NotEqual(t, commonpb.ErrorCode_Success, rsp7.Status.ErrorCode)

		rsp8, err := core.ShowSegments(ctx, &milvuspb.ShowSegmentsRequest{
			Base: &commonpb.MsgBase{
				MsgType:   commonpb.MsgType_ShowSegments,
				MsgID:     4013,
				Timestamp: 4013,
				SourceID:  4013,
			},
		})
		assert.NoError(t, err)
		assert.NotEqual(t, commonpb.ErrorCode_Success, rsp8.Status.ErrorCode)

		rsp9, err := core.Import(ctx, &milvuspb.ImportRequest{
			CollectionName: "c1",
			PartitionName:  "p1",
			RowBased:       true,
			Files:          []string{"f1", "f2", "f3"},
		})
		assert.NoError(t, err)
		assert.NotEqual(t, commonpb.ErrorCode_Success, rsp9.Status.ErrorCode)

		rsp10, err := core.GetImportState(ctx, &milvuspb.GetImportStateRequest{
			Task: 0,
		})
		assert.NoError(t, err)
		assert.NotEqual(t, commonpb.ErrorCode_Success, rsp10.Status.ErrorCode)

		rsp11, err := core.ReportImport(ctx, &rootcoordpb.ImportResult{
			RowCount: 0,
		})
		assert.NoError(t, err)
		assert.NotEqual(t, commonpb.ErrorCode_Success, rsp11.ErrorCode)

		rsp12, err := core.ListImportTasks(ctx, &milvuspb.ListImportTasksRequest{})
		assert.NoError(t, err)
		assert.NotEqual(t, commonpb.ErrorCode_Success, rsp12.Status.ErrorCode)
	})

	wg.Add(1)
	t.Run("alloc_error", func(t *testing.T) {
		defer wg.Done()
		core.Stop()
		core.IDAllocator = func(count uint32) (typeutil.UniqueID, typeutil.UniqueID, error) {
			return 0, 0, fmt.Errorf("id allocator error test")
		}
		core.TSOAllocator = func(count uint32) (typeutil.Timestamp, error) {
			return 0, fmt.Errorf("tso allcoator error test")
		}
		core.Init()
		core.Start()
		r1 := &rootcoordpb.AllocTimestampRequest{
			Base: &commonpb.MsgBase{
				MsgType:   commonpb.MsgType_Undefined,
				MsgID:     5000,
				Timestamp: 5000,
				SourceID:  5000,
			},
			Count: 1,
		}
		p1, err := core.AllocTimestamp(ctx, r1)
		assert.NoError(t, err)
		assert.NotEqual(t, commonpb.ErrorCode_Success, p1.Status.ErrorCode)

		r2 := &rootcoordpb.AllocIDRequest{
			Base: &commonpb.MsgBase{
				MsgType:   commonpb.MsgType_Undefined,
				MsgID:     3001,
				Timestamp: 3001,
				SourceID:  3001,
			},
			Count: 1,
		}
		p2, err := core.AllocID(ctx, r2)
		assert.NoError(t, err)
		assert.NotEqual(t, commonpb.ErrorCode_Success, p2.Status.ErrorCode)
	})

	wg.Wait()
	err = core.Stop()
	assert.NoError(t, err)
}

func TestRootCoord2(t *testing.T) {
	const (
		dbName   = "testDb"
		collName = "testColl"
		partName = "testPartition"
	)

	ctx, cancel := context.WithCancel(context.Background())
	defer cancel()

	msFactory := dependency.NewDefaultFactory(true)

	Params.Init()
	Params.RootCoordCfg.DmlChannelNum = TestDMLChannelNum
	core, err := NewCore(ctx, msFactory)
	assert.NoError(t, err)

	etcdCli, err := etcd.GetEtcdClient(&Params.EtcdCfg)
	assert.NoError(t, err)
	defer etcdCli.Close()

	randVal := rand.Int()

	Params.CommonCfg.RootCoordTimeTick = fmt.Sprintf("rootcoord-time-tick-%d", randVal)
	Params.CommonCfg.RootCoordStatistics = fmt.Sprintf("rootcoord-statistics-%d", randVal)
	Params.EtcdCfg.MetaRootPath = fmt.Sprintf("/%d/%s", randVal, Params.EtcdCfg.MetaRootPath)
	Params.EtcdCfg.KvRootPath = fmt.Sprintf("/%d/%s", randVal, Params.EtcdCfg.KvRootPath)
	Params.CommonCfg.RootCoordSubName = fmt.Sprintf("subname-%d", randVal)

	dm := &dataMock{randVal: randVal}
	err = core.SetDataCoord(ctx, dm)
	assert.NoError(t, err)

	im := &indexMock{
		fileArray:  []string{},
		idxBuildID: []int64{},
		idxID:      []int64{},
		idxDropID:  []int64{},
		mutex:      sync.Mutex{},
	}
	err = core.SetIndexCoord(im)
	assert.NoError(t, err)

	qm := &queryMock{
		collID: nil,
		mutex:  sync.Mutex{},
	}
	err = core.SetQueryCoord(qm)
	assert.NoError(t, err)

	core.NewProxyClient = func(*sessionutil.Session) (types.Proxy, error) {
		return nil, nil
	}

	core.SetEtcdClient(etcdCli)
	err = core.Init()
	assert.NoError(t, err)

	err = core.Start()
	assert.NoError(t, err)

	core.session.TriggerKill = false
	err = core.Register()
	assert.NoError(t, err)

	time.Sleep(100 * time.Millisecond)

	var wg sync.WaitGroup
	wg.Add(1)
	t.Run("create collection", func(t *testing.T) {
		defer wg.Done()
		schema := schemapb.CollectionSchema{
			Name: collName,
		}

		sbf, err := proto.Marshal(&schema)
		assert.NoError(t, err)

		req := &milvuspb.CreateCollectionRequest{
			Base: &commonpb.MsgBase{
				MsgType:   commonpb.MsgType_CreateCollection,
				Timestamp: 100,
			},
			DbName:         dbName,
			CollectionName: collName,
			Schema:         sbf,
		}
		status, err := core.CreateCollection(ctx, req)
		assert.NoError(t, err)
		assert.Equal(t, commonpb.ErrorCode_Success, status.ErrorCode)

		collInfo, err := core.MetaTable.GetCollectionByName(collName, 0)
		assert.NoError(t, err)
		dmlStream, _ := msFactory.NewMsgStream(ctx)
		dmlStream.AsConsumer([]string{collInfo.PhysicalChannelNames[0]}, Params.CommonCfg.RootCoordSubName)
		dmlStream.Start()

		msgs := getNotTtMsg(ctx, 1, dmlStream.Chan())
		assert.Equal(t, 1, len(msgs))

		m1, ok := (msgs[0]).(*msgstream.CreateCollectionMsg)
		assert.True(t, ok)
		t.Log("time tick", m1.Base.Timestamp)
	})

	wg.Add(1)
	t.Run("describe collection", func(t *testing.T) {
		defer wg.Done()
		collMeta, err := core.MetaTable.GetCollectionByName(collName, 0)
		assert.NoError(t, err)
		req := &milvuspb.DescribeCollectionRequest{
			Base: &commonpb.MsgBase{
				MsgType:   commonpb.MsgType_DescribeCollection,
				MsgID:     120,
				Timestamp: 120,
				SourceID:  120,
			},
			DbName:         dbName,
			CollectionName: collName,
		}
		rsp, err := core.DescribeCollection(ctx, req)
		assert.NoError(t, err)
		assert.Equal(t, commonpb.ErrorCode_Success, rsp.Status.ErrorCode)
		assert.Equal(t, collName, rsp.Schema.Name)
		assert.Equal(t, collMeta.CollectionID, rsp.CollectionID)
		assert.Equal(t, common.DefaultShardsNum, int32(len(rsp.VirtualChannelNames)))
		assert.Equal(t, common.DefaultShardsNum, int32(len(rsp.PhysicalChannelNames)))
		assert.Equal(t, common.DefaultShardsNum, rsp.ShardsNum)
	})
	wg.Wait()
	err = core.Stop()
	assert.NoError(t, err)
}

func TestCheckInit(t *testing.T) {
	c, err := NewCore(context.Background(), nil)
	assert.NoError(t, err)

	err = c.Start()
	assert.Error(t, err)

	err = c.checkInit()
	assert.Error(t, err)

	c.MetaTable = &MetaTable{}
	err = c.checkInit()
	assert.Error(t, err)

	c.IDAllocator = func(count uint32) (typeutil.UniqueID, typeutil.UniqueID, error) {
		return 0, 0, nil
	}
	err = c.checkInit()
	assert.Error(t, err)

	c.IDAllocatorUpdate = func() error {
		return nil
	}
	err = c.checkInit()
	assert.Error(t, err)

	c.TSOAllocator = func(count uint32) (typeutil.Timestamp, error) {
		return 0, nil
	}
	err = c.checkInit()
	assert.Error(t, err)

	c.TSOAllocatorUpdate = func() error {
		return nil
	}
	err = c.checkInit()
	assert.Error(t, err)

	c.etcdCli = &clientv3.Client{}
	err = c.checkInit()
	assert.Error(t, err)

	c.kvBase = &etcdkv.EtcdKV{}
	err = c.checkInit()
	assert.Error(t, err)

	c.impTaskKv = &etcdkv.EtcdKV{}
	err = c.checkInit()
	assert.Error(t, err)

	c.SendDdCreateCollectionReq = func(context.Context, *internalpb.CreateCollectionRequest, []string) (map[string][]byte, error) {
		return map[string][]byte{}, nil
	}
	err = c.checkInit()
	assert.Error(t, err)

	c.SendDdDropCollectionReq = func(context.Context, *internalpb.DropCollectionRequest, []string) error {
		return nil
	}
	err = c.checkInit()
	assert.Error(t, err)

	c.SendDdCreatePartitionReq = func(context.Context, *internalpb.CreatePartitionRequest, []string) error {
		return nil
	}
	err = c.checkInit()
	assert.Error(t, err)

	c.SendDdDropPartitionReq = func(context.Context, *internalpb.DropPartitionRequest, []string) error {
		return nil
	}
	err = c.checkInit()
	assert.Error(t, err)

	c.CallGetFlushedSegmentsService = func(ctx context.Context, collID, partID typeutil.UniqueID) ([]typeutil.UniqueID, error) {
		return nil, nil
	}

	err = c.checkInit()
	assert.Error(t, err)

	c.CallGetRecoveryInfoService = func(ctx context.Context, collID, partID UniqueID) ([]*datapb.SegmentBinlogs, error) {
		return nil, nil
	}

	err = c.checkInit()
	assert.Error(t, err)

	c.CallBuildIndexService = func(ctx context.Context, segID UniqueID, binlog []string, field *model.Field, idxInfo *model.Index, numRows int64) (typeutil.UniqueID, error) {
		return 0, nil
	}
	err = c.checkInit()
	assert.Error(t, err)

	c.CallDropIndexService = func(ctx context.Context, indexID typeutil.UniqueID) error {
		return nil
	}
	err = c.checkInit()
	assert.Error(t, err)

	c.CallRemoveIndexService = func(ctx context.Context, buildIDs []typeutil.UniqueID) error {
		return nil
	}
	err = c.checkInit()
	assert.Error(t, err)

	c.NewProxyClient = func(*sessionutil.Session) (types.Proxy, error) {
		return nil, nil
	}
	err = c.checkInit()
	assert.Error(t, err)

	c.CallReleaseCollectionService = func(ctx context.Context, ts typeutil.Timestamp, dbID, collectionID typeutil.UniqueID) error {
		return nil
	}
	err = c.checkInit()
	assert.Error(t, err)

	c.CallReleasePartitionService = func(ctx context.Context, ts typeutil.Timestamp, dbID, collectionID typeutil.UniqueID, partitionIDs []typeutil.UniqueID) error {
		return nil
	}
	err = c.checkInit()
	assert.Error(t, err)

	c.CallWatchChannels = func(ctx context.Context, collectionID int64, channelNames []string) error {
		return nil
	}
	err = c.checkInit()
	assert.Error(t, err)

	c.CallImportService = func(ctx context.Context, req *datapb.ImportTaskRequest) *datapb.ImportTaskResponse {
		return &datapb.ImportTaskResponse{
			Status: &commonpb.Status{
				ErrorCode: commonpb.ErrorCode_Success,
			},
		}
	}
	err = c.checkInit()
	assert.Error(t, err)

	c.CallAddSegRefLock = func(context.Context, int64, []int64) error {
		return nil
	}
	err = c.checkInit()
	assert.Error(t, err)

	c.CallReleaseSegRefLock = func(context.Context, int64, []int64) error {
		return nil
	}
	err = c.checkInit()
	assert.NoError(t, err)

	err = c.Stop()
	assert.NoError(t, err)
}

func TestCheckFlushedSegments(t *testing.T) {
	const (
		dbName   = "testDb"
		collName = "testColl"
		partName = "testPartition"
	)

	ctx, cancel := context.WithCancel(context.Background())
	defer cancel()

	msFactory := dependency.NewDefaultFactory(true)
	Params.Init()
	Params.RootCoordCfg.DmlChannelNum = TestDMLChannelNum
	core, err := NewCore(ctx, msFactory)
	assert.NoError(t, err)
	randVal := rand.Int()

	Params.CommonCfg.RootCoordTimeTick = fmt.Sprintf("rootcoord-time-tick-%d", randVal)
	Params.CommonCfg.RootCoordStatistics = fmt.Sprintf("rootcoord-statistics-%d", randVal)
	Params.EtcdCfg.MetaRootPath = fmt.Sprintf("/%d/%s", randVal, Params.EtcdCfg.MetaRootPath)
	Params.EtcdCfg.KvRootPath = fmt.Sprintf("/%d/%s", randVal, Params.EtcdCfg.KvRootPath)
	Params.CommonCfg.RootCoordSubName = fmt.Sprintf("subname-%d", randVal)

	dm := &dataMock{randVal: randVal}
	err = core.SetDataCoord(ctx, dm)
	assert.NoError(t, err)

	im := &indexMock{
		fileArray:  []string{},
		idxBuildID: []int64{},
		idxID:      []int64{},
		idxDropID:  []int64{},
		mutex:      sync.Mutex{},
	}
	err = core.SetIndexCoord(im)
	assert.NoError(t, err)

	qm := &queryMock{
		collID: nil,
		mutex:  sync.Mutex{},
	}
	err = core.SetQueryCoord(qm)
	assert.NoError(t, err)

	core.NewProxyClient = func(*sessionutil.Session) (types.Proxy, error) {
		return nil, nil
	}

	etcdCli, err := etcd.GetEtcdClient(&Params.EtcdCfg)
	assert.NoError(t, err)
	defer etcdCli.Close()
	core.SetEtcdClient(etcdCli)
	err = core.Init()
	assert.NoError(t, err)

	err = core.Start()
	assert.NoError(t, err)

	core.session.TriggerKill = false
	err = core.Register()
	assert.NoError(t, err)

	time.Sleep(100 * time.Millisecond)

	var wg sync.WaitGroup
	wg.Add(1)
	t.Run("check flushed segments", func(t *testing.T) {
		defer wg.Done()
		ctx := context.Background()
		var collID int64 = 1
		var partID int64 = 2
		var segID int64 = 1001
		var fieldID int64 = 101
		var indexID int64 = 6001
		core.MetaTable.partID2IndexedSegID[partID] = make(map[int64]bool)
		core.MetaTable.collID2Meta[collID] = model.Collection{CollectionID: collID}
		// do nothing, since collection has 0 index
		core.checkFlushedSegments(ctx)

		// get field schema by id fail
		core.MetaTable.collID2Meta[collID] = model.Collection{
			CollectionID: collID,
			Partitions: []*model.Partition{
				{
					PartitionID: partID,
				},
			},
			FieldIDToIndexID: []common.Int64Tuple{
				{
					Key:   fieldID,
					Value: indexID,
				},
			},
			Fields: []*model.Field{},
		}
		core.checkFlushedSegments(ctx)

		// fail to get segment id ,dont panic
		core.CallGetFlushedSegmentsService = func(_ context.Context, collID, partID int64) ([]int64, error) {
			return []int64{}, errors.New("service not available")
		}
		core.checkFlushedSegments(core.ctx)
		// non-exist segID
		core.CallGetFlushedSegmentsService = func(_ context.Context, collID, partID int64) ([]int64, error) {
			return []int64{2001}, nil
		}
		core.checkFlushedSegments(core.ctx)

		// missing index info
		core.MetaTable.collID2Meta[collID] = model.Collection{
			CollectionID: collID,
			Fields: []*model.Field{
				{
					FieldID: fieldID,
				},
			},
			FieldIDToIndexID: []common.Int64Tuple{
				{
					Key:   fieldID,
					Value: indexID,
				},
			},
			Partitions: []*model.Partition{
				{
					PartitionID: partID,
				},
			},
		}

		core.checkFlushedSegments(ctx)
		// existing segID, buildIndex failed
		core.CallGetFlushedSegmentsService = func(_ context.Context, cid, pid int64) ([]int64, error) {
			assert.Equal(t, collID, cid)
			assert.Equal(t, partID, pid)
			return []int64{segID}, nil
		}
		core.MetaTable.indexID2Meta[indexID] = &model.Index{
			IndexID: indexID,
		}
		core.CallBuildIndexService = func(_ context.Context, segID UniqueID, binlog []string, field *model.Field, idx *model.Index, numRows int64) (int64, error) {
			assert.Equal(t, fieldID, field.FieldID)
			assert.Equal(t, indexID, idx.IndexID)
			return -1, errors.New("build index build")
		}

		core.checkFlushedSegments(ctx)

		var indexBuildID int64 = 10001
		core.CallBuildIndexService = func(_ context.Context, segID UniqueID, binlog []string, field *model.Field, idx *model.Index, numRows int64) (int64, error) {
			return indexBuildID, nil
		}
		core.checkFlushedSegments(core.ctx)

	})
	wg.Wait()
	err = core.Stop()
	assert.NoError(t, err)
}

func TestRootCoord_CheckZeroShardsNum(t *testing.T) {
	const (
		dbName   = "testDb"
		collName = "testColl"
	)

	shardsNum := int32(2)
	ctx, cancel := context.WithCancel(context.Background())
	defer cancel()

	msFactory := dependency.NewDefaultFactory(true)
	Params.Init()
	Params.RootCoordCfg.DmlChannelNum = TestDMLChannelNum

	core, err := NewCore(ctx, msFactory)
	assert.NoError(t, err)
	randVal := rand.Int()
	Params.CommonCfg.RootCoordTimeTick = fmt.Sprintf("rootcoord-time-tick-%d", randVal)
	Params.CommonCfg.RootCoordStatistics = fmt.Sprintf("rootcoord-statistics-%d", randVal)
	Params.EtcdCfg.MetaRootPath = fmt.Sprintf("/%d/%s", randVal, Params.EtcdCfg.MetaRootPath)
	Params.EtcdCfg.KvRootPath = fmt.Sprintf("/%d/%s", randVal, Params.EtcdCfg.KvRootPath)
	Params.CommonCfg.RootCoordSubName = fmt.Sprintf("subname-%d", randVal)

	dm := &dataMock{randVal: randVal}
	err = core.SetDataCoord(ctx, dm)
	assert.NoError(t, err)

	im := &indexMock{
		fileArray:  []string{},
		idxBuildID: []int64{},
		idxID:      []int64{},
		idxDropID:  []int64{},
		mutex:      sync.Mutex{},
	}
	err = core.SetIndexCoord(im)
	assert.NoError(t, err)

	qm := &queryMock{
		collID: nil,
		mutex:  sync.Mutex{},
	}
	err = core.SetQueryCoord(qm)
	assert.NoError(t, err)

	core.NewProxyClient = func(*sessionutil.Session) (types.Proxy, error) {
		return nil, nil
	}

	etcdCli, err := etcd.GetEtcdClient(&Params.EtcdCfg)
	assert.NoError(t, err)
	defer etcdCli.Close()

	core.SetEtcdClient(etcdCli)
	err = core.Init()
	assert.NoError(t, err)

	err = core.Start()
	assert.NoError(t, err)

	core.session.TriggerKill = false
	err = core.Register()
	assert.NoError(t, err)

	time.Sleep(100 * time.Millisecond)

	modifyFunc := func(collInfo *model.Collection) {
		collInfo.ShardsNum = 0
	}

	createCollectionInMeta(dbName, collName, core, shardsNum, modifyFunc)

	t.Run("describe collection", func(t *testing.T) {
		collMeta, err := core.MetaTable.GetCollectionByName(collName, 0)
		assert.NoError(t, err)
		req := &milvuspb.DescribeCollectionRequest{
			Base: &commonpb.MsgBase{
				MsgType:   commonpb.MsgType_DescribeCollection,
				MsgID:     120,
				Timestamp: 120,
				SourceID:  120,
			},
			DbName:         dbName,
			CollectionName: collName,
		}
		rsp, err := core.DescribeCollection(ctx, req)
		assert.NoError(t, err)
		assert.Equal(t, commonpb.ErrorCode_Success, rsp.Status.ErrorCode)
		assert.Equal(t, collName, rsp.Schema.Name)
		assert.Equal(t, collMeta.CollectionID, rsp.CollectionID)
		assert.Equal(t, shardsNum, int32(len(rsp.VirtualChannelNames)))
		assert.Equal(t, shardsNum, int32(len(rsp.PhysicalChannelNames)))
		assert.Equal(t, shardsNum, rsp.ShardsNum)
	})
	err = core.Stop()
	assert.NoError(t, err)
}

func TestCore_GetComponentStates(t *testing.T) {
	n := &Core{}
	n.stateCode.Store(internalpb.StateCode_Healthy)
	resp, err := n.GetComponentStates(context.Background())
	assert.NoError(t, err)
	assert.Equal(t, commonpb.ErrorCode_Success, resp.Status.ErrorCode)
	assert.Equal(t, common.NotRegisteredID, resp.State.NodeID)
	n.session = &sessionutil.Session{}
	n.session.UpdateRegistered(true)
	resp, err = n.GetComponentStates(context.Background())
	assert.NoError(t, err)
	assert.Equal(t, commonpb.ErrorCode_Success, resp.Status.ErrorCode)
}

func TestCore_DescribeSegments(t *testing.T) {
	collID := typeutil.UniqueID(1)
	partID := typeutil.UniqueID(2)
	segID := typeutil.UniqueID(100)
	fieldID := typeutil.UniqueID(3)
	buildID := typeutil.UniqueID(4)
	indexID := typeutil.UniqueID(1000)
	indexName := "test_describe_segments_index"

	c := &Core{
		ctx: context.Background(),
	}

	// not healthy.
	c.stateCode.Store(internalpb.StateCode_Abnormal)
	got1, err := c.DescribeSegments(context.Background(), &rootcoordpb.DescribeSegmentsRequest{})
	assert.NoError(t, err)
	assert.NotEqual(t, commonpb.ErrorCode_Success, got1.GetStatus().GetErrorCode())

	// failed to be executed.
	c.CallGetFlushedSegmentsService = func(ctx context.Context, collID, partID typeutil.UniqueID) ([]typeutil.UniqueID, error) {
		return []typeutil.UniqueID{segID}, nil
	}
	c.stateCode.Store(internalpb.StateCode_Healthy)
	shortDuration := time.Nanosecond
	shortCtx, cancel := context.WithTimeout(c.ctx, shortDuration)
	defer cancel()
	time.Sleep(shortDuration)
	got2, err := c.DescribeSegments(shortCtx, &rootcoordpb.DescribeSegmentsRequest{})
	assert.NoError(t, err)
	assert.NotEqual(t, commonpb.ErrorCode_Success, got2.GetStatus().GetErrorCode())

	// success.
	c.MetaTable = &MetaTable{
		segID2IndexID: map[typeutil.UniqueID]typeutil.UniqueID{segID: indexID},
		indexID2Meta: map[typeutil.UniqueID]*model.Index{
			indexID: {
				IndexName:    indexName,
				IndexID:      indexID,
				IndexParams:  nil,
				CollectionID: collID,
				FieldID:      fieldID,
				SegmentIndexes: map[int64]model.SegmentIndex{
					segID: {
						Segment: model.Segment{
							PartitionID: partID,
							SegmentID:   segID,
						},
						BuildID:     buildID,
						EnableIndex: true},
				},
			},
		},
	}
	infos, err := c.DescribeSegments(context.Background(), &rootcoordpb.DescribeSegmentsRequest{
		Base: &commonpb.MsgBase{
			MsgType:   commonpb.MsgType_DescribeSegments,
			MsgID:     0,
			Timestamp: 0,
			SourceID:  0,
		},
		CollectionID: collID,
		SegmentIDs:   []typeutil.UniqueID{segID},
	})
	assert.NoError(t, err)
	assert.Equal(t, commonpb.ErrorCode_Success, infos.GetStatus().GetErrorCode())
	assert.Equal(t, 1, len(infos.GetSegmentInfos()))
	segmentInfo, ok := infos.GetSegmentInfos()[segID]
	assert.True(t, ok)
	assert.Equal(t, 1, len(segmentInfo.GetIndexInfos()))
	assert.Equal(t, collID, segmentInfo.GetIndexInfos()[0].GetCollectionID())
	assert.Equal(t, partID, segmentInfo.GetIndexInfos()[0].GetPartitionID())
	assert.Equal(t, segID, segmentInfo.GetIndexInfos()[0].GetSegmentID())
	assert.Equal(t, fieldID, segmentInfo.GetIndexInfos()[0].GetFieldID())
	assert.Equal(t, indexID, segmentInfo.GetIndexInfos()[0].GetIndexID())
	assert.Equal(t, buildID, segmentInfo.GetIndexInfos()[0].GetBuildID())
	assert.Equal(t, true, segmentInfo.GetIndexInfos()[0].GetEnableIndex())

	indexInfo, ok := segmentInfo.GetExtraIndexInfos()[indexID]
	assert.True(t, ok)
	assert.Equal(t, indexName, indexInfo.IndexName)
	assert.Equal(t, indexID, indexInfo.IndexID)
}

func TestCore_getCollectionName(t *testing.T) {
	mt := &MetaTable{
		ddLock:      sync.RWMutex{},
		collID2Meta: make(map[int64]model.Collection),
	}

	core := &Core{
		MetaTable: mt,
	}

	collName, partName, err := core.getCollectionName(1, 2)
	assert.Error(t, err)
	assert.Empty(t, collName)
	assert.Empty(t, partName)

	mt.collID2Meta[1] = model.Collection{
		Name:       "dummy",
		Partitions: make([]*model.Partition, 0),
	}

	collName, partName, err = core.getCollectionName(1, 2)
	assert.Error(t, err)
	assert.Equal(t, "dummy", collName)
	assert.Empty(t, partName)

	mt.collID2Meta[1] = model.Collection{
		Name: "dummy",
		Partitions: []*model.Partition{
			{
				PartitionID:   2,
				PartitionName: "p2",
			},
		},
	}

	collName, partName, err = core.getCollectionName(1, 2)
	assert.Nil(t, err)
	assert.Equal(t, "dummy", collName)
	assert.Equal(t, "p2", partName)
}

func TestCore_GetIndexState(t *testing.T) {
	var (
		collName  = "collName"
		fieldName = "fieldName"
		indexName = "indexName"
	)
	mt := &MetaTable{
		ddLock: sync.RWMutex{},
		collID2Meta: map[typeutil.UniqueID]model.Collection{
			1: {
				FieldIDToIndexID: []common.Int64Tuple{
					{
						Key:   1,
						Value: 1,
					},
				},
			},
		},
		collName2ID: map[string]typeutil.UniqueID{
			collName: 2,
		},
		indexID2Meta: map[typeutil.UniqueID]*model.Index{
			1: {
				IndexID:   1,
				IndexName: indexName,
				SegmentIndexes: map[int64]model.SegmentIndex{
					3: {
						Segment: model.Segment{
							SegmentID: 3,
						},
						EnableIndex: false,
						BuildID:     1,
					},
				},
			},
		},
		segID2IndexID: map[typeutil.UniqueID]typeutil.UniqueID{3: 1},
	}

	core := &Core{
		MetaTable: mt,
	}
	req := &milvuspb.GetIndexStateRequest{
		CollectionName: collName,
		FieldName:      fieldName,
		IndexName:      indexName,
	}
	core.stateCode.Store(internalpb.StateCode_Abnormal)

	t.Run("core not healthy", func(t *testing.T) {
		resp, err := core.GetIndexState(context.Background(), req)
		assert.Nil(t, err)
		assert.Equal(t, commonpb.ErrorCode_UnexpectedError, resp.Status.GetErrorCode())
	})

	core.stateCode.Store(internalpb.StateCode_Healthy)

	t.Run("get init buildiDs failed", func(t *testing.T) {
		resp, err := core.GetIndexState(context.Background(), req)
		assert.Nil(t, err)
		assert.Equal(t, commonpb.ErrorCode_UnexpectedError, resp.Status.GetErrorCode())
	})

	core.MetaTable.collName2ID[collName] = 1

	t.Run("number of buildIDs is zero", func(t *testing.T) {
		core.CallGetIndexStatesService = func(ctx context.Context, IndexBuildIDs []int64) ([]*indexpb.IndexInfo, error) {
			return []*indexpb.IndexInfo{}, nil
		}
		resp, err := core.GetIndexState(context.Background(), req)
		assert.NoError(t, err)
		assert.Equal(t, commonpb.ErrorCode_Success, resp.Status.GetErrorCode())
	})

	t.Run("CallGetIndexStatesService failed", func(t *testing.T) {
		core.MetaTable.indexID2Meta[1].SegmentIndexes[3] = model.SegmentIndex{
			Segment: model.Segment{
				SegmentID: 3,
			},
			EnableIndex: true,
			BuildID:     1,
		}
		core.CallGetIndexStatesService = func(ctx context.Context, IndexBuildIDs []int64) ([]*indexpb.IndexInfo, error) {
			return nil, errors.New("error occurred")
		}

		resp, err := core.GetIndexState(context.Background(), req)
		assert.Error(t, err)
		assert.Equal(t, commonpb.ErrorCode_UnexpectedError, resp.Status.GetErrorCode())
	})

	t.Run("success", func(t *testing.T) {
		core.CallGetIndexStatesService = func(ctx context.Context, IndexBuildIDs []int64) ([]*indexpb.IndexInfo, error) {
			return []*indexpb.IndexInfo{
				{
					State:        commonpb.IndexState_Finished,
					IndexBuildID: 1,
				},
			}, nil
		}
		resp, err := core.GetIndexState(context.Background(), req)
		assert.NoError(t, err)
		assert.Equal(t, commonpb.ErrorCode_Success, resp.Status.GetErrorCode())
	})
}<|MERGE_RESOLUTION|>--- conflicted
+++ resolved
@@ -27,14 +27,13 @@
 	"testing"
 	"time"
 
-	"github.com/milvus-io/milvus/internal/metastore"
-
 	"github.com/golang/protobuf/proto"
 	"github.com/milvus-io/milvus/internal/common"
 	"github.com/milvus-io/milvus/internal/kv"
 	etcdkv "github.com/milvus-io/milvus/internal/kv/etcd"
 	memkv "github.com/milvus-io/milvus/internal/kv/mem"
 	"github.com/milvus-io/milvus/internal/log"
+	"github.com/milvus-io/milvus/internal/metastore"
 	kvmetestore "github.com/milvus-io/milvus/internal/metastore/kv"
 	"github.com/milvus-io/milvus/internal/metastore/model"
 	"github.com/milvus-io/milvus/internal/mq/msgstream"
@@ -541,13 +540,8 @@
 		Name:                 schema.Name,
 		Description:          schema.Description,
 		AutoID:               schema.AutoID,
-<<<<<<< HEAD
-		Fields:               kvmetestore.BatchConvertFieldPBToModel(schema.Fields),
-		FieldIndexes:         make([]*model.Index, 0, 16),
-=======
 		Fields:               model.UnmarshalFieldModels(schema.Fields),
 		FieldIDToIndexID:     make([]common.Int64Tuple, 0, 16),
->>>>>>> 9672eae6
 		VirtualChannelNames:  vchanNames,
 		PhysicalChannelNames: chanNames,
 		ShardsNum:            0, // intend to set zero
@@ -593,7 +587,7 @@
 	// build DdOperation and save it into etcd, when ddmsg send fail,
 	// system can restore ddmsg from etcd and re-send
 	ddCollReq.Base.Timestamp = ts
-	ddOp, err := metastore.ToDdOperation(&ddCollReq, CreateCollectionDDType)
+	ddOpStr, err := metastore.EncodeDdOperation(&ddCollReq, CreateCollectionDDType)
 	if err != nil {
 		return fmt.Errorf("encodeDdOperation fail, error = %w", err)
 	}
@@ -608,7 +602,7 @@
 		// clear ddl timetick in all conditions
 		defer core.chanTimeTick.removeDdlTimeTick(ts, reason)
 
-		err = core.MetaTable.AddCollection(&collInfo, ts, ddOp)
+		err = core.MetaTable.AddCollection(&collInfo, ts, ddOpStr)
 		if err != nil {
 			return fmt.Errorf("meta table add collection failed,error = %w", err)
 		}
@@ -1004,26 +998,6 @@
 		}
 		core.chanTimeTick.lock.Unlock()
 
-<<<<<<< HEAD
-		// check DD operation info
-		flag, err := core.MetaTable.txn.Load(metastore.DDMsgSendPrefix)
-		assert.NoError(t, err)
-		assert.Equal(t, "true", flag)
-		ddOpStr, err := core.MetaTable.txn.Load(metastore.DDOperationPrefix)
-		assert.NoError(t, err)
-		var ddOp metastore.DdOperation
-		err = metastore.DecodeDdOperation(ddOpStr, &ddOp)
-		assert.NoError(t, err)
-		assert.Equal(t, CreateCollectionDDType, ddOp.Type)
-
-		var ddCollReq = internalpb.CreateCollectionRequest{}
-		err = proto.Unmarshal(ddOp.Body, &ddCollReq)
-		assert.NoError(t, err)
-		assert.Equal(t, createMeta.CollectionID, ddCollReq.CollectionID)
-		assert.Equal(t, createMeta.Partitions[0].PartitionID, ddCollReq.PartitionID)
-
-=======
->>>>>>> 9672eae6
 		// check invalid operation
 		req.Base.MsgID = 101
 		req.Base.Timestamp = 101
@@ -1185,26 +1159,6 @@
 		assert.Equal(t, 1, len(pnm.GetCollIDs()))
 		assert.Equal(t, collMeta.CollectionID, pnm.GetCollIDs()[0])
 
-<<<<<<< HEAD
-		// check DD operation info
-		flag, err := core.MetaTable.txn.Load(metastore.DDMsgSendPrefix)
-		assert.NoError(t, err)
-		assert.Equal(t, "true", flag)
-		ddOpStr, err := core.MetaTable.txn.Load(metastore.DDOperationPrefix)
-		assert.NoError(t, err)
-		var ddOp metastore.DdOperation
-		err = metastore.DecodeDdOperation(ddOpStr, &ddOp)
-		assert.NoError(t, err)
-		assert.Equal(t, CreatePartitionDDType, ddOp.Type)
-
-		var ddReq = internalpb.CreatePartitionRequest{}
-		err = proto.Unmarshal(ddOp.Body, &ddReq)
-		assert.NoError(t, err)
-		assert.Equal(t, collMeta.CollectionID, ddReq.CollectionID)
-		assert.Equal(t, collMeta.Partitions[1].PartitionID, ddReq.PartitionID)
-
-=======
->>>>>>> 9672eae6
 		err = core.reSendDdMsg(core.ctx, true)
 		assert.NoError(t, err)
 	})
@@ -1845,26 +1799,6 @@
 		assert.Equal(t, 2, len(pnm.GetCollIDs()))
 		assert.Equal(t, collMeta.CollectionID, pnm.GetCollIDs()[1])
 
-<<<<<<< HEAD
-		// check DD operation info
-		flag, err := core.MetaTable.txn.Load(metastore.DDMsgSendPrefix)
-		assert.NoError(t, err)
-		assert.Equal(t, "true", flag)
-		ddOpStr, err := core.MetaTable.txn.Load(metastore.DDOperationPrefix)
-		assert.NoError(t, err)
-		var ddOp metastore.DdOperation
-		err = metastore.DecodeDdOperation(ddOpStr, &ddOp)
-		assert.NoError(t, err)
-		assert.Equal(t, DropPartitionDDType, ddOp.Type)
-
-		var ddReq = internalpb.DropPartitionRequest{}
-		err = proto.Unmarshal(ddOp.Body, &ddReq)
-		assert.NoError(t, err)
-		assert.Equal(t, collMeta.CollectionID, ddReq.CollectionID)
-		assert.Equal(t, dropPartID, ddReq.PartitionID)
-
-=======
->>>>>>> 9672eae6
 		err = core.reSendDdMsg(core.ctx, true)
 		assert.NoError(t, err)
 	})
@@ -1942,25 +1876,6 @@
 		assert.Equal(t, 3, len(collIDs))
 		assert.Equal(t, collMeta.CollectionID, collIDs[2])
 
-<<<<<<< HEAD
-		// check DD operation info
-		flag, err := core.MetaTable.txn.Load(metastore.DDMsgSendPrefix)
-		assert.NoError(t, err)
-		assert.Equal(t, "true", flag)
-		ddOpStr, err := core.MetaTable.txn.Load(metastore.DDOperationPrefix)
-		assert.NoError(t, err)
-		var ddOp metastore.DdOperation
-		err = metastore.DecodeDdOperation(ddOpStr, &ddOp)
-		assert.NoError(t, err)
-		assert.Equal(t, DropCollectionDDType, ddOp.Type)
-
-		var ddReq = internalpb.DropCollectionRequest{}
-		err = proto.Unmarshal(ddOp.Body, &ddReq)
-		assert.NoError(t, err)
-		assert.Equal(t, collMeta.CollectionID, ddReq.CollectionID)
-
-=======
->>>>>>> 9672eae6
 		err = core.reSendDdMsg(core.ctx, true)
 		assert.NoError(t, err)
 	})
