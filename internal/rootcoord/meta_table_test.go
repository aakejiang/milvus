--- conflicted
+++ resolved
@@ -30,10 +30,7 @@
 	"github.com/milvus-io/milvus/internal/kv"
 	etcdkv "github.com/milvus-io/milvus/internal/kv/etcd"
 	memkv "github.com/milvus-io/milvus/internal/kv/mem"
-<<<<<<< HEAD
 	"github.com/milvus-io/milvus/internal/metastore"
-=======
->>>>>>> 3074ea83
 	kvmetestore "github.com/milvus-io/milvus/internal/metastore/kv"
 	"github.com/milvus-io/milvus/internal/metastore/model"
 	"github.com/milvus-io/milvus/internal/proto/commonpb"
@@ -126,68 +123,40 @@
 	assert.EqualError(t, err, "load prefix error")
 
 	// collection
-<<<<<<< HEAD
 	prefix[metastore.CollectionMetaPrefix] = []string{"collection-meta"}
-=======
-	prefix[kvmetestore.CollectionMetaPrefix] = []string{"collection-meta"}
->>>>>>> 3074ea83
 	_, err = NewMetaTable(context.TODO(), kt, k1)
 	assert.NotNil(t, err)
 
 	value, err := proto.Marshal(&pb.CollectionInfo{Schema: &schemapb.CollectionSchema{}})
 	assert.Nil(t, err)
-<<<<<<< HEAD
 	prefix[metastore.CollectionMetaPrefix] = []string{string(value)}
-=======
-	prefix[kvmetestore.CollectionMetaPrefix] = []string{string(value)}
->>>>>>> 3074ea83
 	_, err = NewMetaTable(context.TODO(), kt, k1)
 	assert.NotNil(t, err)
 
 	// segment index
-<<<<<<< HEAD
 	prefix[metastore.SegmentIndexMetaPrefix] = []string{"segment-index-meta"}
-=======
-	prefix[kvmetestore.SegmentIndexMetaPrefix] = []string{"segment-index-meta"}
->>>>>>> 3074ea83
 	_, err = NewMetaTable(context.TODO(), kt, k1)
 	assert.NotNil(t, err)
 
 	value, err = proto.Marshal(&pb.SegmentIndexInfo{})
 	assert.Nil(t, err)
-<<<<<<< HEAD
 	prefix[metastore.SegmentIndexMetaPrefix] = []string{string(value)}
 	_, err = NewMetaTable(context.TODO(), kt, k1)
 	assert.NotNil(t, err)
 
 	prefix[metastore.SegmentIndexMetaPrefix] = []string{string(value), string(value)}
-=======
-	prefix[kvmetestore.SegmentIndexMetaPrefix] = []string{string(value)}
 	_, err = NewMetaTable(context.TODO(), kt, k1)
 	assert.NotNil(t, err)
-
-	prefix[kvmetestore.SegmentIndexMetaPrefix] = []string{string(value), string(value)}
->>>>>>> 3074ea83
+	assert.EqualError(t, err, "load prefix error")
+
+	// index
+	prefix[metastore.IndexMetaPrefix] = []string{"index-meta"}
 	_, err = NewMetaTable(context.TODO(), kt, k1)
 	assert.NotNil(t, err)
-	assert.EqualError(t, err, "load prefix error")
-
-	// index
-<<<<<<< HEAD
-	prefix[metastore.IndexMetaPrefix] = []string{"index-meta"}
-=======
-	prefix[kvmetestore.IndexMetaPrefix] = []string{"index-meta"}
->>>>>>> 3074ea83
-	_, err = NewMetaTable(context.TODO(), kt, k1)
-	assert.NotNil(t, err)
 
 	value, err = proto.Marshal(&pb.IndexInfo{})
 	assert.Nil(t, err)
-<<<<<<< HEAD
 	prefix[metastore.IndexMetaPrefix] = []string{string(value)}
-=======
-	prefix[kvmetestore.IndexMetaPrefix] = []string{string(value)}
->>>>>>> 3074ea83
 	_, err = NewMetaTable(context.TODO(), kt, k1)
 	assert.NotNil(t, err)
 	assert.EqualError(t, err, "load prefix error")
@@ -230,11 +199,7 @@
 	require.Nil(t, err)
 	defer etcdCli.Close()
 
-<<<<<<< HEAD
 	skv, err := kvmetestore.NewMetaSnapshot(etcdCli, rootPath, metastore.TimestampPrefix, 7)
-=======
-	skv, err := kvmetestore.NewMetaSnapshot(etcdCli, rootPath, TimestampPrefix, 7)
->>>>>>> 3074ea83
 	assert.Nil(t, err)
 	assert.NotNil(t, skv)
 	txnKV := etcdkv.NewEtcdKV(etcdCli, rootPath)
@@ -260,7 +225,6 @@
 					{
 						Key:   "field110-k2",
 						Value: "field110-v2",
-<<<<<<< HEAD
 					},
 				},
 				IndexParams: []*commonpb.KeyValuePair{
@@ -268,15 +232,6 @@
 						Key:   "field110-i1",
 						Value: "field110-v1",
 					},
-=======
-					},
-				},
-				IndexParams: []*commonpb.KeyValuePair{
-					{
-						Key:   "field110-i1",
-						Value: "field110-v1",
-					},
->>>>>>> 3074ea83
 					{
 						Key:   "field110-i2",
 						Value: "field110-v2",
@@ -325,14 +280,10 @@
 		defer wg.Done()
 		ts := ftso()
 
-<<<<<<< HEAD
 		err = mt.AddCollection(collInfo, ts, model.DdOperation{
 			Body: "Ggh0ZXN0Q29sbCIIdGVzdFBhcnQwATgU",
 			Type: "CreateCollection",
 		})
-=======
-		err = mt.AddCollection(collInfo, ts, "")
->>>>>>> 3074ea83
 		assert.Nil(t, err)
 		assert.Equal(t, uint64(1), ts)
 
@@ -413,23 +364,14 @@
 			CollectionID: collID,
 			FieldID:      fieldID,
 			IndexID:      indexID,
-<<<<<<< HEAD
-			SegmentIndexes: []model.SegmentIndex{
-				{
-=======
 			SegmentIndexes: map[int64]model.SegmentIndex{
 				segID: {
->>>>>>> 3074ea83
 					Segment: model.Segment{
 						SegmentID:   segID,
 						PartitionID: partID,
 					},
-<<<<<<< HEAD
-					BuildID: buildID,
-=======
 					BuildID:     buildID,
 					EnableIndex: true,
->>>>>>> 3074ea83
 				},
 			},
 		}
@@ -439,15 +381,12 @@
 		// it's legal to add index twice
 		err = mt.AlterIndex(&index)
 		assert.Nil(t, err)
-<<<<<<< HEAD
-=======
 
 		idxMeta, ok := mt.segID2IndexMeta[segID]
 		assert.True(t, ok)
 		segMeta, ok := idxMeta[indexID]
 		assert.True(t, ok)
 		assert.True(t, segMeta.SegmentIndexes[segID].EnableIndex)
->>>>>>> 3074ea83
 	})
 
 	wg.Add(1)
@@ -509,11 +448,7 @@
 		assert.Nil(t, err)
 		assert.Equal(t, 1, len(seg))
 		assert.Equal(t, segID2, seg[0])
-<<<<<<< HEAD
 		assert.True(t, metastore.EqualKeyPairArray(field.TypeParams, tparams))
-=======
-		assert.True(t, EqualKeyPairArray(field.TypeParams, tparams))
->>>>>>> 3074ea83
 
 		params = []*commonpb.KeyValuePair{
 			{
@@ -530,11 +465,7 @@
 		assert.Equal(t, 2, len(seg))
 		assert.Equal(t, segID, seg[0])
 		assert.Equal(t, segID2, seg[1])
-<<<<<<< HEAD
 		assert.True(t, metastore.EqualKeyPairArray(field.TypeParams, tparams))
-=======
-		assert.True(t, EqualKeyPairArray(field.TypeParams, tparams))
->>>>>>> 3074ea83
 	})
 
 	wg.Add(1)
@@ -658,11 +589,7 @@
 			return fmt.Errorf("multi save error")
 		}
 		collInfo.Partitions = []*model.Partition{}
-<<<<<<< HEAD
 		assert.Panics(t, func() { mt.AddCollection(collInfo, 0, model.DdOperation{}) })
-=======
-		assert.Panics(t, func() { mt.AddCollection(collInfo, 0, "") })
->>>>>>> 3074ea83
 	})
 
 	wg.Add(1)
@@ -675,11 +602,7 @@
 			return fmt.Errorf("multi save and remove with prefix error")
 		}
 		ts := ftso()
-<<<<<<< HEAD
 		assert.Panics(t, func() { mt.DeleteCollection(collInfo.CollectionID, ts, model.DdOperation{}) })
-=======
-		assert.Panics(t, func() { mt.DeleteCollection(collInfo.CollectionID, ts, "") })
->>>>>>> 3074ea83
 	})
 
 	wg.Add(1)
@@ -691,11 +614,7 @@
 
 		ts := ftso()
 		collInfo.Partitions = []*model.Partition{}
-<<<<<<< HEAD
 		err = mt.AddCollection(collInfo, ts, model.DdOperation{})
-=======
-		err = mt.AddCollection(collInfo, ts, "")
->>>>>>> 3074ea83
 		assert.Nil(t, err)
 
 		mt.collID2Meta = make(map[int64]model.Collection)
@@ -719,11 +638,7 @@
 
 		ts := ftso()
 		collInfo.Partitions = []*model.Partition{}
-<<<<<<< HEAD
 		err = mt.AddCollection(collInfo, ts, model.DdOperation{})
-=======
-		err = mt.AddCollection(collInfo, ts, "")
->>>>>>> 3074ea83
 		assert.Nil(t, err)
 
 		ts = ftso()
@@ -734,11 +649,7 @@
 		coll := mt.collID2Meta[collInfo.CollectionID]
 		coll.Partitions = make([]*model.Partition, Params.RootCoordCfg.MaxPartitionNum)
 		mt.collID2Meta[coll.CollectionID] = coll
-<<<<<<< HEAD
 		err = mt.AddPartition(coll.CollectionID, "no-part", 22, ts, model.DdOperation{})
-=======
-		err = mt.AddPartition(coll.CollectionID, "no-part", 22, ts, "")
->>>>>>> 3074ea83
 		assert.NotNil(t, err)
 		assert.EqualError(t, err, fmt.Sprintf("maximum partition's number should be limit to %d", Params.RootCoordCfg.MaxPartitionNum))
 
@@ -748,11 +659,7 @@
 		mockKV.multiSave = func(kvs map[string]string, ts typeutil.Timestamp) error {
 			return fmt.Errorf("multi save error")
 		}
-<<<<<<< HEAD
 		assert.Panics(t, func() { mt.AddPartition(coll.CollectionID, "no-part", 22, ts, model.DdOperation{}) })
-=======
-		assert.Panics(t, func() { mt.AddPartition(coll.CollectionID, "no-part", 22, ts, "") })
->>>>>>> 3074ea83
 		//err = mt.AddPartition(coll.CollectionID, "no-part", 22, ts, nil)
 		//assert.NotNil(t, err)
 		//assert.EqualError(t, err, "multi save error")
@@ -763,17 +670,10 @@
 
 		collInfo.Partitions = []*model.Partition{}
 		ts = ftso()
-<<<<<<< HEAD
 		err = mt.AddPartition(coll.CollectionID, partName, 22, ts, model.DdOperation{})
 		assert.NotNil(t, err)
 		assert.EqualError(t, err, fmt.Sprintf("partition name = %s already exists", partName))
 		err = mt.AddPartition(coll.CollectionID, "no-part", partID, ts, model.DdOperation{})
-=======
-		err = mt.AddPartition(coll.CollectionID, partName, 22, ts, "")
-		assert.NotNil(t, err)
-		assert.EqualError(t, err, fmt.Sprintf("partition name = %s already exists", partName))
-		err = mt.AddPartition(coll.CollectionID, "no-part", partID, ts, "")
->>>>>>> 3074ea83
 		assert.NotNil(t, err)
 		assert.EqualError(t, err, fmt.Sprintf("partition id = %d already exists", partID))
 	})
@@ -792,11 +692,7 @@
 
 		collInfo.Partitions = []*model.Partition{}
 		ts := ftso()
-<<<<<<< HEAD
 		err = mt.AddCollection(collInfo, ts, model.DdOperation{})
-=======
-		err = mt.AddCollection(collInfo, ts, "")
->>>>>>> 3074ea83
 		assert.Nil(t, err)
 
 		assert.False(t, mt.HasPartition(collInfo.CollectionID, "no-partName", 0))
@@ -819,7 +715,6 @@
 
 		collInfo.Partitions = []*model.Partition{{PartitionID: partID, PartitionName: partName, PartitionCreatedTimestamp: ftso()}}
 		ts := ftso()
-<<<<<<< HEAD
 		err = mt.AddCollection(collInfo, ts, model.DdOperation{})
 		assert.Nil(t, err)
 
@@ -829,36 +724,17 @@
 		assert.EqualError(t, err, "default partition cannot be deleted")
 
 		_, err = mt.DeletePartition(collInfo.CollectionID, "abc", ts, model.DdOperation{})
-=======
-		err = mt.AddCollection(collInfo, ts, "")
-		assert.Nil(t, err)
-
-		ts = ftso()
-		_, err = mt.DeletePartition(collInfo.CollectionID, Params.CommonCfg.DefaultPartitionName, ts, "")
-		assert.NotNil(t, err)
-		assert.EqualError(t, err, "default partition cannot be deleted")
-
-		_, err = mt.DeletePartition(collInfo.CollectionID, "abc", ts, "")
->>>>>>> 3074ea83
 		assert.NotNil(t, err)
 		assert.EqualError(t, err, "partition abc does not exist")
 
 		mockKV.save = func(key, value string, ts typeutil.Timestamp) error { return errors.New("mocked error") }
-<<<<<<< HEAD
 		assert.Panics(t, func() { mt.DeletePartition(collInfo.CollectionID, partName, ts, model.DdOperation{}) })
-=======
-		assert.Panics(t, func() { mt.DeletePartition(collInfo.CollectionID, partName, ts, "") })
->>>>>>> 3074ea83
 		//_, err = mt.DeletePartition(collInfo.CollectionID, partName, ts, nil)
 		//assert.NotNil(t, err)
 		//assert.EqualError(t, err, "multi save and remove with prefix error")
 
 		mt.collID2Meta = make(map[int64]model.Collection)
-<<<<<<< HEAD
 		_, err = mt.DeletePartition(collInfo.CollectionID, "abc", ts, model.DdOperation{})
-=======
-		_, err = mt.DeletePartition(collInfo.CollectionID, "abc", ts, "")
->>>>>>> 3074ea83
 		assert.NotNil(t, err)
 		assert.EqualError(t, err, fmt.Sprintf("can't find collection id = %d", collInfo.CollectionID))
 	})
@@ -880,24 +756,15 @@
 
 		collInfo.Partitions = []*model.Partition{}
 		ts := ftso()
-<<<<<<< HEAD
 		err = mt.AddCollection(collInfo, ts, model.DdOperation{})
-=======
-		err = mt.AddCollection(collInfo, ts, "")
->>>>>>> 3074ea83
 		assert.Nil(t, err)
 
 		segIdxInfo := model.Index{
 			CollectionID: collID,
 			FieldID:      fieldID,
 			IndexID:      indexID2,
-<<<<<<< HEAD
-			SegmentIndexes: []model.SegmentIndex{
-				{
-=======
 			SegmentIndexes: map[int64]model.SegmentIndex{
 				segID: {
->>>>>>> 3074ea83
 					Segment: model.Segment{
 						SegmentID:   segID,
 						PartitionID: partID,
@@ -920,11 +787,7 @@
 
 		collInfo.Partitions = []*model.Partition{}
 		ts = ftso()
-<<<<<<< HEAD
 		err = mt.AddCollection(collInfo, ts, model.DdOperation{})
-=======
-		err = mt.AddCollection(collInfo, ts, "")
->>>>>>> 3074ea83
 		assert.Nil(t, err)
 
 		segIdxInfo.IndexID = indexID
@@ -952,11 +815,7 @@
 
 		collInfo.Partitions = []*model.Partition{}
 		ts := ftso()
-<<<<<<< HEAD
 		err = mt.AddCollection(collInfo, ts, model.DdOperation{})
-=======
-		err = mt.AddCollection(collInfo, ts, "")
->>>>>>> 3074ea83
 		assert.Nil(t, err)
 		mt.indexID2Meta[indexID] = *idxInfo[0]
 
@@ -995,11 +854,7 @@
 		assert.Nil(t, err)
 		collInfo.Partitions = []*model.Partition{}
 		ts = ftso()
-<<<<<<< HEAD
 		err = mt.AddCollection(collInfo, ts, model.DdOperation{})
-=======
-		err = mt.AddCollection(collInfo, ts, "")
->>>>>>> 3074ea83
 		mt.indexID2Meta[indexID] = *idxInfo[0]
 
 		assert.Nil(t, err)
@@ -1026,26 +881,12 @@
 
 		collInfo.Partitions = []*model.Partition{}
 		ts := ftso()
-<<<<<<< HEAD
 		err = mt.AddCollection(collInfo, ts, model.DdOperation{})
-=======
-		err = mt.AddCollection(collInfo, ts, "")
->>>>>>> 3074ea83
 		assert.Nil(t, err)
 		mt.indexID2Meta[indexID] = *idxInfo[0]
 
 		index, err := mt.GetSegmentIndexInfoByID(segID2, fieldID, "abc")
 		assert.Nil(t, err)
-<<<<<<< HEAD
-		assert.Equal(t, segID2, index.SegmentIndexes[0].Segment.SegmentID)
-		assert.Equal(t, fieldID, index.FieldID)
-		assert.Equal(t, false, index.SegmentIndexes[0].EnableIndex)
-
-		segIdxInfo := model.Index{
-			CollectionID: collID,
-			SegmentIndexes: []model.SegmentIndex{
-				{
-=======
 		assert.Equal(t, segID2, index.SegmentIndexes[segID2].Segment.SegmentID)
 		assert.Equal(t, fieldID, index.FieldID)
 		assert.Equal(t, false, index.SegmentIndexes[segID2].EnableIndex)
@@ -1054,7 +895,6 @@
 			CollectionID: collID,
 			SegmentIndexes: map[int64]model.SegmentIndex{
 				segID: {
->>>>>>> 3074ea83
 					Segment: model.Segment{
 						SegmentID:   segID,
 						PartitionID: partID,
@@ -1097,11 +937,7 @@
 
 		collInfo.Partitions = []*model.Partition{}
 		ts := ftso()
-<<<<<<< HEAD
 		err = mt.AddCollection(collInfo, ts, model.DdOperation{})
-=======
-		err = mt.AddCollection(collInfo, ts, "")
->>>>>>> 3074ea83
 		assert.Nil(t, err)
 
 		mt.collID2Meta = make(map[int64]model.Collection)
@@ -1175,11 +1011,7 @@
 
 		collInfo.Partitions = []*model.Partition{}
 		ts := ftso()
-<<<<<<< HEAD
 		err = mt.AddCollection(collInfo, ts, model.DdOperation{})
-=======
-		err = mt.AddCollection(collInfo, ts, "")
->>>>>>> 3074ea83
 		assert.Nil(t, err)
 
 		_, _, err = mt.GetNotIndexedSegments(collInfo.Name, "no-field", idx, nil)
@@ -1216,11 +1048,7 @@
 
 		collInfo.Partitions = []*model.Partition{}
 		ts := ftso()
-<<<<<<< HEAD
 		err = mt.AddCollection(collInfo, ts, model.DdOperation{})
-=======
-		err = mt.AddCollection(collInfo, ts, "")
->>>>>>> 3074ea83
 		assert.Nil(t, err)
 		mt.indexID2Meta = make(map[int64]model.Index)
 		_, _, err = mt.GetIndexByName(collInfo.Name, idxInfo[0].IndexName)
@@ -1280,11 +1108,7 @@
 	assert.Nil(t, err)
 	defer etcdCli.Close()
 
-<<<<<<< HEAD
 	skv, err := kvmetestore.NewMetaSnapshot(etcdCli, rootPath, metastore.TimestampPrefix, 7)
-=======
-	skv, err := kvmetestore.NewMetaSnapshot(etcdCli, rootPath, TimestampPrefix, 7)
->>>>>>> 3074ea83
 	assert.Nil(t, err)
 	assert.NotNil(t, skv)
 	txnKV := etcdkv.NewEtcdKV(etcdCli, rootPath)
@@ -1298,22 +1122,14 @@
 
 	collInfo.Partitions = []*model.Partition{{PartitionID: partID1, PartitionName: partName1, PartitionCreatedTimestamp: ftso()}}
 	t1 := ftso()
-<<<<<<< HEAD
 	err = mt.AddCollection(collInfo, t1, model.DdOperation{})
-=======
-	err = mt.AddCollection(collInfo, t1, "")
->>>>>>> 3074ea83
 	assert.Nil(t, err)
 
 	collInfo.CollectionID = collID2
 	collInfo.Partitions = []*model.Partition{{PartitionID: partID2, PartitionName: partName2, PartitionCreatedTimestamp: ftso()}}
 	collInfo.Name = collName2
 	t2 := ftso()
-<<<<<<< HEAD
 	err = mt.AddCollection(collInfo, t2, model.DdOperation{})
-=======
-	err = mt.AddCollection(collInfo, t2, "")
->>>>>>> 3074ea83
 	assert.Nil(t, err)
 
 	assert.True(t, mt.HasCollection(collID1, 0))
@@ -1449,23 +1265,14 @@
 	assert.Nil(t, err)
 	defer etcdCli.Close()
 
-<<<<<<< HEAD
 	skv, err := kvmetestore.NewMetaSnapshot(etcdCli, rootPath, metastore.TimestampPrefix, 7)
-=======
-	skv, err := kvmetestore.NewMetaSnapshot(etcdCli, rootPath, TimestampPrefix, 7)
->>>>>>> 3074ea83
 	assert.Nil(t, err)
 	assert.NotNil(t, skv)
 	//txnKV := etcdkv.NewEtcdKVWithClient(etcdCli, rootPath)
 	txnKV := memkv.NewMemoryKV()
 	// compose rc7 legace tombstone cases
-<<<<<<< HEAD
 	txnKV.Save(path.Join(metastore.SegmentIndexMetaPrefix, "2"), string(kvmetestore.SuffixSnapshotTombstone))
 	txnKV.Save(path.Join(metastore.IndexMetaPrefix, "3"), string(kvmetestore.SuffixSnapshotTombstone))
-=======
-	txnKV.Save(path.Join(kvmetestore.SegmentIndexMetaPrefix, "2"), string(kvmetestore.SuffixSnapshotTombstone))
-	txnKV.Save(path.Join(kvmetestore.IndexMetaPrefix, "3"), string(kvmetestore.SuffixSnapshotTombstone))
->>>>>>> 3074ea83
 
 	_, err = NewMetaTable(context.TODO(), txnKV, skv)
 	assert.Nil(t, err)
@@ -1485,13 +1292,8 @@
 			CollectionID: 1,
 			FieldID:      4,
 			IndexID:      5,
-<<<<<<< HEAD
-			SegmentIndexes: []model.SegmentIndex{
-				{
-=======
 			SegmentIndexes: map[int64]model.SegmentIndex{
 				segID: {
->>>>>>> 3074ea83
 					Segment: model.Segment{
 						SegmentID:   segID,
 						PartitionID: 2,
@@ -1507,11 +1309,7 @@
 	indexInfos, ok := infos[5]
 	assert.True(t, ok)
 	assert.Equal(t, typeutil.UniqueID(1), indexInfos.CollectionID)
-<<<<<<< HEAD
-	segmentIndex := indexInfos.SegmentIndexes[0]
-=======
 	segmentIndex := indexInfos.SegmentIndexes[segID]
->>>>>>> 3074ea83
 	segment := segmentIndex.Segment
 	assert.Equal(t, typeutil.UniqueID(2), segment.PartitionID)
 	assert.Equal(t, segID, segment.SegmentID)
