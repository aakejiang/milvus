// Licensed to the LF AI & Data foundation under one
// or more contributor license agreements. See the NOTICE file
// distributed with this work for additional information
// regarding copyright ownership. The ASF licenses this file
// to you under the Apache License, Version 2.0 (the
// "License"); you may not use this file except in compliance
// with the License. You may obtain a copy of the License at
//
//     http://www.apache.org/licenses/LICENSE-2.0
//
// Unless required by applicable law or agreed to in writing, software
// distributed under the License is distributed on an "AS IS" BASIS,
// WITHOUT WARRANTIES OR CONDITIONS OF ANY KIND, either express or implied.
// See the License for the specific language governing permissions and
// limitations under the License.

package rootcoord

import (
	"context"
	"errors"
	"fmt"
	"math/rand"
	"path"
	"sync"
	"testing"
	"time"

	"github.com/milvus-io/milvus/internal/common"

	"github.com/milvus-io/milvus/internal/metastore"
	"github.com/stretchr/testify/mock"

	"github.com/milvus-io/milvus/internal/kv"
	etcdkv "github.com/milvus-io/milvus/internal/kv/etcd"
	memkv "github.com/milvus-io/milvus/internal/kv/mem"
	"github.com/milvus-io/milvus/internal/metastore"
	kvmetestore "github.com/milvus-io/milvus/internal/metastore/kv"
	"github.com/milvus-io/milvus/internal/metastore/model"
	"github.com/milvus-io/milvus/internal/proto/commonpb"
	pb "github.com/milvus-io/milvus/internal/proto/etcdpb"
	"github.com/milvus-io/milvus/internal/proto/internalpb"
	"github.com/milvus-io/milvus/internal/proto/schemapb"
	"github.com/milvus-io/milvus/internal/util/etcd"
	"github.com/milvus-io/milvus/internal/util/typeutil"
	"github.com/stretchr/testify/assert"
	"github.com/stretchr/testify/require"
)

type mockTestKV struct {
	kv.TxnKV

	loadWithPrefix               func(key string, ts typeutil.Timestamp) ([]string, []string, error)
	save                         func(key, value string, ts typeutil.Timestamp) error
	multiSave                    func(kvs map[string]string, ts typeutil.Timestamp) error
	multiSaveAndRemoveWithPrefix func(saves map[string]string, removals []string, ts typeutil.Timestamp) error
}

func (m *mockTestKV) LoadWithPrefix(key string, ts typeutil.Timestamp) ([]string, []string, error) {
	return m.loadWithPrefix(key, ts)
}
func (m *mockTestKV) Load(key string, ts typeutil.Timestamp) (string, error) {
	return "", nil
}

func (m *mockTestKV) Save(key, value string, ts typeutil.Timestamp) error {
	return m.save(key, value, ts)
}

func (m *mockTestKV) MultiSave(kvs map[string]string, ts typeutil.Timestamp) error {
	return m.multiSave(kvs, ts)
}

func (m *mockTestKV) MultiSaveAndRemoveWithPrefix(saves map[string]string, removals []string, ts typeutil.Timestamp) error {
	return m.multiSaveAndRemoveWithPrefix(saves, removals, ts)
}

type mockTestTxnKV struct {
	kv.TxnKV
	loadWithPrefix               func(key string) ([]string, []string, error)
	save                         func(key, value string) error
	multiSave                    func(kvs map[string]string) error
	multiSaveAndRemoveWithPrefix func(saves map[string]string, removals []string) error
	remove                       func(key string) error
	multiRemove                  func(keys []string) error
}

func (m *mockTestTxnKV) LoadWithPrefix(key string) ([]string, []string, error) {
	return m.loadWithPrefix(key)
}

func (m *mockTestTxnKV) Save(key, value string) error {
	return m.save(key, value)
}

func (m *mockTestTxnKV) MultiSave(kvs map[string]string) error {
	return m.multiSave(kvs)
}

func (m *mockTestTxnKV) MultiSaveAndRemoveWithPrefix(saves map[string]string, removals []string) error {
	return m.multiSaveAndRemoveWithPrefix(saves, removals)
}

func (m *mockTestTxnKV) Remove(key string) error {
	return m.remove(key)
}

<<<<<<< HEAD
func Test_MockKV(t *testing.T) {
	Params.Init()
	k1 := &mockTestKV{}
	kt := &mockTestTxnKV{}
	prefix := make(map[string][]string)
	k1.loadWithPrefix = func(key string, ts typeutil.Timestamp) ([]string, []string, error) {
		if val, ok := prefix[key]; ok {
			return nil, val, nil
		}
		return nil, nil, fmt.Errorf("load prefix error")
	}
	kt.loadWithPrefix = func(key string) ([]string, []string, error) {
		if val, ok := prefix[key]; ok {
			return nil, val, nil
		}
		return nil, nil, fmt.Errorf("load prefix error")
	}

	_, err := NewMetaTable(context.TODO(), kt, k1)
	assert.NotNil(t, err)
	assert.EqualError(t, err, "load prefix error")

	// collection
	prefix[metastore.CollectionMetaPrefix] = []string{"collection-meta"}
	_, err = NewMetaTable(context.TODO(), kt, k1)
	assert.NotNil(t, err)

	value, err := proto.Marshal(&pb.CollectionInfo{Schema: &schemapb.CollectionSchema{}})
	assert.Nil(t, err)
	prefix[metastore.CollectionMetaPrefix] = []string{string(value)}
	_, err = NewMetaTable(context.TODO(), kt, k1)
	assert.NotNil(t, err)

	// segment index
	prefix[metastore.SegmentIndexMetaPrefix] = []string{"segment-index-meta"}
	_, err = NewMetaTable(context.TODO(), kt, k1)
	assert.NotNil(t, err)

	value, err = proto.Marshal(&pb.SegmentIndexInfo{})
	assert.Nil(t, err)
	prefix[metastore.SegmentIndexMetaPrefix] = []string{string(value)}
	_, err = NewMetaTable(context.TODO(), kt, k1)
	assert.NotNil(t, err)

	prefix[metastore.SegmentIndexMetaPrefix] = []string{string(value), string(value)}
	_, err = NewMetaTable(context.TODO(), kt, k1)
	assert.NotNil(t, err)
	assert.EqualError(t, err, "load prefix error")

	// index
	prefix[metastore.IndexMetaPrefix] = []string{"index-meta"}
	_, err = NewMetaTable(context.TODO(), kt, k1)
	assert.NotNil(t, err)

	value, err = proto.Marshal(&pb.IndexInfo{})
	assert.Nil(t, err)
	prefix[metastore.IndexMetaPrefix] = []string{string(value)}
	_, err = NewMetaTable(context.TODO(), kt, k1)
	assert.NotNil(t, err)
	assert.EqualError(t, err, "load prefix error")
=======
func (m *mockTestTxnKV) MultiRemove(keys []string) error {
	return m.multiRemove(keys)
>>>>>>> 9672eae6
}

func TestMetaTable(t *testing.T) {
	const (
		collName        = "testColl"
		collNameInvalid = "testColl_invalid"
		aliasName1      = "alias1"
		aliasName2      = "alias2"
		collID          = typeutil.UniqueID(1)
		collIDInvalid   = typeutil.UniqueID(2)
		partIDDefault   = typeutil.UniqueID(10)
		partID          = typeutil.UniqueID(20)
		partName        = "testPart"
		partIDInvalid   = typeutil.UniqueID(21)
		segID           = typeutil.UniqueID(100)
		segID2          = typeutil.UniqueID(101)
		fieldID         = typeutil.UniqueID(110)
		fieldID2        = typeutil.UniqueID(111)
		indexID         = typeutil.UniqueID(10000)
		indexID2        = typeutil.UniqueID(10001)
		buildID         = typeutil.UniqueID(201)
		indexName       = "testColl_index_110"
	)

	rand.Seed(time.Now().UnixNano())
	randVal := rand.Int()
	Params.Init()
	rootPath := fmt.Sprintf("/test/meta/%d", randVal)

	var vtso typeutil.Timestamp
	ftso := func() typeutil.Timestamp {
		vtso++
		return vtso
	}

	etcdCli, err := etcd.GetEtcdClient(&Params.EtcdCfg)
	require.Nil(t, err)
	defer etcdCli.Close()

	skv, err := kvmetestore.NewMetaSnapshot(etcdCli, rootPath, metastore.TimestampPrefix, 7)
	assert.Nil(t, err)
	assert.NotNil(t, skv)
	txnKV := etcdkv.NewEtcdKV(etcdCli, rootPath)
	mt, err := NewMetaTable(context.TODO(), txnKV, skv)
	assert.Nil(t, err)

	collInfo := &model.Collection{
		CollectionID: collID,
		Name:         collName,
		AutoID:       false,
		Fields: []*model.Field{
			{
				FieldID:      fieldID,
				Name:         "field110",
				IsPrimaryKey: false,
				Description:  "",
				DataType:     schemapb.DataType_FloatVector,
				TypeParams: []*commonpb.KeyValuePair{
					{
						Key:   "field110-k1",
						Value: "field110-v1",
					},
					{
						Key:   "field110-k2",
						Value: "field110-v2",
					},
				},
				IndexParams: []*commonpb.KeyValuePair{
					{
						Key:   "field110-i1",
						Value: "field110-v1",
					},
					{
						Key:   "field110-i2",
						Value: "field110-v2",
					},
				},
			},
		},
		FieldIDToIndexID: []common.Int64Tuple{
			{
				Key:   fieldID,
				Value: indexID,
			},
		},
		CreateTime: 0,
		Partitions: []*model.Partition{
			{
				PartitionID:               partIDDefault,
				PartitionName:             Params.CommonCfg.DefaultPartitionName,
				PartitionCreatedTimestamp: 0,
			},
		},
	}

	idxInfo := []*model.Index{
		{
			IndexName: indexName,
			IndexID:   indexID,
			FieldID:   fieldID,
			IndexParams: []*commonpb.KeyValuePair{
				{
					Key:   "field110-i1",
					Value: "field110-v1",
				},
				{
					Key:   "field110-i2",
					Value: "field110-v2",
				},
			},
		},
	}

	var wg sync.WaitGroup
	wg.Add(1)
	t.Run("add collection", func(t *testing.T) {
		defer wg.Done()
		ts := ftso()

		err = mt.AddCollection(collInfo, ts, model.DdOperation{
			Body: "Ggh0ZXN0Q29sbCIIdGVzdFBhcnQwATgU",
			Type: "CreateCollection",
		})
		assert.Nil(t, err)
		assert.Equal(t, uint64(1), ts)

		collMeta, err := mt.GetCollectionByName(collName, ts)
		assert.Nil(t, err)
		assert.Equal(t, collMeta.CreateTime, ts)
		assert.Equal(t, collMeta.Partitions[0].PartitionCreatedTimestamp, ts)

		assert.Equal(t, partIDDefault, collMeta.Partitions[0].PartitionID)
		assert.Equal(t, 1, len(collMeta.Partitions))
		assert.True(t, mt.HasCollection(collInfo.CollectionID, 0))

		field, err := mt.GetFieldSchema(collName, "field110")
		assert.Nil(t, err)
		assert.Equal(t, collInfo.Fields[0].FieldID, field.FieldID)
<<<<<<< HEAD

		// check DD operation flag
		flag, err := mt.snapshot.Load(metastore.DDMsgSendPrefix, 0)
		assert.Nil(t, err)
		assert.Equal(t, "false", flag)
=======
>>>>>>> 9672eae6
	})

	wg.Add(1)
	t.Run("add alias", func(t *testing.T) {
		defer wg.Done()
		ts := ftso()
		exists := mt.IsAlias(aliasName1)
		assert.False(t, exists)
		err = mt.AddAlias(aliasName1, collName, ts)
		assert.Nil(t, err)
		aliases := mt.ListAliases(collID)
		assert.Equal(t, aliases, []string{aliasName1})
		exists = mt.IsAlias(aliasName1)
		assert.True(t, exists)
	})
	wg.Add(1)
	t.Run("alter alias", func(t *testing.T) {
		defer wg.Done()
		ts := ftso()
		err = mt.AlterAlias(aliasName1, collName, ts)
		assert.Nil(t, err)
		err = mt.AlterAlias(aliasName1, collNameInvalid, ts)
		assert.NotNil(t, err)
	})

	wg.Add(1)
	t.Run("delete alias", func(t *testing.T) {
		defer wg.Done()
		ts := ftso()
		err = mt.DropAlias(aliasName1, ts)
		assert.Nil(t, err)
	})

	wg.Add(1)
	t.Run("not load alias when load collection meta", func(t *testing.T) {
		defer wg.Done()
		ts := ftso()
		err = mt.AddAlias(aliasName1, collName, ts)
		assert.Nil(t, err)
		err = mt.reloadFromCatalog()
		assert.Nil(t, err)
		_, ok := mt.collName2ID[aliasName1]
		assert.False(t, ok)
	})

	wg.Add(1)
	t.Run("add partition", func(t *testing.T) {
		defer wg.Done()
		ts := ftso()
		err = mt.AddPartition(collID, partName, partID, ts, model.DdOperation{})
		assert.Nil(t, err)
		//assert.Equal(t, ts, uint64(2))

		collMeta, ok := mt.collID2Meta[collID]
		assert.True(t, ok)
		assert.Equal(t, 2, len(collMeta.Partitions))
		assert.Equal(t, collMeta.Partitions[1].PartitionName, partName)
		assert.Equal(t, ts, collMeta.Partitions[1].PartitionCreatedTimestamp)
<<<<<<< HEAD

		// check DD operation flag
		flag, err := mt.txn.Load(metastore.DDMsgSendPrefix)
		assert.Nil(t, err)
		assert.Equal(t, "false", flag)
=======
>>>>>>> 9672eae6
	})

	wg.Add(1)
	t.Run("add segment index", func(t *testing.T) {
		defer wg.Done()
		alreadyExists, err := mt.AddIndex(collName, "field110", idxInfo[0], []typeutil.UniqueID{segID})
		assert.Nil(t, err)
		assert.False(t, alreadyExists)

		index := model.Index{
			CollectionID: collID,
			FieldID:      fieldID,
			IndexID:      indexID,
			SegmentIndexes: map[int64]model.SegmentIndex{
				segID: {
					Segment: model.Segment{
						SegmentID:   segID,
						PartitionID: partID,
					},
					BuildID:     buildID,
					EnableIndex: true,
				},
			},
		}
		err = mt.AlterIndex(&index)
		assert.Nil(t, err)

		// it's legal to add index twice
		err = mt.AlterIndex(&index)
		assert.Nil(t, err)

		idxID, ok := mt.segID2IndexID[segID]
		assert.True(t, ok)
		indexMeta, ok := mt.indexID2Meta[idxID]
		assert.True(t, ok)
		segIdx, ok := indexMeta.SegmentIndexes[segID]
		assert.True(t, ok)
		assert.True(t, segIdx.EnableIndex)
	})

	wg.Add(1)
	t.Run("add diff index with same index name", func(t *testing.T) {
		defer wg.Done()
		params := []*commonpb.KeyValuePair{
			{
				Key:   "field110-k1",
				Value: "field110-v1",
			},
			{
				Key:   "field110-k2",
				Value: "field110-v2",
			},
		}
		idxInfo := &model.Index{
			IndexName:   "testColl_index_110",
			IndexID:     indexID,
			IndexParams: params,
		}

		alreadyExists, err := mt.AddIndex("collTest", "field110", idxInfo, []typeutil.UniqueID{segID})
		assert.NotNil(t, err)
		assert.False(t, alreadyExists)
	})

	wg.Add(1)
	t.Run("get not indexed segments", func(t *testing.T) {
		defer wg.Done()
		params := []*commonpb.KeyValuePair{
			{
				Key:   "field110-i1",
				Value: "field110-v1",
			},
			{
				Key:   "field110-i2",
				Value: "field110-v2",
			},
		}

		tparams := []*commonpb.KeyValuePair{
			{
				Key:   "field110-k1",
				Value: "field110-v1",
			},
			{
				Key:   "field110-k2",
				Value: "field110-v2",
			},
		}
		idxInfo := &model.Index{
			IndexName:   "field110",
			IndexID:     2000,
			IndexParams: params,
		}

		_, _, err := mt.GetNotIndexedSegments("collTest", "field110", idxInfo, nil)
		assert.NotNil(t, err)
		seg, field, err := mt.GetNotIndexedSegments(collName, "field110", idxInfo, []typeutil.UniqueID{segID, segID2})
		assert.Nil(t, err)
		assert.Equal(t, 1, len(seg))
		assert.Equal(t, segID2, seg[0])
		assert.True(t, metastore.EqualKeyPairArray(field.TypeParams, tparams))

		params = []*commonpb.KeyValuePair{
			{
				Key:   "field110-i1",
				Value: "field110-v1",
			},
		}
		idxInfo.IndexParams = params
		idxInfo.IndexID = 2001
		idxInfo.IndexName = "field110-1"

		seg, field, err = mt.GetNotIndexedSegments(collName, "field110", idxInfo, []typeutil.UniqueID{segID, segID2})
		assert.Nil(t, err)
		assert.Equal(t, 2, len(seg))
		assert.Equal(t, segID, seg[0])
		assert.Equal(t, segID2, seg[1])
		assert.True(t, metastore.EqualKeyPairArray(field.TypeParams, tparams))
	})

	wg.Add(1)
	t.Run("get index by name", func(t *testing.T) {
		defer wg.Done()
		_, idx, err := mt.GetIndexByName(collName, indexName)
		assert.Nil(t, err)
		assert.Equal(t, 2, len(idx))
		assert.Equal(t, idxInfo[0].IndexID, idx[0].IndexID)
		params := []*commonpb.KeyValuePair{
			{
				Key:   "field110-i1",
				Value: "field110-v1",
			},
			{
				Key:   "field110-i2",
				Value: "field110-v2",
			},
		}
		assert.True(t, metastore.EqualKeyPairArray(idx[0].IndexParams, params))

		_, idx, err = mt.GetIndexByName(collName, "idx201")
		assert.Nil(t, err)
		assert.Zero(t, len(idx))
	})

	wg.Add(1)
	t.Run("drop partition", func(t *testing.T) {
		defer wg.Done()
		ts := ftso()
		id, err := mt.DeletePartition(collID, partName, ts, model.DdOperation{})
		assert.Nil(t, err)
		assert.Equal(t, partID, id)
<<<<<<< HEAD

		// check DD operation flag
		flag, err := mt.txn.Load(metastore.DDMsgSendPrefix)
		assert.Nil(t, err)
		assert.Equal(t, "false", flag)
=======
>>>>>>> 9672eae6
	})

	wg.Add(1)
	t.Run("drop collection", func(t *testing.T) {
		defer wg.Done()
		ts := ftso()
		err = mt.DeleteCollection(collIDInvalid, ts, model.DdOperation{})
		assert.NotNil(t, err)
		ts2 := ftso()
		err = mt.AddAlias(aliasName2, collName, ts2)
		assert.Nil(t, err)
		err = mt.DeleteCollection(collID, ts, model.DdOperation{})
		assert.Nil(t, err)
		ts3 := ftso()
		err = mt.DropAlias(aliasName2, ts3)
		assert.NotNil(t, err)
<<<<<<< HEAD

		// check DD operation flag
		flag, err := mt.txn.Load(metastore.DDMsgSendPrefix)
		assert.Nil(t, err)
		assert.Equal(t, "false", flag)
=======
>>>>>>> 9672eae6
	})

	wg.Add(1)
	t.Run("delete credential", func(t *testing.T) {
		defer wg.Done()

		err = mt.DeleteCredential("")
		assert.Nil(t, err)

		err = mt.DeleteCredential("abcxyz")
		assert.Nil(t, err)
	})

	/////////////////////////// these tests should run at last, it only used to hit the error lines ////////////////////////
	txnkv := etcdkv.NewEtcdKV(etcdCli, rootPath)
	mockKV := &mockTestKV{
		loadWithPrefix: func(key string, ts typeutil.Timestamp) ([]string, []string, error) {
			return nil, nil, nil
		},
	}
	mockTxnKV := &mockTestTxnKV{
		TxnKV:          mt.txn,
		loadWithPrefix: func(key string) ([]string, []string, error) { return txnkv.LoadWithPrefix(key) },
		save:           func(key, value string) error { return txnkv.Save(key, value) },
		multiSave:      func(kvs map[string]string) error { return txnkv.MultiSave(kvs) },
		multiSaveAndRemoveWithPrefix: func(kvs map[string]string, removal []string) error {
			return txnkv.MultiSaveAndRemoveWithPrefix(kvs, removal)
		},
		remove: func(key string) error { return txnkv.Remove(key) },
	}

	mt, err = NewMetaTable(context.TODO(), mockTxnKV, mockKV)
	assert.Nil(t, err)

	wg.Add(1)
	t.Run("add collection failed", func(t *testing.T) {
		defer wg.Done()
		mockKV.loadWithPrefix = func(key string, ts typeutil.Timestamp) ([]string, []string, error) {
			return nil, nil, nil
		}
		mockKV.multiSave = func(kvs map[string]string, ts typeutil.Timestamp) error {
			return fmt.Errorf("multi save error")
		}
		collInfo.Partitions = []*model.Partition{}
		assert.Error(t, mt.AddCollection(collInfo, 0, model.DdOperation{}))
	})

	wg.Add(1)
	t.Run("delete collection failed", func(t *testing.T) {
		defer wg.Done()
		mockKV.multiSave = func(kvs map[string]string, ts typeutil.Timestamp) error {
			return nil
		}
		mockKV.multiSaveAndRemoveWithPrefix = func(save map[string]string, keys []string, ts typeutil.Timestamp) error {
			return fmt.Errorf("multi save and remove with prefix error")
		}
		ts := ftso()
		assert.Error(t, mt.DeleteCollection(collInfo.CollectionID, ts, model.DdOperation{}))
	})

	wg.Add(1)
	t.Run("get collection failed", func(t *testing.T) {
		defer wg.Done()
		mockKV.save = func(key string, value string, ts typeutil.Timestamp) error {
			return nil
		}

		ts := ftso()
		collInfo.Partitions = []*model.Partition{}
		err = mt.AddCollection(collInfo, ts, model.DdOperation{})
		assert.Nil(t, err)

		mt.collID2Meta = make(map[int64]model.Collection)
		_, err = mt.GetCollectionByName(collInfo.Name, 0)
		assert.NotNil(t, err)
		assert.EqualError(t, err, fmt.Sprintf("can't find collection %s with id %d", collInfo.Name, collInfo.CollectionID))

	})

	wg.Add(1)
	t.Run("add partition failed", func(t *testing.T) {
		defer wg.Done()
		mockKV.save = func(key string, value string, ts typeutil.Timestamp) error {
			return nil
		}
		mockKV.loadWithPrefix = func(key string, ts typeutil.Timestamp) ([]string, []string, error) {
			return nil, nil, nil
		}
		err := mt.reloadFromCatalog()
		assert.Nil(t, err)

		ts := ftso()
		collInfo.Partitions = []*model.Partition{}
		err = mt.AddCollection(collInfo, ts, model.DdOperation{})
		assert.Nil(t, err)

		ts = ftso()
		err = mt.AddPartition(2, "no-part", 22, ts, model.DdOperation{})
		assert.NotNil(t, err)
		assert.EqualError(t, err, "can't find collection. id = 2")

		coll := mt.collID2Meta[collInfo.CollectionID]
		coll.Partitions = make([]*model.Partition, Params.RootCoordCfg.MaxPartitionNum)
		mt.collID2Meta[coll.CollectionID] = coll
		err = mt.AddPartition(coll.CollectionID, "no-part", 22, ts, model.DdOperation{})
		assert.NotNil(t, err)
		assert.EqualError(t, err, fmt.Sprintf("maximum partition's number should be limit to %d", Params.RootCoordCfg.MaxPartitionNum))

		coll.Partitions = []*model.Partition{{PartitionID: partID, PartitionName: partName, PartitionCreatedTimestamp: ftso()}}
		mt.collID2Meta[coll.CollectionID] = coll

		mockKV.multiSave = func(kvs map[string]string, ts typeutil.Timestamp) error {
			return fmt.Errorf("multi save error")
		}
		assert.Error(t, mt.AddPartition(coll.CollectionID, "no-part", 22, ts, model.DdOperation{}))
		//err = mt.AddPartition(coll.CollectionID, "no-part", 22, ts, nil)
		//assert.NotNil(t, err)
		//assert.EqualError(t, err, "multi save error")

		mockKV.multiSave = func(kvs map[string]string, ts typeutil.Timestamp) error {
			return nil
		}

		collInfo.Partitions = []*model.Partition{}
		ts = ftso()
		err = mt.AddPartition(coll.CollectionID, partName, 22, ts, model.DdOperation{})
		assert.NotNil(t, err)
		assert.EqualError(t, err, fmt.Sprintf("partition name = %s already exists", partName))
		err = mt.AddPartition(coll.CollectionID, "no-part", partID, ts, model.DdOperation{})
		assert.NotNil(t, err)
		assert.EqualError(t, err, fmt.Sprintf("partition id = %d already exists", partID))
	})

	wg.Add(1)
	t.Run("has partition failed", func(t *testing.T) {
		defer wg.Done()
		mockKV.loadWithPrefix = func(key string, ts typeutil.Timestamp) ([]string, []string, error) {
			return nil, nil, nil
		}
		mockKV.multiSave = func(kvs map[string]string, ts typeutil.Timestamp) error {
			return nil
		}
		err := mt.reloadFromCatalog()
		assert.Nil(t, err)

		collInfo.Partitions = []*model.Partition{}
		ts := ftso()
		err = mt.AddCollection(collInfo, ts, model.DdOperation{})
		assert.Nil(t, err)

		assert.False(t, mt.HasPartition(collInfo.CollectionID, "no-partName", 0))

		mt.collID2Meta = make(map[int64]model.Collection)
		assert.False(t, mt.HasPartition(collInfo.CollectionID, partName, 0))
	})

	wg.Add(1)
	t.Run("delete partition failed", func(t *testing.T) {
		defer wg.Done()
		mockKV.loadWithPrefix = func(key string, ts typeutil.Timestamp) ([]string, []string, error) {
			return nil, nil, nil
		}
		mockKV.multiSave = func(kvs map[string]string, ts typeutil.Timestamp) error {
			return nil
		}
		err := mt.reloadFromCatalog()
		assert.Nil(t, err)

		collInfo.Partitions = []*model.Partition{{PartitionID: partID, PartitionName: partName, PartitionCreatedTimestamp: ftso()}}
		ts := ftso()
		err = mt.AddCollection(collInfo, ts, model.DdOperation{})
		assert.Nil(t, err)

		ts = ftso()
		_, err = mt.DeletePartition(collInfo.CollectionID, Params.CommonCfg.DefaultPartitionName, ts, model.DdOperation{})
		assert.NotNil(t, err)
		assert.EqualError(t, err, "default partition cannot be deleted")

		_, err = mt.DeletePartition(collInfo.CollectionID, "abc", ts, model.DdOperation{})
		assert.NotNil(t, err)
		assert.EqualError(t, err, "partition abc does not exist")

		mockKV.save = func(key, value string, ts typeutil.Timestamp) error { return errors.New("mocked error") }
		_, err = mt.DeletePartition(collInfo.CollectionID, partName, ts, model.DdOperation{})
		assert.Error(t, err)

		mt.collID2Meta = make(map[int64]model.Collection)
		_, err = mt.DeletePartition(collInfo.CollectionID, "abc", ts, model.DdOperation{})
		assert.NotNil(t, err)
		assert.EqualError(t, err, fmt.Sprintf("can't find collection id = %d", collInfo.CollectionID))
	})

	wg.Add(1)
	t.Run("add index failed", func(t *testing.T) {
		defer wg.Done()
		mockKV.loadWithPrefix = func(key string, ts typeutil.Timestamp) ([]string, []string, error) {
			return nil, nil, nil
		}
		mockKV.multiSave = func(kvs map[string]string, ts typeutil.Timestamp) error {
			return nil
		}
		mockKV.save = func(key, value string, ts typeutil.Timestamp) error {
			return nil
		}
		err = mt.reloadFromCatalog()
		assert.Nil(t, err)

		collInfo.Partitions = []*model.Partition{}
		ts := ftso()
		err = mt.AddCollection(collInfo, ts, model.DdOperation{})
		assert.Nil(t, err)

		index := &model.Index{
			CollectionID: collID,
			FieldID:      fieldID,
			IndexID:      indexID,
			SegmentIndexes: map[int64]model.SegmentIndex{
				segID: {
					Segment: model.Segment{
						SegmentID:   segID,
						PartitionID: partID,
					},
					BuildID:     buildID,
					CreateTime:  10,
					EnableIndex: false,
				},
			},
		}
		err = mt.AlterIndex(index)
		assert.NotNil(t, err)
		assert.EqualError(t, err, fmt.Sprintf("index id = %d not found", index.IndexID))

		mt.collID2Meta = make(map[int64]model.Collection)
		err = mt.AlterIndex(index)
		assert.NotNil(t, err)
		assert.EqualError(t, err, fmt.Sprintf("collection id = %d not found", collInfo.CollectionID))

		err = mt.reloadFromCatalog()
		assert.Nil(t, err)

		collInfo.Partitions = []*model.Partition{}
		ts = ftso()
		err = mt.AddCollection(collInfo, ts, model.DdOperation{})
		assert.Nil(t, err)

		newIdx := *index
		newIdx.SegmentIndexes = map[int64]model.SegmentIndex{
			segID: {
				Segment: model.Segment{
					SegmentID:   segID,
					PartitionID: partID,
				},
				BuildID:     buildID,
				CreateTime:  10,
				EnableIndex: true,
			},
		}

		mt.indexID2Meta[indexID] = index
		mockTxnKV.multiSave = func(kvs map[string]string) error {
			return fmt.Errorf("save error")
		}
		assert.Error(t, mt.AlterIndex(&newIdx))
	})

	wg.Add(1)
	t.Run("drop index failed", func(t *testing.T) {
		defer wg.Done()
		mockKV.loadWithPrefix = func(key string, ts typeutil.Timestamp) ([]string, []string, error) {
			return nil, nil, nil
		}
		mockKV.multiSave = func(kvs map[string]string, ts typeutil.Timestamp) error {
			return nil
		}
		mockKV.save = func(key string, value string, ts typeutil.Timestamp) error {
			return nil
		}
		err := mt.reloadFromCatalog()
		assert.Nil(t, err)

		collInfo.Partitions = []*model.Partition{}
		ts := ftso()
		err = mt.AddCollection(collInfo, ts, model.DdOperation{})
		assert.Nil(t, err)
		mt.indexID2Meta[indexID] = idxInfo[0]

		_, _, err = mt.DropIndex("abc", "abc", "abc")
		assert.NotNil(t, err)
		assert.EqualError(t, err, "collection name = abc not exist")

		mt.collName2ID["abc"] = 2
		_, _, err = mt.DropIndex("abc", "abc", "abc")
		assert.NotNil(t, err)
		assert.EqualError(t, err, "collection name  = abc not has meta")

		_, _, err = mt.DropIndex(collInfo.Name, "abc", "abc")
		assert.NotNil(t, err)
		assert.EqualError(t, err, fmt.Sprintf("collection %s doesn't have filed abc", collInfo.Name))

		coll := mt.collID2Meta[collInfo.CollectionID]
		coll.FieldIDToIndexID = []common.Int64Tuple{
			{
				Key:   fieldID2,
				Value: indexID2,
			},
			{
				Key:   fieldID,
				Value: indexID,
			},
		}
		mt.collID2Meta[coll.CollectionID] = coll
		mt.indexID2Meta = make(map[int64]*model.Index)
		idxID, isDroped, err := mt.DropIndex(collInfo.Name, collInfo.Fields[0].Name, idxInfo[0].IndexName)
		assert.Zero(t, idxID)
		assert.False(t, isDroped)
		assert.Nil(t, err)

		err = mt.reloadFromCatalog()
		assert.Nil(t, err)
		collInfo.Partitions = []*model.Partition{}
		ts = ftso()
<<<<<<< HEAD
		err = mt.AddCollection(collInfo, ts, model.DdOperation{})
		mt.indexID2Meta[indexID] = *idxInfo[0]
=======
		err = mt.AddCollection(collInfo, ts, "")
		mt.indexID2Meta[indexID] = idxInfo[0]
>>>>>>> 9672eae6

		assert.Nil(t, err)
		mockTxnKV.multiSaveAndRemoveWithPrefix = func(saves map[string]string, removals []string) error {
			return fmt.Errorf("multi save and remove with prefix error")
		}

		_, _, err = mt.DropIndex(collInfo.Name, collInfo.Fields[0].Name, idxInfo[0].IndexName)
		assert.Error(t, err)
	})

	wg.Add(1)
	t.Run("get segment index info by id", func(t *testing.T) {
		defer wg.Done()
		mockKV.loadWithPrefix = func(key string, ts typeutil.Timestamp) ([]string, []string, error) {
			return nil, nil, nil
		}
		mockTxnKV.multiSave = func(kvs map[string]string) error {
			return nil
		}
		mockTxnKV.save = func(key, value string) error {
			return nil
		}
		err := mt.reloadFromCatalog()
		assert.Nil(t, err)

		collInfo.Partitions = []*model.Partition{}
		ts := ftso()
		err = mt.AddCollection(collInfo, ts, model.DdOperation{})
		assert.Nil(t, err)

		alreadyExists, err := mt.AddIndex(collName, "field110", idxInfo[0], []typeutil.UniqueID{segID})
		assert.Nil(t, err)
		assert.False(t, alreadyExists)

		segIdxInfo := model.Index{
			CollectionID: collID,
			SegmentIndexes: map[int64]model.SegmentIndex{
				segID: {
					Segment: model.Segment{
						SegmentID:   segID,
						PartitionID: partID,
					},
					BuildID: buildID,
				},
			},
			FieldID: fieldID,
			IndexID: indexID,
		}
		err = mt.AlterIndex(&segIdxInfo)
		assert.Nil(t, err)
		idx, err := mt.GetSegmentIndexInfoByID(segID, segIdxInfo.FieldID, idxInfo[0].IndexName)
		assert.Nil(t, err)
		assert.Equal(t, segIdxInfo.IndexID, idx.IndexID)

		_, err = mt.GetSegmentIndexInfoByID(segID, segIdxInfo.FieldID, "abc")
		assert.NotNil(t, err)
		assert.EqualError(t, err, fmt.Sprintf("can't find index name = abc on segment = %d, with filed id = %d", segID, segIdxInfo.FieldID))

		_, err = mt.GetSegmentIndexInfoByID(segID, 11, idxInfo[0].IndexName)
		assert.NotNil(t, err)
		assert.EqualError(t, err, fmt.Sprintf("can't find index name = %s on segment = %d, with filed id = 11", idxInfo[0].IndexName, segID))
	})

	wg.Add(1)
	t.Run("get field schema failed", func(t *testing.T) {
		defer wg.Done()
		mockKV.loadWithPrefix = func(key string, ts typeutil.Timestamp) ([]string, []string, error) {
			return nil, nil, nil
		}
		mockKV.multiSave = func(kvs map[string]string, ts typeutil.Timestamp) error {
			return nil
		}
		mockKV.save = func(key string, value string, ts typeutil.Timestamp) error {
			return nil
		}
		err := mt.reloadFromCatalog()
		assert.Nil(t, err)

		collInfo.Partitions = []*model.Partition{}
		ts := ftso()
		err = mt.AddCollection(collInfo, ts, model.DdOperation{})
		assert.Nil(t, err)

		mt.collID2Meta = make(map[int64]model.Collection)
		_, err = mt.getFieldSchemaInternal(collInfo.Name, collInfo.Fields[0].Name)
		assert.NotNil(t, err)
		assert.EqualError(t, err, fmt.Sprintf("collection %s not found", collInfo.Name))

		mt.collName2ID = make(map[string]int64)
		_, err = mt.getFieldSchemaInternal(collInfo.Name, collInfo.Fields[0].Name)
		assert.NotNil(t, err)
		assert.EqualError(t, err, fmt.Sprintf("collection %s not found", collInfo.Name))
	})

	wg.Add(1)
	t.Run("is segment indexed", func(t *testing.T) {
		defer wg.Done()
		mockKV.loadWithPrefix = func(key string, ts typeutil.Timestamp) ([]string, []string, error) {
			return nil, nil, nil
		}
		err := mt.reloadFromCatalog()
		assert.Nil(t, err)
		idx := &pb.SegmentIndexInfo{
			IndexID:   30,
			FieldID:   31,
			SegmentID: 32,
		}
		idxMeta := make(map[int64]pb.SegmentIndexInfo)
		idxMeta[idx.IndexID] = *idx

		field := model.Field{
			FieldID: 31,
		}
		assert.False(t, mt.IsSegmentIndexed(idx.SegmentID, &field, nil))
		field.FieldID = 34
		assert.False(t, mt.IsSegmentIndexed(idx.SegmentID, &field, nil))
	})

	wg.Add(1)
	t.Run("get not indexed segments", func(t *testing.T) {
		defer wg.Done()
		mockKV.loadWithPrefix = func(key string, ts typeutil.Timestamp) ([]string, []string, error) {
			return nil, nil, nil
		}
		err := mt.reloadFromCatalog()
		assert.Nil(t, err)

		idx := &model.Index{
			IndexName: "no-idx",
			IndexID:   456,
			IndexParams: []*commonpb.KeyValuePair{
				{
					Key:   "no-idx-k1",
					Value: "no-idx-v1",
				},
			},
		}

		mt.collName2ID["abc"] = 123
		_, _, err = mt.GetNotIndexedSegments("abc", "no-field", idx, nil)
		assert.NotNil(t, err)
		assert.EqualError(t, err, "collection abc not found")

		mockKV.multiSave = func(kvs map[string]string, ts typeutil.Timestamp) error {
			return nil
		}
		mockKV.save = func(key string, value string, ts typeutil.Timestamp) error {
			return nil
		}
		err = mt.reloadFromCatalog()
		assert.Nil(t, err)

		collInfo.Partitions = []*model.Partition{}
		ts := ftso()
		err = mt.AddCollection(collInfo, ts, model.DdOperation{})
		assert.Nil(t, err)

		_, _, err = mt.GetNotIndexedSegments(collInfo.Name, "no-field", idx, nil)
		assert.NotNil(t, err)
		assert.EqualError(t, err, fmt.Sprintf("collection %s doesn't have filed no-field", collInfo.Name))

		mt.indexID2Meta = make(map[int64]*model.Index)
		_, _, err = mt.GetNotIndexedSegments(collInfo.Name, collInfo.Fields[0].Name, idx, nil)
		assert.Nil(t, err)
	})

	wg.Add(1)
	t.Run("get index by name failed", func(t *testing.T) {
		defer wg.Done()
		mockKV.loadWithPrefix = func(key string, ts typeutil.Timestamp) ([]string, []string, error) {
			return nil, nil, nil
		}
		err := mt.reloadFromCatalog()
		assert.Nil(t, err)

		mt.collName2ID["abc"] = 123
		_, _, err = mt.GetIndexByName("abc", "hij")
		assert.NotNil(t, err)
		assert.EqualError(t, err, "collection abc not found")

		mockTxnKV.multiSave = func(kvs map[string]string) error {
			return nil
		}
		mockTxnKV.save = func(key string, value string) error {
			return nil
		}
		err = mt.reloadFromCatalog()
		assert.Nil(t, err)

		collInfo.Partitions = []*model.Partition{}
		ts := ftso()
		err = mt.AddCollection(collInfo, ts, model.DdOperation{})
		assert.Nil(t, err)
		mt.indexID2Meta = make(map[int64]*model.Index)
		_, _, err = mt.GetIndexByName(collInfo.Name, idxInfo[0].IndexName)
		assert.NotNil(t, err)
		assert.EqualError(t, err, fmt.Sprintf("index id = %d not found", idxInfo[0].IndexID))

		_, err = mt.GetIndexByID(idxInfo[0].IndexID)
		assert.NotNil(t, err)
		assert.EqualError(t, err, fmt.Sprintf("cannot find index, id = %d", idxInfo[0].IndexID))
	})

	wg.Add(1)
	t.Run("add credential failed", func(t *testing.T) {
		defer wg.Done()
		mockTxnKV.save = func(key, value string) error {
			return fmt.Errorf("save error")
		}
		err = mt.AddCredential(&internalpb.CredentialInfo{Username: "x", EncryptedPassword: "a\xc5z"})
		assert.NotNil(t, err)
	})

	wg.Add(1)
	t.Run("delete credential failed", func(t *testing.T) {
		defer wg.Done()
		mockTxnKV.remove = func(key string) error {
			return fmt.Errorf("delete error")
		}
		err := mt.DeleteCredential("")
		assert.Error(t, err)
	})
	wg.Wait()
}

func TestMetaWithTimestamp(t *testing.T) {
	const (
		collID1   = typeutil.UniqueID(1)
		collID2   = typeutil.UniqueID(2)
		collName1 = "t1"
		collName2 = "t2"
		partID1   = 11
		partID2   = 12
		partName1 = "p1"
		partName2 = "p2"
	)
	rand.Seed(time.Now().UnixNano())
	randVal := rand.Int()
	Params.Init()
	rootPath := fmt.Sprintf("/test/meta/%d", randVal)

	var tsoStart typeutil.Timestamp = 100
	vtso := tsoStart
	ftso := func() typeutil.Timestamp {
		vtso++
		return vtso
	}
	etcdCli, err := etcd.GetEtcdClient(&Params.EtcdCfg)
	assert.Nil(t, err)
	defer etcdCli.Close()

	skv, err := kvmetestore.NewMetaSnapshot(etcdCli, rootPath, metastore.TimestampPrefix, 7)
	assert.Nil(t, err)
	assert.NotNil(t, skv)
	txnKV := etcdkv.NewEtcdKV(etcdCli, rootPath)
	mt, err := NewMetaTable(context.TODO(), txnKV, skv)
	assert.Nil(t, err)

	collInfo := &model.Collection{
		CollectionID: collID1,
		Name:         collName1,
	}

	collInfo.Partitions = []*model.Partition{{PartitionID: partID1, PartitionName: partName1, PartitionCreatedTimestamp: ftso()}}
	t1 := ftso()
	err = mt.AddCollection(collInfo, t1, model.DdOperation{})
	assert.Nil(t, err)

	collInfo.CollectionID = collID2
	collInfo.Partitions = []*model.Partition{{PartitionID: partID2, PartitionName: partName2, PartitionCreatedTimestamp: ftso()}}
	collInfo.Name = collName2
	t2 := ftso()
	err = mt.AddCollection(collInfo, t2, model.DdOperation{})
	assert.Nil(t, err)

	assert.True(t, mt.HasCollection(collID1, 0))
	assert.True(t, mt.HasCollection(collID2, 0))

	assert.True(t, mt.HasCollection(collID1, t2))
	assert.True(t, mt.HasCollection(collID2, t2))

	assert.True(t, mt.HasCollection(collID1, t1))
	assert.False(t, mt.HasCollection(collID2, t1))

	assert.False(t, mt.HasCollection(collID1, tsoStart))
	assert.False(t, mt.HasCollection(collID2, tsoStart))

	c1, err := mt.GetCollectionByID(collID1, 0)
	assert.Nil(t, err)
	c2, err := mt.GetCollectionByID(collID2, 0)
	assert.Nil(t, err)
	assert.Equal(t, collID1, c1.CollectionID)
	assert.Equal(t, collID2, c2.CollectionID)

	c1, err = mt.GetCollectionByID(collID1, t2)
	assert.Nil(t, err)
	c2, err = mt.GetCollectionByID(collID2, t2)
	assert.Nil(t, err)
	assert.Equal(t, collID1, c1.CollectionID)
	assert.Equal(t, collID2, c2.CollectionID)

	c1, err = mt.GetCollectionByID(collID1, t1)
	assert.Nil(t, err)
	c2, err = mt.GetCollectionByID(collID2, t1)
	assert.NotNil(t, err)
	assert.Equal(t, int64(1), c1.CollectionID)

	c1, err = mt.GetCollectionByID(collID1, tsoStart)
	assert.NotNil(t, err)
	c2, err = mt.GetCollectionByID(collID2, tsoStart)
	assert.NotNil(t, err)

	c1, err = mt.GetCollectionByName(collName1, 0)
	assert.Nil(t, err)
	c2, err = mt.GetCollectionByName(collName2, 0)
	assert.Nil(t, err)
	assert.Equal(t, int64(1), c1.CollectionID)
	assert.Equal(t, int64(2), c2.CollectionID)

	c1, err = mt.GetCollectionByName(collName1, t2)
	assert.Nil(t, err)
	c2, err = mt.GetCollectionByName(collName2, t2)
	assert.Nil(t, err)
	assert.Equal(t, int64(1), c1.CollectionID)
	assert.Equal(t, int64(2), c2.CollectionID)

	c1, err = mt.GetCollectionByName(collName1, t1)
	assert.Nil(t, err)
	c2, err = mt.GetCollectionByName(collName2, t1)
	assert.NotNil(t, err)
	assert.Equal(t, int64(1), c1.CollectionID)

	c1, err = mt.GetCollectionByName(collName1, tsoStart)
	assert.NotNil(t, err)
	c2, err = mt.GetCollectionByName(collName2, tsoStart)
	assert.NotNil(t, err)

	getKeys := func(m map[string]*model.Collection) []string {
		keys := make([]string, 0, len(m))
		for key := range m {
			keys = append(keys, key)
		}
		return keys
	}

	s1, err := mt.ListCollections(0)
	assert.Nil(t, err)
	assert.Equal(t, 2, len(s1))
	assert.ElementsMatch(t, getKeys(s1), []string{collName1, collName2})

	s1, err = mt.ListCollections(t2)
	assert.Nil(t, err)
	assert.Equal(t, 2, len(s1))
	assert.ElementsMatch(t, getKeys(s1), []string{collName1, collName2})

	s1, err = mt.ListCollections(t1)
	assert.Nil(t, err)
	assert.Equal(t, 1, len(s1))
	assert.ElementsMatch(t, getKeys(s1), []string{collName1})

	s1, err = mt.ListCollections(tsoStart)
	assert.Nil(t, err)
	assert.Equal(t, 0, len(s1))

	p1, err := mt.GetPartitionByName(collID1, partName1, 0)
	assert.Nil(t, err)
	p2, err := mt.GetPartitionByName(collID2, partName2, 0)
	assert.Nil(t, err)
	assert.Equal(t, int64(partID1), p1)
	assert.Equal(t, int64(partID2), p2)

	p1, err = mt.GetPartitionByName(collID1, partName1, t2)
	assert.Nil(t, err)
	p2, err = mt.GetPartitionByName(collID2, partName2, t2)
	assert.Nil(t, err)
	assert.Equal(t, int64(11), p1)
	assert.Equal(t, int64(12), p2)

	p1, err = mt.GetPartitionByName(1, partName1, t1)
	assert.Nil(t, err)
	_, err = mt.GetPartitionByName(2, partName2, t1)
	assert.NotNil(t, err)
	assert.Equal(t, int64(11), p1)

	_, err = mt.GetPartitionByName(1, partName1, tsoStart)
	assert.NotNil(t, err)
	_, err = mt.GetPartitionByName(2, partName2, tsoStart)
	assert.NotNil(t, err)

	var cID UniqueID
	cID, err = mt.GetCollectionIDByName(collName1)
	assert.NoError(t, err)
	assert.Equal(t, collID1, cID)

	_, err = mt.GetCollectionIDByName("badname")
	assert.Error(t, err)

	name, err := mt.GetCollectionNameByID(collID2)
	assert.Nil(t, err)
	assert.Equal(t, collName2, name)

	_, err = mt.GetCollectionNameByID(int64(999))
	assert.Error(t, err)
}

func TestFixIssue10540(t *testing.T) {
	rand.Seed(time.Now().UnixNano())
	randVal := rand.Int()
	Params.Init()
	rootPath := fmt.Sprintf("/test/meta/%d", randVal)

	etcdCli, err := etcd.GetEtcdClient(&Params.EtcdCfg)
	assert.Nil(t, err)
	defer etcdCli.Close()

	skv, err := kvmetestore.NewMetaSnapshot(etcdCli, rootPath, metastore.TimestampPrefix, 7)
	assert.Nil(t, err)
	assert.NotNil(t, skv)
	//txnKV := etcdkv.NewEtcdKVWithClient(etcdCli, rootPath)
	txnKV := memkv.NewMemoryKV()
	// compose rc7 legace tombstone cases
	txnKV.Save(path.Join(metastore.SegmentIndexMetaPrefix, "2"), string(kvmetestore.SuffixSnapshotTombstone))
	txnKV.Save(path.Join(metastore.IndexMetaPrefix, "3"), string(kvmetestore.SuffixSnapshotTombstone))

	_, err = NewMetaTable(context.TODO(), txnKV, skv)
	assert.Nil(t, err)
}

func TestMetaTable_GetSegmentIndexInfos(t *testing.T) {
	meta := &MetaTable{
		segID2IndexID: make(map[typeutil.UniqueID]typeutil.UniqueID, 1),
		indexID2Meta:  make(map[typeutil.UniqueID]*model.Index, 1),
	}

	segID := typeutil.UniqueID(100)
	_, err := meta.GetSegmentIndexInfos(segID)
	assert.Error(t, err)

	meta.segID2IndexID[segID] = 5
	meta.indexID2Meta[5] = &model.Index{
		CollectionID: 1,
		FieldID:      4,
		IndexID:      5,
		SegmentIndexes: map[int64]model.SegmentIndex{
			segID: {
				Segment: model.Segment{
					SegmentID:   segID,
					PartitionID: 2,
				},
				BuildID:     6,
				EnableIndex: true,
			},
		},
	}

	indexMeta, err := meta.GetSegmentIndexInfos(segID)
	assert.NoError(t, err)
	segmentIndex, ok := indexMeta.SegmentIndexes[segID]
	assert.True(t, ok)
	assert.Equal(t, typeutil.UniqueID(1), indexMeta.CollectionID)
	segment := segmentIndex.Segment
	assert.Equal(t, typeutil.UniqueID(2), segment.PartitionID)
	assert.Equal(t, segID, segment.SegmentID)
	assert.Equal(t, typeutil.UniqueID(4), indexMeta.FieldID)
	assert.Equal(t, typeutil.UniqueID(5), indexMeta.IndexID)
	assert.Equal(t, typeutil.UniqueID(6), segmentIndex.BuildID)
	assert.Equal(t, true, segmentIndex.EnableIndex)
}

func TestMetaTable_unlockGetCollectionInfo(t *testing.T) {
	t.Run("normal case", func(t *testing.T) {
		mt := &MetaTable{
			collName2ID: map[string]typeutil.UniqueID{"test": 100},
			collID2Meta: map[typeutil.UniqueID]model.Collection{
				100: {CollectionID: 100, Name: "test"},
			},
		}
		info, err := mt.getCollectionInfoInternal("test")
		assert.NoError(t, err)
		assert.Equal(t, UniqueID(100), info.CollectionID)
		assert.Equal(t, "test", info.Name)
	})

	t.Run("collection name not found", func(t *testing.T) {
		mt := &MetaTable{collName2ID: nil, collAlias2ID: nil}
		_, err := mt.getCollectionInfoInternal("test")
		assert.Error(t, err)
	})

	t.Run("name found, meta not found", func(t *testing.T) {
		mt := &MetaTable{
			collName2ID:  map[string]typeutil.UniqueID{"test": 100},
			collAlias2ID: nil,
			collID2Meta:  nil,
		}
		_, err := mt.getCollectionInfoInternal("test")
		assert.Error(t, err)
	})

	t.Run("alias found, meta not found", func(t *testing.T) {
		mt := &MetaTable{
			collName2ID:  nil,
			collAlias2ID: map[string]typeutil.UniqueID{"test": 100},
			collID2Meta:  nil,
		}
		_, err := mt.getCollectionInfoInternal("test")
		assert.Error(t, err)
	})
}

func TestMetaTable_checkFieldCanBeIndexed(t *testing.T) {
	t.Run("field not indexed", func(t *testing.T) {
		mt := &MetaTable{}
		collMeta := model.Collection{
			FieldIDToIndexID: []common.Int64Tuple{{Key: 100, Value: 200}},
		}
		fieldSchema := model.Field{
			FieldID: 101,
		}
		idxInfo := &model.Index{}
		err := mt.checkFieldCanBeIndexed(collMeta, fieldSchema, idxInfo)
		assert.NoError(t, err)
	})

	t.Run("field already indexed", func(t *testing.T) {
		mt := &MetaTable{
			indexID2Meta: map[typeutil.UniqueID]*model.Index{
				200: {IndexID: 200, IndexName: "test"},
			},
		}
		collMeta := model.Collection{
			Name:             "test",
			FieldIDToIndexID: []common.Int64Tuple{{Key: 100, Value: 200}},
		}
		fieldSchema := model.Field{Name: "test", FieldID: 100}
		idxInfo := &model.Index{IndexName: "not_test"}
		err := mt.checkFieldCanBeIndexed(collMeta, fieldSchema, idxInfo)
		assert.Error(t, err)
	})

	t.Run("unexpected", func(t *testing.T) {
		mt := &MetaTable{
			// index meta incomplete.
			indexID2Meta: map[typeutil.UniqueID]*model.Index{},
		}
		collMeta := model.Collection{
			Name:             "test",
			CollectionID:     1000,
			FieldIDToIndexID: []common.Int64Tuple{{Key: 100, Value: 200}},
		}
		fieldSchema := model.Field{Name: "test", FieldID: 100}
		idxInfo := &model.Index{IndexName: "not_test"}
		err := mt.checkFieldCanBeIndexed(collMeta, fieldSchema, idxInfo)
		assert.NoError(t, err)
	})
}

func TestMetaTable_checkFieldIndexDuplicate(t *testing.T) {
	t.Run("index already exists", func(t *testing.T) {
		mt := &MetaTable{
			indexID2Meta: map[typeutil.UniqueID]*model.Index{
				200: {IndexID: 200, IndexName: "test"},
			},
		}
		collMeta := model.Collection{
			Name:             "test",
			FieldIDToIndexID: []common.Int64Tuple{{Key: 100, Value: 200}},
		}
		fieldSchema := model.Field{Name: "test", FieldID: 101}
		idxInfo := &model.Index{IndexName: "test"}
		_, _, err := mt.checkFieldIndexDuplicate(collMeta, fieldSchema, idxInfo)
		assert.Error(t, err)
	})

	t.Run("index parameters mismatch", func(t *testing.T) {
		mt := &MetaTable{
			indexID2Meta: map[typeutil.UniqueID]*model.Index{
				200: {IndexID: 200, IndexName: "test",
					IndexParams: []*commonpb.KeyValuePair{{Key: "Key", Value: "Value"}}},
			},
		}
		collMeta := model.Collection{
			Name:             "test",
			FieldIDToIndexID: []common.Int64Tuple{{Key: 100, Value: 200}},
		}
		fieldSchema := model.Field{Name: "test", FieldID: 100}
		idxInfo := &model.Index{IndexName: "test", IndexParams: []*commonpb.KeyValuePair{{Key: "Key", Value: "not_Value"}}}
		_, _, err := mt.checkFieldIndexDuplicate(collMeta, fieldSchema, idxInfo)
		assert.Error(t, err)
	})

	t.Run("index parameters match", func(t *testing.T) {
		mt := &MetaTable{
			indexID2Meta: map[typeutil.UniqueID]*model.Index{
				200: {IndexID: 200, IndexName: "test",
					IndexParams: []*commonpb.KeyValuePair{{Key: "Key", Value: "Value"}}},
			},
		}
		collMeta := model.Collection{
			Name:             "test",
			FieldIDToIndexID: []common.Int64Tuple{{Key: 100, Value: 200}},
		}
		fieldSchema := model.Field{Name: "test", FieldID: 100}
		idxInfo := &model.Index{IndexName: "test", IndexParams: []*commonpb.KeyValuePair{{Key: "Key", Value: "Value"}}}
		duplicate, dupIdxInfo, err := mt.checkFieldIndexDuplicate(collMeta, fieldSchema, idxInfo)
		assert.NoError(t, err)
		assert.True(t, duplicate)
		assert.Equal(t, idxInfo.IndexName, dupIdxInfo.IndexName)
	})

	t.Run("field not found", func(t *testing.T) {
		mt := &MetaTable{}
		collMeta := model.Collection{
			FieldIDToIndexID: []common.Int64Tuple{{Key: 100, Value: 200}},
		}
		fieldSchema := model.Field{
			FieldID: 101,
		}
		idxInfo := &model.Index{}
		duplicate, dupIdxInfo, err := mt.checkFieldIndexDuplicate(collMeta, fieldSchema, idxInfo)
		assert.NoError(t, err)
		assert.False(t, duplicate)
		assert.Nil(t, dupIdxInfo)
	})
}

func TestMetaTable_GetInitBuildIDs(t *testing.T) {
	var (
		collName  = "GetInitBuildID-Coll"
		indexName = "GetInitBuildID-Index"
	)
	mt := &MetaTable{
		collID2Meta: map[typeutil.UniqueID]model.Collection{
			1: {
				FieldIDToIndexID: []common.Int64Tuple{
					{
						Key:   1,
						Value: 1,
					},
					{
						Key:   2,
						Value: 2,
					},
					{
						Key:   3,
						Value: 3,
					},
				},
			},
		},
		collName2ID: map[string]typeutil.UniqueID{
			"GetInitBuildID-Coll-1": 2,
		},
		indexID2Meta: map[typeutil.UniqueID]*model.Index{
			1: {
				IndexName: "GetInitBuildID-Index-1",
				IndexID:   1,
				SegmentIndexes: map[int64]model.SegmentIndex{
					4: {
						Segment: model.Segment{
							SegmentID: 4,
						},
						EnableIndex: true,
						CreateTime:  5,
					},
				},
				CreateTime: 10,
			},
			2: {
				IndexName:  "GetInitBuildID-Index-2",
				IndexID:    2,
				CreateTime: 10,
			},
		},
	}
	t.Run("coll not exist", func(t *testing.T) {
		buildIDs, err := mt.GetInitBuildIDs("collName", indexName)
		assert.Error(t, err)
		assert.Nil(t, buildIDs)
	})

	mt.collName2ID[collName] = 1

	t.Run("index not exist", func(t *testing.T) {
		buildIDs, err := mt.GetInitBuildIDs(collName, indexName)
		assert.Error(t, err)
		assert.Nil(t, buildIDs)
	})

	mt.indexID2Meta[3] = &model.Index{
		IndexName:  indexName,
		IndexID:    3,
		CreateTime: 10,
		SegmentIndexes: map[int64]model.SegmentIndex{
			5: {
				Segment: model.Segment{
					SegmentID: 5,
				},
				EnableIndex: true,
				CreateTime:  5,
			},
		},
	}

	mt.segID2IndexID = map[typeutil.UniqueID]typeutil.UniqueID{
		4: 1,
		5: 3,
	}

	t.Run("success", func(t *testing.T) {
		buildIDs, err := mt.GetInitBuildIDs(collName, indexName)
		assert.NoError(t, err)
		assert.Equal(t, 1, len(buildIDs))
	})
}

func TestMetaTable_GetDroppedIndex(t *testing.T) {
	mt := &MetaTable{
		collID2Meta: map[typeutil.UniqueID]model.Collection{
			1: {
				FieldIDToIndexID: []common.Int64Tuple{
					{
						Key:   1,
						Value: 1,
					},
					{
						Key:   2,
						Value: 2,
					},
					{
						Key:   3,
						Value: 3,
					},
				},
			},
		},
		indexID2Meta: map[typeutil.UniqueID]*model.Index{
			1: {
				IndexName: "GetInitBuildID-Index-1",
				IndexID:   1,
				IsDeleted: true,
			},
			2: {
				IndexName: "GetInitBuildID-Index-2",
				IndexID:   2,
				IsDeleted: false,
			},
		},
	}

	droppedIndexID := mt.GetDroppedIndex()
	indexInfo, ok := droppedIndexID[1]
	assert.True(t, ok)
	assert.Equal(t, 1, len(indexInfo))
}

func TestMetaTable_AlignSegmentsMeta(t *testing.T) {
	var (
		indexName = "GetDroppedIndex-Index"
		collID    = UniqueID(1)
		partID    = UniqueID(10)
		indexID   = UniqueID(1000)
	)
	mt := &MetaTable{
		txn: &mockTestTxnKV{
			multiRemove: func(keys []string) error {
				return nil
			},
		},
		collID2Meta: map[typeutil.UniqueID]model.Collection{
			collID: {
				FieldIDToIndexID: []common.Int64Tuple{
					{
						Key:   1,
						Value: 1,
					},
				},
			},
		},
		partID2IndexedSegID: map[typeutil.UniqueID]map[typeutil.UniqueID]bool{
			partID: {
				100: true,
				101: true,
				102: true,
			},
		},
		indexID2Meta: map[typeutil.UniqueID]*model.Index{
			indexID: {
				IndexName: indexName,
				IndexID:   1,
				IsDeleted: true,
			},
		},
	}
	t.Run("success", func(t *testing.T) {
		mt.AlignSegmentsMeta(collID, partID, map[UniqueID]struct{}{101: {}, 102: {}, 103: {}})
	})

	t.Run("txn error", func(t *testing.T) {
		txn := &mockTestTxnKV{
			multiRemove: func(keys []string) error {
				return fmt.Errorf("error occurred")
			},
		}
		mt.txn = txn
		mt.AlignSegmentsMeta(collID, partID, map[UniqueID]struct{}{103: {}, 104: {}, 105: {}})
	})
}

func TestMetaTable_MarkIndexDeleted(t *testing.T) {
	var (
		collName  = "MarkIndexDeleted-Coll"
		fieldName = "MarkIndexDeleted-Field"
		indexName = "MarkIndexDeleted-Index"
		collID    = UniqueID(1)
		partID    = UniqueID(10)
		fieldID   = UniqueID(100)
		indexID   = UniqueID(1000)
	)
	mt := &MetaTable{
		ctx: context.TODO(),
		collID2Meta: map[typeutil.UniqueID]model.Collection{
			collID: {
				FieldIDToIndexID: []common.Int64Tuple{
					{
						Key:   101,
						Value: 1001,
					},
				},
				Fields: []*model.Field{
					{
						FieldID: fieldID,
						Name:    fieldName,
					},
				},
			},
		},
		collName2ID: map[string]typeutil.UniqueID{
			collName: collID,
		},
		partID2IndexedSegID: map[typeutil.UniqueID]map[typeutil.UniqueID]bool{
			partID: {
				100: true,
				101: true,
				102: true,
			},
		},
		indexID2Meta: map[typeutil.UniqueID]*model.Index{
			1001: {
				IndexName: indexName,
				IndexID:   indexID,
				IsDeleted: true,
			},
		},
	}

	t.Run("get collection meta failed", func(t *testing.T) {
		err := mt.MarkIndexDeleted("collName", fieldName, indexName)
		assert.Error(t, err)
	})

	t.Run("get field meta failed", func(t *testing.T) {
		err := mt.MarkIndexDeleted(collName, "fieldName", indexName)
		assert.Error(t, err)

		err = mt.MarkIndexDeleted(collName, fieldName, indexName)
		assert.NoError(t, err)
	})

	t.Run("indexMeta error", func(t *testing.T) {
		collMeta := model.Collection{
			FieldIDToIndexID: []common.Int64Tuple{
				{
					Key:   fieldID,
					Value: indexID,
				},
			},
			Fields: []*model.Field{
				{
					FieldID: fieldID,
					Name:    fieldName,
				},
			},
		}
		mt.collID2Meta[collID] = collMeta

		err := mt.MarkIndexDeleted(collName, fieldName, indexName)
		assert.Error(t, err)

		mt.indexID2Meta[indexID] = &model.Index{
			IndexName: "indexName",
			IndexID:   indexID,
		}

		err = mt.MarkIndexDeleted(collName, fieldName, indexName)
		assert.NoError(t, err)
	})

	t.Run("txn save failed", func(t *testing.T) {
		mt.indexID2Meta[indexID] = &model.Index{
			IndexName: indexName,
			IndexID:   indexID,
		}
		mc := &MockedCatalog{}
		targetErr := errors.New("alter add index fail")

		mc.On("AlterIndex").Return(targetErr)
		mt.catalog = mc
		err := mt.MarkIndexDeleted(collName, fieldName, indexName)
		assert.Error(t, err)
		assert.True(t, errors.Is(err, targetErr))

		mc = &MockedCatalog{}
		mc.On("AlterIndex").Return(nil)
		mt.catalog = mc
		err = mt.MarkIndexDeleted(collName, fieldName, indexName)
		assert.NoError(t, err)
		err = mt.MarkIndexDeleted(collName, fieldName, indexName)
		assert.NoError(t, err)
	})
}

type MockedCatalog struct {
	mock.Mock
	metastore.Catalog
	alterIndexParamsVerification  func(ctx context.Context, oldIndex *model.Index, newIndex *model.Index, alterType metastore.AlterType)
	createIndexParamsVerification func(ctx context.Context, col *model.Collection, index *model.Index)
	dropIndexParamsVerification   func(ctx context.Context, collectionInfo *model.Collection, dropIdxID typeutil.UniqueID, ts typeutil.Timestamp)
}

func (mc *MockedCatalog) ListCollections(ctx context.Context, ts typeutil.Timestamp) (map[string]*model.Collection, error) {
	args := mc.Called()
	return args.Get(0).(map[string]*model.Collection), nil
}

func (mc *MockedCatalog) ListIndexes(ctx context.Context) ([]*model.Index, error) {
	args := mc.Called()
	return args.Get(0).([]*model.Index), nil
}

func (mc *MockedCatalog) ListAliases(ctx context.Context) ([]*model.Collection, error) {
	args := mc.Called()
	return args.Get(0).([]*model.Collection), nil
}

func (mc *MockedCatalog) AlterIndex(ctx context.Context, oldIndex *model.Index, newIndex *model.Index, alterType metastore.AlterType) error {
	if mc.alterIndexParamsVerification != nil {
		mc.alterIndexParamsVerification(ctx, oldIndex, newIndex, alterType)
	}
	args := mc.Called()
	err := args.Get(0)
	if err == nil {
		return nil
	}
	return err.(error)
}

func (mc *MockedCatalog) CreateIndex(ctx context.Context, col *model.Collection, index *model.Index) error {
	if mc.createIndexParamsVerification != nil {
		mc.createIndexParamsVerification(ctx, col, index)
	}
	args := mc.Called()
	err := args.Get(0)
	if err == nil {
		return nil
	}
	return err.(error)
}

func (mc *MockedCatalog) DropIndex(ctx context.Context, collectionInfo *model.Collection,
	dropIdxID typeutil.UniqueID, ts typeutil.Timestamp) error {
	if mc.dropIndexParamsVerification != nil {
		mc.dropIndexParamsVerification(ctx, collectionInfo, dropIdxID, ts)
	}

	args := mc.Called()
	err := args.Get(0)
	if err == nil {
		return nil
	}
	return err.(error)
}

func TestMetaTable_ReloadFromKV(t *testing.T) {
	mc := &MockedCatalog{}

	collectionName := "cn"
	collInfo := &model.Collection{
		CollectionID: 1,
		Name:         collectionName,
		AutoID:       false,
		Fields: []*model.Field{
			{
				FieldID:      1,
				Name:         "field110",
				IsPrimaryKey: false,
				Description:  "",
				DataType:     schemapb.DataType_FloatVector,
				TypeParams: []*commonpb.KeyValuePair{
					{
						Key:   "field110-k1",
						Value: "field110-v1",
					},
				},
				IndexParams: []*commonpb.KeyValuePair{
					{
						Key:   "field110-i1",
						Value: "field110-v1",
					},
				},
			},
		},
		FieldIDToIndexID: []common.Int64Tuple{{Key: 1, Value: 1}},
		Partitions: []*model.Partition{
			{
				PartitionID:               1,
				PartitionName:             Params.CommonCfg.DefaultPartitionName,
				PartitionCreatedTimestamp: 0,
			},
		},
		Aliases: []string{"a", "b"},
	}
	collections := map[string]*model.Collection{collectionName: collInfo}
	mc.On("ListCollections").Return(collections, nil)

	indexes := []*model.Index{
		{
			CollectionID: 1,
			IndexName:    "idx",
			IndexID:      1,
			FieldID:      1,
			IndexParams: []*commonpb.KeyValuePair{
				{
					Key:   "field110-i1",
					Value: "field110-v1",
				},
			},
			SegmentIndexes: map[int64]model.SegmentIndex{
				1: {
					Segment: model.Segment{
						SegmentID:   1,
						PartitionID: 1,
					},
					BuildID:     1000,
					EnableIndex: true,
				},
			},
		},
	}
	mc.On("ListIndexes").Return(indexes, nil)

	alias1 := *collInfo
	alias1.Name = collInfo.Aliases[0]

	alias2 := *collInfo
	alias2.Name = collInfo.Aliases[1]
	mc.On("ListAliases").Return([]*model.Collection{&alias1, &alias2}, nil)

	mt := &MetaTable{}
	mt.catalog = mc
	mt.reloadFromCatalog()

	assert.True(t, len(mt.collID2Meta) == 1)
	assert.Equal(t, mt.collID2Meta[1], *collInfo)

	assert.True(t, len(mt.collName2ID) == 1)

	assert.True(t, len(mt.collAlias2ID) == 2)
	ret, ok := mt.collAlias2ID[collInfo.Aliases[0]]
	assert.True(t, ok)
	assert.Equal(t, int64(1), ret)

	assert.True(t, len(mt.partID2IndexedSegID) == 1)
	ret2, ok := mt.partID2IndexedSegID[1]
	assert.True(t, ok)
	assert.True(t, len(ret2) == 1)
	ret3, ok := ret2[typeutil.UniqueID(1)]
	assert.True(t, ok)
	assert.True(t, ret3)

	assert.True(t, len(mt.segID2IndexID) == 1)
	segID, ok := mt.segID2IndexID[1]
	assert.True(t, ok)
	assert.Equal(t, int64(1), segID)

	assert.True(t, len(mt.indexID2Meta) == 1)
	meta, ok := mt.indexID2Meta[1]
	assert.True(t, ok)
	assert.Equal(t, indexes[0], meta)
}

func TestMetaTable_AddIndex(t *testing.T) {
	var (
		collName   = "MarkIndexDeleted-Coll"
		fieldName  = "MarkIndexDeleted-Field"
		fieldName2 = "MarkIndexDeleted-Field2"
		indexName  = "MarkIndexDeleted-Index"
		collID     = UniqueID(1)
		fieldID    = UniqueID(100)
		fieldID2   = UniqueID(101)
		indexID    = UniqueID(1000)
		indexID2   = UniqueID(1001)
		segID      = UniqueID(10000)
	)

	colMeta := model.Collection{
		CollectionID: collID,
		Name:         collName,
		FieldIDToIndexID: []common.Int64Tuple{
			{
				Key:   fieldID,
				Value: indexID,
			},
		},
		Fields: []*model.Field{
			{
				FieldID:     fieldID,
				Name:        fieldName,
				DataType:    schemapb.DataType_FloatVector,
				IndexParams: []*commonpb.KeyValuePair{{Key: "index_type", Value: DefaultIndexType}},
			},
			{
				FieldID:     fieldID2,
				Name:        fieldName2,
				DataType:    schemapb.DataType_FloatVector,
				IndexParams: []*commonpb.KeyValuePair{{Key: "index_type", Value: DefaultIndexType}},
			},
		},
	}

	t.Run("test index already exists", func(t *testing.T) {
		mt := &MetaTable{
			collID2Meta: map[typeutil.UniqueID]model.Collection{collID: colMeta},
			collName2ID: map[string]typeutil.UniqueID{collName: collID},
		}
		mt.indexID2Meta = map[typeutil.UniqueID]*model.Index{
			indexID: {
				IndexName:   indexName,
				IndexID:     indexID,
				IndexParams: []*commonpb.KeyValuePair{{Key: "index_type", Value: DefaultIndexType}},
				IsDeleted:   false,
				CreateTime:  0,
			},
		}

		mc := &MockedCatalog{}
		mc.On("AlterIndex").Return(nil)
		mc.alterIndexParamsVerification = func(ctx context.Context, oldIndex *model.Index, newIndex *model.Index, alterType metastore.AlterType) {
			assert.NotNil(t, oldIndex)
			assert.NotNil(t, newIndex)
			assert.Equal(t, metastore.ADD, alterType)
			assert.Equal(t, oldIndex.IndexID, newIndex.IndexID)
			assert.Equal(t, oldIndex.IsDeleted, newIndex.IsDeleted)
			assert.Equal(t, oldIndex.IndexParams, newIndex.IndexParams)
			assert.Equal(t, oldIndex.CreateTime, uint64(0))
			assert.Equal(t, newIndex.CreateTime, uint64(100))
		}
		mt.catalog = mc

		idxInfo := &model.Index{
			IndexName:   indexName,
			IndexID:     indexID,
			IndexParams: []*commonpb.KeyValuePair{{Key: "index_type", Value: DefaultIndexType}},
			CreateTime:  100,
		}

		ret, err := mt.AddIndex(collName, fieldName, idxInfo, []UniqueID{segID})
		assert.True(t, ret)

		idxMeta, ok := mt.indexID2Meta[indexID]
		assert.True(t, ok)
		assert.Equal(t, uint64(100), idxMeta.CreateTime)
		assert.NoError(t, err)
	})

	t.Run("test add index firstly(create index)", func(t *testing.T) {
		mt := &MetaTable{
			collID2Meta:  map[typeutil.UniqueID]model.Collection{collID: colMeta},
			collName2ID:  map[string]typeutil.UniqueID{collName: collID},
			indexID2Meta: make(map[typeutil.UniqueID]*model.Index),
		}

		idxInfo := &model.Index{
			FieldID:     fieldID2,
			IndexName:   indexName,
			IndexID:     indexID2,
			IndexParams: []*commonpb.KeyValuePair{{Key: "index_type", Value: DefaultIndexType}},
			CreateTime:  100,
		}

		mc := &MockedCatalog{}
		mc.On("CreateIndex").Return(errors.New("create index fail"))
		mt.catalog = mc
		ret, err := mt.AddIndex(collName, fieldName2, idxInfo, []UniqueID{segID})
		assert.False(t, ret)
		assert.Error(t, err)
		_, ok := mt.indexID2Meta[indexID2]
		assert.False(t, ok)

		mc = &MockedCatalog{}
		mc.On("CreateIndex").Return(nil)
		mc.createIndexParamsVerification = func(ctx context.Context, col *model.Collection, index *model.Index) {
			assert.NotNil(t, col)
			assert.NotNil(t, index)
			assert.NotEqual(t, colMeta, col)
			assert.Equal(t, 2, len(col.FieldIDToIndexID))
			assert.Equal(t, fieldID, col.FieldIDToIndexID[0].Key)
			assert.Equal(t, fieldID2, col.FieldIDToIndexID[1].Key)
			assert.Equal(t, indexID2, index.IndexID)
			assert.Equal(t, uint64(100), index.CreateTime)
			assert.Equal(t, 1, len(index.SegmentIndexes))
			assert.Equal(t, segID, index.SegmentIndexes[segID].SegmentID)
			assert.Equal(t, false, index.SegmentIndexes[segID].EnableIndex)
		}

		mt.catalog = mc
		ret, err = mt.AddIndex(collName, fieldName2, idxInfo, []UniqueID{segID})
		assert.False(t, ret)
		assert.NoError(t, err)

		idxMeta, ok := mt.indexID2Meta[indexID2]
		assert.True(t, ok)
		assert.Equal(t, uint64(100), idxMeta.CreateTime)
		assert.NoError(t, err)

		newColMeta, ok := mt.collID2Meta[collID]
		assert.True(t, ok)
		assert.Equal(t, collID, newColMeta.CollectionID)
		assert.Equal(t, 2, len(newColMeta.FieldIDToIndexID))
		assert.Equal(t, fieldID, newColMeta.FieldIDToIndexID[0].Key)
		assert.Equal(t, indexID, newColMeta.FieldIDToIndexID[0].Value)
		assert.Equal(t, fieldID2, newColMeta.FieldIDToIndexID[1].Key)
		assert.Equal(t, indexID2, newColMeta.FieldIDToIndexID[1].Value)
	})
}

func TestMetaTable_RecycleDroppedIndex(t *testing.T) {
	colName := "c"
	fieldName := "f1"
	indexName1 := "idx1"
	indexName2 := "idx2"

	colMeta := model.Collection{
		CollectionID: 1,
		Name:         colName,
		FieldIDToIndexID: []common.Int64Tuple{
			{
				Key:   1,
				Value: 1,
			},
			{
				Key:   1,
				Value: 2,
			},
		},
		Fields: []*model.Field{
			{
				FieldID:     1,
				Name:        fieldName,
				DataType:    schemapb.DataType_FloatVector,
				IndexParams: []*commonpb.KeyValuePair{{Key: "index_type", Value: DefaultIndexType}},
			},
		},
		Partitions: []*model.Partition{
			{
				PartitionID:   1,
				PartitionName: "p",
			},
		},
	}

	mt := &MetaTable{
		collID2Meta: map[typeutil.UniqueID]model.Collection{1: colMeta},
		collName2ID: map[string]typeutil.UniqueID{colName: 1},
		segID2IndexID: map[typeutil.UniqueID]typeutil.UniqueID{
			1: 1,
		},
		partID2IndexedSegID: map[typeutil.UniqueID]map[typeutil.UniqueID]bool{
			1: {
				1: true,
			},
		},
	}
	mt.indexID2Meta = map[typeutil.UniqueID]*model.Index{
		1: {
			IndexName:   indexName1,
			IndexID:     1,
			IndexParams: []*commonpb.KeyValuePair{{Key: "index_type", Value: DefaultIndexType}},
			IsDeleted:   true,
			SegmentIndexes: map[int64]model.SegmentIndex{
				1: {
					Segment: model.Segment{
						SegmentID:   1,
						PartitionID: 1,
					},
					BuildID:     1000,
					EnableIndex: true,
				},
			},
		},
		2: {
			IndexName:   indexName2,
			IndexID:     2,
			IndexParams: []*commonpb.KeyValuePair{{Key: "index_type", Value: DefaultIndexType}},
			IsDeleted:   false,
			SegmentIndexes: map[int64]model.SegmentIndex{
				1: {
					Segment: model.Segment{
						SegmentID:   1,
						PartitionID: 1,
					},
					BuildID:     1000,
					EnableIndex: true,
				},
			},
		},
	}

	mc := &MockedCatalog{}
	mc.On("DropIndex").Return(nil)
	mc.dropIndexParamsVerification = func(ctx context.Context, collectionInfo *model.Collection, dropIdxID typeutil.UniqueID, ts typeutil.Timestamp) {
		assert.NotNil(t, collectionInfo)
		assert.Equal(t, int64(1), dropIdxID)
		assert.Equal(t, int64(1), collectionInfo.CollectionID)
		assert.Equal(t, 1, len(collectionInfo.FieldIDToIndexID))
		assert.Equal(t, int64(1), collectionInfo.FieldIDToIndexID[0].Key)
		assert.Equal(t, int64(2), collectionInfo.FieldIDToIndexID[0].Value)
	}
	mt.catalog = mc

	mt.RecycleDroppedIndex()
	newColMeta, ok := mt.collID2Meta[1]
	assert.True(t, ok)
	assert.Equal(t, int64(1), newColMeta.CollectionID)
	assert.Equal(t, 1, len(newColMeta.FieldIDToIndexID))
	assert.Equal(t, int64(1), newColMeta.FieldIDToIndexID[0].Key)
	assert.Equal(t, int64(2), newColMeta.FieldIDToIndexID[0].Value)

	assert.Equal(t, 1, len(mt.indexID2Meta))
	idxMeta, ok := mt.indexID2Meta[2]
	assert.True(t, ok)
	assert.Equal(t, false, idxMeta.IsDeleted)

	assert.Equal(t, 0, len(mt.segID2IndexID))
	assert.Equal(t, 1, len(mt.partID2IndexedSegID))
}<|MERGE_RESOLUTION|>--- conflicted
+++ resolved
@@ -26,11 +26,8 @@
 	"testing"
 	"time"
 
+	"github.com/golang/protobuf/proto"
 	"github.com/milvus-io/milvus/internal/common"
-
-	"github.com/milvus-io/milvus/internal/metastore"
-	"github.com/stretchr/testify/mock"
-
 	"github.com/milvus-io/milvus/internal/kv"
 	etcdkv "github.com/milvus-io/milvus/internal/kv/etcd"
 	memkv "github.com/milvus-io/milvus/internal/kv/mem"
@@ -44,6 +41,7 @@
 	"github.com/milvus-io/milvus/internal/util/etcd"
 	"github.com/milvus-io/milvus/internal/util/typeutil"
 	"github.com/stretchr/testify/assert"
+	"github.com/stretchr/testify/mock"
 	"github.com/stretchr/testify/require"
 )
 
@@ -105,7 +103,10 @@
 	return m.remove(key)
 }
 
-<<<<<<< HEAD
+func (m *mockTestTxnKV) MultiRemove(keys []string) error {
+	return m.multiRemove(keys)
+}
+
 func Test_MockKV(t *testing.T) {
 	Params.Init()
 	k1 := &mockTestKV{}
@@ -166,10 +167,6 @@
 	_, err = NewMetaTable(context.TODO(), kt, k1)
 	assert.NotNil(t, err)
 	assert.EqualError(t, err, "load prefix error")
-=======
-func (m *mockTestTxnKV) MultiRemove(keys []string) error {
-	return m.multiRemove(keys)
->>>>>>> 9672eae6
 }
 
 func TestMetaTable(t *testing.T) {
@@ -289,10 +286,7 @@
 		defer wg.Done()
 		ts := ftso()
 
-		err = mt.AddCollection(collInfo, ts, model.DdOperation{
-			Body: "Ggh0ZXN0Q29sbCIIdGVzdFBhcnQwATgU",
-			Type: "CreateCollection",
-		})
+		err = mt.AddCollection(collInfo, ts, "")
 		assert.Nil(t, err)
 		assert.Equal(t, uint64(1), ts)
 
@@ -308,14 +302,6 @@
 		field, err := mt.GetFieldSchema(collName, "field110")
 		assert.Nil(t, err)
 		assert.Equal(t, collInfo.Fields[0].FieldID, field.FieldID)
-<<<<<<< HEAD
-
-		// check DD operation flag
-		flag, err := mt.snapshot.Load(metastore.DDMsgSendPrefix, 0)
-		assert.Nil(t, err)
-		assert.Equal(t, "false", flag)
-=======
->>>>>>> 9672eae6
 	})
 
 	wg.Add(1)
@@ -365,7 +351,7 @@
 	t.Run("add partition", func(t *testing.T) {
 		defer wg.Done()
 		ts := ftso()
-		err = mt.AddPartition(collID, partName, partID, ts, model.DdOperation{})
+		err = mt.AddPartition(collID, partName, partID, ts, "")
 		assert.Nil(t, err)
 		//assert.Equal(t, ts, uint64(2))
 
@@ -374,14 +360,6 @@
 		assert.Equal(t, 2, len(collMeta.Partitions))
 		assert.Equal(t, collMeta.Partitions[1].PartitionName, partName)
 		assert.Equal(t, ts, collMeta.Partitions[1].PartitionCreatedTimestamp)
-<<<<<<< HEAD
-
-		// check DD operation flag
-		flag, err := mt.txn.Load(metastore.DDMsgSendPrefix)
-		assert.Nil(t, err)
-		assert.Equal(t, "false", flag)
-=======
->>>>>>> 9672eae6
 	})
 
 	wg.Add(1)
@@ -530,41 +508,25 @@
 	t.Run("drop partition", func(t *testing.T) {
 		defer wg.Done()
 		ts := ftso()
-		id, err := mt.DeletePartition(collID, partName, ts, model.DdOperation{})
+		id, err := mt.DeletePartition(collID, partName, ts, "")
 		assert.Nil(t, err)
 		assert.Equal(t, partID, id)
-<<<<<<< HEAD
-
-		// check DD operation flag
-		flag, err := mt.txn.Load(metastore.DDMsgSendPrefix)
-		assert.Nil(t, err)
-		assert.Equal(t, "false", flag)
-=======
->>>>>>> 9672eae6
 	})
 
 	wg.Add(1)
 	t.Run("drop collection", func(t *testing.T) {
 		defer wg.Done()
 		ts := ftso()
-		err = mt.DeleteCollection(collIDInvalid, ts, model.DdOperation{})
+		err = mt.DeleteCollection(collIDInvalid, ts, "")
 		assert.NotNil(t, err)
 		ts2 := ftso()
 		err = mt.AddAlias(aliasName2, collName, ts2)
 		assert.Nil(t, err)
-		err = mt.DeleteCollection(collID, ts, model.DdOperation{})
+		err = mt.DeleteCollection(collID, ts, "")
 		assert.Nil(t, err)
 		ts3 := ftso()
 		err = mt.DropAlias(aliasName2, ts3)
 		assert.NotNil(t, err)
-<<<<<<< HEAD
-
-		// check DD operation flag
-		flag, err := mt.txn.Load(metastore.DDMsgSendPrefix)
-		assert.Nil(t, err)
-		assert.Equal(t, "false", flag)
-=======
->>>>>>> 9672eae6
 	})
 
 	wg.Add(1)
@@ -609,7 +571,7 @@
 			return fmt.Errorf("multi save error")
 		}
 		collInfo.Partitions = []*model.Partition{}
-		assert.Error(t, mt.AddCollection(collInfo, 0, model.DdOperation{}))
+		assert.Error(t, mt.AddCollection(collInfo, 0, ""))
 	})
 
 	wg.Add(1)
@@ -622,7 +584,7 @@
 			return fmt.Errorf("multi save and remove with prefix error")
 		}
 		ts := ftso()
-		assert.Error(t, mt.DeleteCollection(collInfo.CollectionID, ts, model.DdOperation{}))
+		assert.Error(t, mt.DeleteCollection(collInfo.CollectionID, ts, ""))
 	})
 
 	wg.Add(1)
@@ -634,7 +596,7 @@
 
 		ts := ftso()
 		collInfo.Partitions = []*model.Partition{}
-		err = mt.AddCollection(collInfo, ts, model.DdOperation{})
+		err = mt.AddCollection(collInfo, ts, "")
 		assert.Nil(t, err)
 
 		mt.collID2Meta = make(map[int64]model.Collection)
@@ -658,18 +620,18 @@
 
 		ts := ftso()
 		collInfo.Partitions = []*model.Partition{}
-		err = mt.AddCollection(collInfo, ts, model.DdOperation{})
+		err = mt.AddCollection(collInfo, ts, "")
 		assert.Nil(t, err)
 
 		ts = ftso()
-		err = mt.AddPartition(2, "no-part", 22, ts, model.DdOperation{})
+		err = mt.AddPartition(2, "no-part", 22, ts, "")
 		assert.NotNil(t, err)
 		assert.EqualError(t, err, "can't find collection. id = 2")
 
 		coll := mt.collID2Meta[collInfo.CollectionID]
 		coll.Partitions = make([]*model.Partition, Params.RootCoordCfg.MaxPartitionNum)
 		mt.collID2Meta[coll.CollectionID] = coll
-		err = mt.AddPartition(coll.CollectionID, "no-part", 22, ts, model.DdOperation{})
+		err = mt.AddPartition(coll.CollectionID, "no-part", 22, ts, "")
 		assert.NotNil(t, err)
 		assert.EqualError(t, err, fmt.Sprintf("maximum partition's number should be limit to %d", Params.RootCoordCfg.MaxPartitionNum))
 
@@ -679,7 +641,7 @@
 		mockKV.multiSave = func(kvs map[string]string, ts typeutil.Timestamp) error {
 			return fmt.Errorf("multi save error")
 		}
-		assert.Error(t, mt.AddPartition(coll.CollectionID, "no-part", 22, ts, model.DdOperation{}))
+		assert.Error(t, mt.AddPartition(coll.CollectionID, "no-part", 22, ts, ""))
 		//err = mt.AddPartition(coll.CollectionID, "no-part", 22, ts, nil)
 		//assert.NotNil(t, err)
 		//assert.EqualError(t, err, "multi save error")
@@ -690,10 +652,10 @@
 
 		collInfo.Partitions = []*model.Partition{}
 		ts = ftso()
-		err = mt.AddPartition(coll.CollectionID, partName, 22, ts, model.DdOperation{})
+		err = mt.AddPartition(coll.CollectionID, partName, 22, ts, "")
 		assert.NotNil(t, err)
 		assert.EqualError(t, err, fmt.Sprintf("partition name = %s already exists", partName))
-		err = mt.AddPartition(coll.CollectionID, "no-part", partID, ts, model.DdOperation{})
+		err = mt.AddPartition(coll.CollectionID, "no-part", partID, ts, "")
 		assert.NotNil(t, err)
 		assert.EqualError(t, err, fmt.Sprintf("partition id = %d already exists", partID))
 	})
@@ -712,7 +674,7 @@
 
 		collInfo.Partitions = []*model.Partition{}
 		ts := ftso()
-		err = mt.AddCollection(collInfo, ts, model.DdOperation{})
+		err = mt.AddCollection(collInfo, ts, "")
 		assert.Nil(t, err)
 
 		assert.False(t, mt.HasPartition(collInfo.CollectionID, "no-partName", 0))
@@ -735,24 +697,24 @@
 
 		collInfo.Partitions = []*model.Partition{{PartitionID: partID, PartitionName: partName, PartitionCreatedTimestamp: ftso()}}
 		ts := ftso()
-		err = mt.AddCollection(collInfo, ts, model.DdOperation{})
+		err = mt.AddCollection(collInfo, ts, "")
 		assert.Nil(t, err)
 
 		ts = ftso()
-		_, err = mt.DeletePartition(collInfo.CollectionID, Params.CommonCfg.DefaultPartitionName, ts, model.DdOperation{})
+		_, err = mt.DeletePartition(collInfo.CollectionID, Params.CommonCfg.DefaultPartitionName, ts, "")
 		assert.NotNil(t, err)
 		assert.EqualError(t, err, "default partition cannot be deleted")
 
-		_, err = mt.DeletePartition(collInfo.CollectionID, "abc", ts, model.DdOperation{})
+		_, err = mt.DeletePartition(collInfo.CollectionID, "abc", ts, "")
 		assert.NotNil(t, err)
 		assert.EqualError(t, err, "partition abc does not exist")
 
 		mockKV.save = func(key, value string, ts typeutil.Timestamp) error { return errors.New("mocked error") }
-		_, err = mt.DeletePartition(collInfo.CollectionID, partName, ts, model.DdOperation{})
+		_, err = mt.DeletePartition(collInfo.CollectionID, partName, ts, "")
 		assert.Error(t, err)
 
 		mt.collID2Meta = make(map[int64]model.Collection)
-		_, err = mt.DeletePartition(collInfo.CollectionID, "abc", ts, model.DdOperation{})
+		_, err = mt.DeletePartition(collInfo.CollectionID, "abc", ts, "")
 		assert.NotNil(t, err)
 		assert.EqualError(t, err, fmt.Sprintf("can't find collection id = %d", collInfo.CollectionID))
 	})
@@ -774,7 +736,7 @@
 
 		collInfo.Partitions = []*model.Partition{}
 		ts := ftso()
-		err = mt.AddCollection(collInfo, ts, model.DdOperation{})
+		err = mt.AddCollection(collInfo, ts, "")
 		assert.Nil(t, err)
 
 		index := &model.Index{
@@ -807,7 +769,7 @@
 
 		collInfo.Partitions = []*model.Partition{}
 		ts = ftso()
-		err = mt.AddCollection(collInfo, ts, model.DdOperation{})
+		err = mt.AddCollection(collInfo, ts, "")
 		assert.Nil(t, err)
 
 		newIdx := *index
@@ -847,7 +809,7 @@
 
 		collInfo.Partitions = []*model.Partition{}
 		ts := ftso()
-		err = mt.AddCollection(collInfo, ts, model.DdOperation{})
+		err = mt.AddCollection(collInfo, ts, "")
 		assert.Nil(t, err)
 		mt.indexID2Meta[indexID] = idxInfo[0]
 
@@ -886,13 +848,8 @@
 		assert.Nil(t, err)
 		collInfo.Partitions = []*model.Partition{}
 		ts = ftso()
-<<<<<<< HEAD
-		err = mt.AddCollection(collInfo, ts, model.DdOperation{})
-		mt.indexID2Meta[indexID] = *idxInfo[0]
-=======
 		err = mt.AddCollection(collInfo, ts, "")
 		mt.indexID2Meta[indexID] = idxInfo[0]
->>>>>>> 9672eae6
 
 		assert.Nil(t, err)
 		mockTxnKV.multiSaveAndRemoveWithPrefix = func(saves map[string]string, removals []string) error {
@@ -920,7 +877,7 @@
 
 		collInfo.Partitions = []*model.Partition{}
 		ts := ftso()
-		err = mt.AddCollection(collInfo, ts, model.DdOperation{})
+		err = mt.AddCollection(collInfo, ts, "")
 		assert.Nil(t, err)
 
 		alreadyExists, err := mt.AddIndex(collName, "field110", idxInfo[0], []typeutil.UniqueID{segID})
@@ -973,7 +930,7 @@
 
 		collInfo.Partitions = []*model.Partition{}
 		ts := ftso()
-		err = mt.AddCollection(collInfo, ts, model.DdOperation{})
+		err = mt.AddCollection(collInfo, ts, "")
 		assert.Nil(t, err)
 
 		mt.collID2Meta = make(map[int64]model.Collection)
@@ -1047,7 +1004,7 @@
 
 		collInfo.Partitions = []*model.Partition{}
 		ts := ftso()
-		err = mt.AddCollection(collInfo, ts, model.DdOperation{})
+		err = mt.AddCollection(collInfo, ts, "")
 		assert.Nil(t, err)
 
 		_, _, err = mt.GetNotIndexedSegments(collInfo.Name, "no-field", idx, nil)
@@ -1084,7 +1041,7 @@
 
 		collInfo.Partitions = []*model.Partition{}
 		ts := ftso()
-		err = mt.AddCollection(collInfo, ts, model.DdOperation{})
+		err = mt.AddCollection(collInfo, ts, "")
 		assert.Nil(t, err)
 		mt.indexID2Meta = make(map[int64]*model.Index)
 		_, _, err = mt.GetIndexByName(collInfo.Name, idxInfo[0].IndexName)
@@ -1158,14 +1115,14 @@
 
 	collInfo.Partitions = []*model.Partition{{PartitionID: partID1, PartitionName: partName1, PartitionCreatedTimestamp: ftso()}}
 	t1 := ftso()
-	err = mt.AddCollection(collInfo, t1, model.DdOperation{})
+	err = mt.AddCollection(collInfo, t1, "")
 	assert.Nil(t, err)
 
 	collInfo.CollectionID = collID2
 	collInfo.Partitions = []*model.Partition{{PartitionID: partID2, PartitionName: partName2, PartitionCreatedTimestamp: ftso()}}
 	collInfo.Name = collName2
 	t2 := ftso()
-	err = mt.AddCollection(collInfo, t2, model.DdOperation{})
+	err = mt.AddCollection(collInfo, t2, "")
 	assert.Nil(t, err)
 
 	assert.True(t, mt.HasCollection(collID1, 0))
