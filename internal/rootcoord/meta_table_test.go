--- conflicted
+++ resolved
@@ -1054,12 +1054,7 @@
 		bakMeta := mt.indexID2Meta
 		mt.indexID2Meta = make(map[int64]pb.IndexInfo)
 		_, _, err = mt.GetNotIndexedSegments(collInfo.Schema.Name, collInfo.Schema.Fields[0].Name, idx, nil)
-<<<<<<< HEAD
-		assert.NotNil(t, err)
-		assert.EqualError(t, err, fmt.Sprintf("index id = %d not found", indexID))
-=======
-		assert.Nil(t, err)
->>>>>>> 50228588
+		assert.Nil(t, err)
 		mt.indexID2Meta = bakMeta
 
 		mockTxnKV.multiSave = func(kvs map[string]string) error {
@@ -1083,23 +1078,7 @@
 		coll.FieldIndexes = append(coll.FieldIndexes, &pb.FieldIndexInfo{FiledID: coll.FieldIndexes[0].FiledID, IndexID: coll.FieldIndexes[0].IndexID + 1})
 
 		mt.collID2Meta[coll.ID] = coll
-<<<<<<< HEAD
-		anotherIdx := pb.IndexInfo{
-			IndexName: "no-index",
-			IndexID:   coll.FieldIndexes[1].IndexID,
-			IndexParams: []*commonpb.KeyValuePair{
-				{
-					Key:   "no-idx-k1",
-					Value: "no-idx-v1",
-				},
-			},
-		}
-		mt.indexID2Meta[anotherIdx.IndexID] = anotherIdx
-
-		idx.IndexName = indexName
-=======
 		idx.IndexName = "no-index-2"
->>>>>>> 50228588
 		mockTxnKV.multiSave = func(kvs map[string]string) error {
 			return fmt.Errorf("multi save error")
 		}
