--- conflicted
+++ resolved
@@ -2488,17 +2488,10 @@
 	c.wg.Add(1)
 	c.checkSegmentLoadedLoop(ctx, taskID, colID, segIDs)
 	// Check if collection has any indexed fields. If so, start a loop to check segments' index states.
-<<<<<<< HEAD
-	c.MetaTable.ddLock.RLock()
-	defer c.MetaTable.ddLock.RUnlock()
-	colMeta := c.MetaTable.collID2Meta[colID]
-	if len(colMeta.FieldIndexes) != 0 {
-=======
 	if colMeta, err := c.MetaTable.GetCollectionByID(colID, 0); err != nil {
 		log.Error("failed to find meta for collection",
 			zap.Int64("collection ID", colID))
-	} else if len(colMeta.GetFieldIndexes()) != 0 {
->>>>>>> be688d89
+	} else if len(colMeta.FieldIndexes) != 0 {
 		c.wg.Add(1)
 		c.checkCompleteIndexLoop(ctx, taskID, colID, colName, segIDs)
 	}
