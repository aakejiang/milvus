// Licensed to the LF AI & Data foundation under one
// or more contributor license agreements. See the NOTICE file
// distributed with this work for additional information
// regarding copyright ownership. The ASF licenses this file
// to you under the Apache License, Version 2.0 (the
// "License"); you may not use this file except in compliance
// with the License. You may obtain a copy of the License at
//
//     http://www.apache.org/licenses/LICENSE-2.0
//
// Unless required by applicable law or agreed to in writing, software
// distributed under the License is distributed on an "AS IS" BASIS,
// WITHOUT WARRANTIES OR CONDITIONS OF ANY KIND, either express or implied.
// See the License for the specific language governing permissions and
// limitations under the License.

package rootcoord

import (
	"context"
	"errors"
	"fmt"
	"math/rand"
	"os"
	"strconv"
	"strings"
	"sync"
	"sync/atomic"
	"syscall"
	"time"

<<<<<<< HEAD
	"github.com/milvus-io/milvus/internal/metastore"
=======
	"github.com/golang/protobuf/proto"
>>>>>>> 3074ea83

	"github.com/golang/protobuf/proto"
	"github.com/milvus-io/milvus/internal/allocator"
	"github.com/milvus-io/milvus/internal/common"
	"github.com/milvus-io/milvus/internal/kv"
	etcdkv "github.com/milvus-io/milvus/internal/kv/etcd"
	"github.com/milvus-io/milvus/internal/log"
	kvmetestore "github.com/milvus-io/milvus/internal/metastore/kv"
	"github.com/milvus-io/milvus/internal/metastore/model"
	"github.com/milvus-io/milvus/internal/metrics"
	ms "github.com/milvus-io/milvus/internal/mq/msgstream"
	"github.com/milvus-io/milvus/internal/proto/commonpb"
	"github.com/milvus-io/milvus/internal/proto/datapb"
	"github.com/milvus-io/milvus/internal/proto/indexpb"
	"github.com/milvus-io/milvus/internal/proto/internalpb"
	"github.com/milvus-io/milvus/internal/proto/milvuspb"
	"github.com/milvus-io/milvus/internal/proto/proxypb"
	"github.com/milvus-io/milvus/internal/proto/querypb"
	"github.com/milvus-io/milvus/internal/proto/rootcoordpb"
	"github.com/milvus-io/milvus/internal/tso"
	"github.com/milvus-io/milvus/internal/types"
	"github.com/milvus-io/milvus/internal/util"
	"github.com/milvus-io/milvus/internal/util/crypto"
	"github.com/milvus-io/milvus/internal/util/dependency"
	"github.com/milvus-io/milvus/internal/util/metricsinfo"
	"github.com/milvus-io/milvus/internal/util/paramtable"
	"github.com/milvus-io/milvus/internal/util/retry"
	"github.com/milvus-io/milvus/internal/util/sessionutil"
	"github.com/milvus-io/milvus/internal/util/timerecord"
	"github.com/milvus-io/milvus/internal/util/trace"
	"github.com/milvus-io/milvus/internal/util/tsoutil"
	"github.com/milvus-io/milvus/internal/util/typeutil"
	clientv3 "go.etcd.io/etcd/client/v3"
	"go.uber.org/zap"
)

// UniqueID is an alias of typeutil.UniqueID.
type UniqueID = typeutil.UniqueID

const InvalidCollectionID = UniqueID(0)

// ------------------ struct -----------------------

func metricProxy(v int64) string {
	return fmt.Sprintf("client_%d", v)
}

var Params paramtable.ComponentParam

// Core root coordinator core
type Core struct {
	MetaTable *MetaTable
	//id allocator
	IDAllocator       func(count uint32) (typeutil.UniqueID, typeutil.UniqueID, error)
	IDAllocatorUpdate func() error

	//tso allocator
	TSOAllocator        func(count uint32) (typeutil.Timestamp, error)
	TSOAllocatorUpdate  func() error
	TSOGetLastSavedTime func() time.Time

	//inner members
	ctx       context.Context
	cancel    context.CancelFunc
	wg        sync.WaitGroup
	etcdCli   *clientv3.Client
	kvBase    kv.TxnKV //*etcdkv.EtcdKV
	impTaskKv kv.MetaKv

	//DDL lock
	ddlLock sync.Mutex

	kvBaseCreate func(root string) (kv.TxnKV, error)

	metaKVCreate func(root string) (kv.MetaKv, error)

	//setMsgStreams, send time tick into dd channel and time tick channel
	SendTimeTick func(t typeutil.Timestamp, reason string) error

	//setMsgStreams, send create collection into dd channel
	//returns corresponding message id for each channel
	SendDdCreateCollectionReq func(ctx context.Context, req *internalpb.CreateCollectionRequest, channelNames []string) (map[string][]byte, error)

	//setMsgStreams, send drop collection into dd channel, and notify the proxy to delete this collection
	SendDdDropCollectionReq func(ctx context.Context, req *internalpb.DropCollectionRequest, channelNames []string) error

	//setMsgStreams, send create partition into dd channel
	SendDdCreatePartitionReq func(ctx context.Context, req *internalpb.CreatePartitionRequest, channelNames []string) error

	//setMsgStreams, send drop partition into dd channel
	SendDdDropPartitionReq func(ctx context.Context, req *internalpb.DropPartitionRequest, channelNames []string) error

	//get segment info from data service
	CallGetFlushedSegmentsService func(ctx context.Context, collID, partID typeutil.UniqueID) ([]typeutil.UniqueID, error)
	CallGetRecoveryInfoService    func(ctx context.Context, collID, partID UniqueID) ([]*datapb.SegmentBinlogs, error)

	//call index builder's client to build index, return build id or get index state.
<<<<<<< HEAD
	CallBuildIndexService     func(ctx context.Context, binlog []string, field *model.Field, idxInfo *model.Index, numRows int64) (typeutil.UniqueID, error)
=======
	CallBuildIndexService     func(ctx context.Context, segID UniqueID, binlog []string, field *model.Field, idxInfo *model.Index, numRows int64) (typeutil.UniqueID, error)
>>>>>>> 3074ea83
	CallDropIndexService      func(ctx context.Context, indexID typeutil.UniqueID) error
	CallGetIndexStatesService func(ctx context.Context, IndexBuildIDs []int64) ([]*indexpb.IndexInfo, error)

	NewProxyClient func(sess *sessionutil.Session) (types.Proxy, error)

	//query service interface, notify query service to release collection
	CallReleaseCollectionService func(ctx context.Context, ts typeutil.Timestamp, dbID, collectionID typeutil.UniqueID) error
	CallReleasePartitionService  func(ctx context.Context, ts typeutil.Timestamp, dbID, collectionID typeutil.UniqueID, partitionIDs []typeutil.UniqueID) error

	// Communicates with queryCoord service for segments info.
	CallGetSegmentInfoService func(ctx context.Context, collectionID int64, segIDs []int64) (*querypb.GetSegmentInfoResponse, error)

	CallWatchChannels func(ctx context.Context, collectionID int64, channelNames []string) error

	//assign import task to data service
	CallImportService func(ctx context.Context, req *datapb.ImportTaskRequest) *datapb.ImportTaskResponse

	// Seals segments in collection cID, so they can get flushed later.
	CallFlushOnCollection func(ctx context.Context, cID int64, segIDs []int64) error

	//Proxy manager
	proxyManager *proxyManager

	// proxy clients
	proxyClientManager *proxyClientManager

	// metrics cache manager
	metricsCacheManager *metricsinfo.MetricsCacheManager

	// channel timetick
	chanTimeTick *timetickSync

	//time tick loop
	lastTimeTick typeutil.Timestamp

	//states code
	stateCode atomic.Value

	//call once
	initOnce  sync.Once
	startOnce sync.Once
	//isInit    atomic.Value

	session *sessionutil.Session

	factory dependency.Factory

	//import manager
	importManager *importManager
}

// --------------------- function --------------------------

// NewCore creates a new rootcoord core
func NewCore(c context.Context, factory dependency.Factory) (*Core, error) {
	ctx, cancel := context.WithCancel(c)
	rand.Seed(time.Now().UnixNano())
	core := &Core{
		ctx:     ctx,
		cancel:  cancel,
		ddlLock: sync.Mutex{},
		factory: factory,
	}
	core.UpdateStateCode(internalpb.StateCode_Abnormal)
	return core, nil
}

// UpdateStateCode update state code
func (c *Core) UpdateStateCode(code internalpb.StateCode) {
	c.stateCode.Store(code)
}

func (c *Core) checkHealthy() (internalpb.StateCode, bool) {
	code := c.stateCode.Load().(internalpb.StateCode)
	ok := code == internalpb.StateCode_Healthy
	return code, ok
}

func failStatus(code commonpb.ErrorCode, reason string) *commonpb.Status {
	return &commonpb.Status{
		ErrorCode: code,
		Reason:    reason,
	}
}

func succStatus() *commonpb.Status {
	return &commonpb.Status{
		ErrorCode: commonpb.ErrorCode_Success,
		Reason:    "",
	}
}

func (c *Core) checkInit() error {
	if c.MetaTable == nil {
		return fmt.Errorf("metaTable is nil")
	}
	if c.IDAllocator == nil {
		return fmt.Errorf("idAllocator is nil")
	}
	if c.IDAllocatorUpdate == nil {
		return fmt.Errorf("idAllocatorUpdate is nil")
	}
	if c.TSOAllocator == nil {
		return fmt.Errorf("tsoAllocator is nil")
	}
	if c.TSOAllocatorUpdate == nil {
		return fmt.Errorf("tsoAllocatorUpdate is nil")
	}
	if c.etcdCli == nil {
		return fmt.Errorf("etcdCli is nil")
	}
	if c.kvBase == nil {
		return fmt.Errorf("kvBase is nil")
	}
	if c.impTaskKv == nil {
		return fmt.Errorf("impTaskKv is nil")
	}
	if c.SendDdCreateCollectionReq == nil {
		return fmt.Errorf("sendDdCreateCollectionReq is nil")
	}
	if c.SendDdDropCollectionReq == nil {
		return fmt.Errorf("sendDdDropCollectionReq is nil")
	}
	if c.SendDdCreatePartitionReq == nil {
		return fmt.Errorf("sendDdCreatePartitionReq is nil")
	}
	if c.SendDdDropPartitionReq == nil {
		return fmt.Errorf("sendDdDropPartitionReq is nil")
	}
	if c.CallGetFlushedSegmentsService == nil {
		return fmt.Errorf("callGetFlushedSegmentsService is nil")
	}
	if c.CallGetRecoveryInfoService == nil {
		return fmt.Errorf("CallGetRecoveryInfoService is nil")
	}
	if c.CallBuildIndexService == nil {
		return fmt.Errorf("callBuildIndexService is nil")
	}
	if c.CallDropIndexService == nil {
		return fmt.Errorf("callDropIndexService is nil")
	}
	if c.CallWatchChannels == nil {
		return fmt.Errorf("callWatchChannels is nil")
	}
	if c.NewProxyClient == nil {
		return fmt.Errorf("newProxyClient is nil")
	}
	if c.CallReleaseCollectionService == nil {
		return fmt.Errorf("callReleaseCollectionService is nil")
	}
	if c.CallReleasePartitionService == nil {
		return fmt.Errorf("callReleasePartitionService is nil")
	}
	if c.CallImportService == nil {
		return fmt.Errorf("callImportService is nil")
	}

	return nil
}

func (c *Core) startTimeTickLoop() {
	defer c.wg.Done()
	ticker := time.NewTicker(Params.ProxyCfg.TimeTickInterval)
	for {
		select {
		case <-c.ctx.Done():
			log.Debug("rootcoord context closed", zap.Error(c.ctx.Err()))
			return
		case <-ticker.C:
			c.ddlLock.Lock()
			if ts, err := c.TSOAllocator(1); err == nil {
				err := c.SendTimeTick(ts, "timetick loop")
				if err != nil {
					log.Warn("Failed to send timetick", zap.Error(err))
				}
			}
			c.ddlLock.Unlock()
		}
	}
}

func (c *Core) tsLoop() {
	defer c.wg.Done()
	tsoTicker := time.NewTicker(tso.UpdateTimestampStep)
	defer tsoTicker.Stop()
	ctx, cancel := context.WithCancel(c.ctx)
	defer cancel()
	for {
		select {
		case <-tsoTicker.C:
			if err := c.TSOAllocatorUpdate(); err != nil {
				log.Warn("failed to update timestamp: ", zap.Error(err))
				continue
			}
			ts := c.TSOGetLastSavedTime()
			metrics.RootCoordTimestampSaved.Set(float64(ts.Unix()))
			if err := c.IDAllocatorUpdate(); err != nil {
				log.Warn("failed to update id: ", zap.Error(err))
				continue
			}
		case <-ctx.Done():
			// Server is closed and it should return nil.
			log.Debug("tsLoop is closed")
			return
		}
	}
}

func (c *Core) checkFlushedSegmentsLoop() {
	defer c.wg.Done()
	ticker := time.NewTicker(10 * time.Minute)
	for {
		select {
		case <-c.ctx.Done():
			log.Debug("RootCoord context done, exit check FlushedSegmentsLoop")
			return
		case <-ticker.C:
			log.Debug("check flushed segments")
			c.checkFlushedSegments(c.ctx)
		}
	}
}

func (c *Core) checkFlushedSegments(ctx context.Context) {
	collID2Meta, segID2IndexMeta, indexID2Meta := c.MetaTable.dupMeta()
	for _, collMeta := range collID2Meta {
		if len(collMeta.FieldIndexes) == 0 {
			continue
		}
		for _, part := range collMeta.Partitions {
			ctx2, cancel2 := context.WithTimeout(ctx, 3*time.Minute)
<<<<<<< HEAD
			segIDs, err := c.CallGetFlushedSegmentsService(ctx2, collMeta.CollectionID, part.PartitionID)
=======
			segBinlogs, err := c.CallGetRecoveryInfoService(ctx2, collMeta.CollectionID, part.PartitionID)
>>>>>>> 3074ea83
			if err != nil {
				log.Debug("failed to get flushed segments from dataCoord",
					zap.Int64("collection ID", collMeta.CollectionID),
					zap.Int64("partition ID", part.PartitionID),
					zap.Error(err))
				cancel2()
				continue
			}
<<<<<<< HEAD
			for _, segID := range segIDs {
=======
			for _, segBinlog := range segBinlogs {
				segID := segBinlog.SegmentID
>>>>>>> 3074ea83
				var indexInfos []*model.Index
				indexMeta, ok := segID2IndexMeta[segID]
				if !ok {
					indexInfos = append(indexInfos, collMeta.FieldIndexes...)
				} else {
					for _, idx := range collMeta.FieldIndexes {
						if _, ok := indexMeta[idx.IndexID]; !ok {
							indexInfos = append(indexInfos, idx)
						}
					}
				}
				for _, idxInfo := range indexInfos {
					/* #nosec G601 */
<<<<<<< HEAD
					field, err := metastore.GetFieldSchemaByID(&collMeta, idxInfo.FieldID)
=======
					field, err := GetFieldSchemaByID(&collMeta, idxInfo.FieldID)
>>>>>>> 3074ea83
					if err != nil {
						log.Debug("GetFieldSchemaByID",
							zap.Any("collection_meta", collMeta),
							zap.Int64("field id", idxInfo.FieldID))
						continue
					}
					indexMeta, ok := indexID2Meta[idxInfo.IndexID]
					if !ok {
						log.Debug("index meta does not exist", zap.Int64("index_id", idxInfo.IndexID))
						continue
					}
					info := model.Index{
						CollectionID: collMeta.CollectionID,
						FieldID:      idxInfo.FieldID,
						IndexID:      idxInfo.IndexID,
<<<<<<< HEAD
						SegmentIndexes: []model.SegmentIndex{
							{
=======
						SegmentIndexes: map[int64]model.SegmentIndex{
							segID: {
>>>>>>> 3074ea83
								Segment: model.Segment{
									SegmentID:   segID,
									PartitionID: part.PartitionID,
								},
								EnableIndex: false,
							},
						},
					}
					log.Debug("building index by background checker",
						zap.Int64("segment_id", segID),
						zap.Int64("index_id", indexMeta.IndexID),
						zap.Int64("collection_id", collMeta.CollectionID))
<<<<<<< HEAD
					segmentIndex := info.SegmentIndexes[0]
					segmentIndex.BuildID, err = c.BuildIndex(ctx2, segID, field, &indexMeta, false)
=======
					segmentIndex := info.SegmentIndexes[segID]
					segmentIndex.BuildID, err = c.BuildIndex(ctx2, segID, segBinlog.GetNumOfRows(), segBinlog.GetFieldBinlogs(), field, &indexMeta, false)
>>>>>>> 3074ea83
					if err != nil {
						log.Debug("build index failed",
							zap.Int64("segment_id", segID),
							zap.Int64("field_id", field.FieldID),
							zap.Int64("index_id", indexMeta.IndexID))
						continue
					}
					if segmentIndex.BuildID != 0 {
						segmentIndex.EnableIndex = true
					}
					if err := c.MetaTable.AlterIndex(&info); err != nil {
						log.Debug("Add index into meta table failed",
							zap.Int64("collection_id", collMeta.CollectionID),
							zap.Int64("index_id", info.IndexID),
							zap.Int64("build_id", segmentIndex.BuildID),
							zap.Error(err))
					}
				}
			}
			cancel2()
		}
	}
}

func (c *Core) getSegments(ctx context.Context, collID typeutil.UniqueID) (map[UniqueID]UniqueID, map[UniqueID]*datapb.SegmentBinlogs, error) {
	collMeta, err := c.MetaTable.GetCollectionByID(collID, 0)
	if err != nil {
<<<<<<< HEAD
		return nil, err
	}
	segID2PartID := map[typeutil.UniqueID]typeutil.UniqueID{}
	for _, part := range collMeta.Partitions {
		if seg, err := c.CallGetFlushedSegmentsService(ctx, collID, part.PartitionID); err == nil {
			for _, s := range seg {
				segID2PartID[s] = part.PartitionID
=======
		return nil, nil, err
	}
	segID2PartID := make(map[UniqueID]UniqueID)
	segID2Binlog := make(map[UniqueID]*datapb.SegmentBinlogs)
	for _, part := range collMeta.Partitions {
		if segs, err := c.CallGetRecoveryInfoService(ctx, collID, part.PartitionID); err == nil {
			for _, s := range segs {
				segID2PartID[s.SegmentID] = part.PartitionID
				segID2Binlog[s.SegmentID] = s
>>>>>>> 3074ea83
			}
		} else {
			log.Error("failed to get flushed segments info from dataCoord",
				zap.Int64("collection ID", collID),
				zap.Int64("partition ID", part.PartitionID),
				zap.Error(err))
			return nil, nil, err
		}
	}

	return segID2PartID, segID2Binlog, nil
}

func (c *Core) setMsgStreams() error {
	if Params.CommonCfg.RootCoordSubName == "" {
		return fmt.Errorf("RootCoordSubName is empty")
	}

	c.SendTimeTick = func(t typeutil.Timestamp, reason string) error {
		pc := c.chanTimeTick.listDmlChannels()
		pt := make([]uint64, len(pc))
		for i := 0; i < len(pt); i++ {
			pt[i] = t
		}
		ttMsg := internalpb.ChannelTimeTickMsg{
			Base: &commonpb.MsgBase{
				MsgType:   commonpb.MsgType_TimeTick,
				MsgID:     0, //TODO
				Timestamp: t,
				SourceID:  c.session.ServerID,
			},
			ChannelNames:     pc,
			Timestamps:       pt,
			DefaultTimestamp: t,
		}
		return c.chanTimeTick.updateTimeTick(&ttMsg, reason)
	}

	c.SendDdCreateCollectionReq = func(ctx context.Context, req *internalpb.CreateCollectionRequest, channelNames []string) (map[string][]byte, error) {
		msgPack := ms.MsgPack{}
		baseMsg := ms.BaseMsg{
			Ctx:            ctx,
			BeginTimestamp: req.Base.Timestamp,
			EndTimestamp:   req.Base.Timestamp,
			HashValues:     []uint32{0},
		}
		msg := &ms.CreateCollectionMsg{
			BaseMsg:                 baseMsg,
			CreateCollectionRequest: *req,
		}
		msgPack.Msgs = append(msgPack.Msgs, msg)
		return c.chanTimeTick.broadcastMarkDmlChannels(channelNames, &msgPack)
	}

	c.SendDdDropCollectionReq = func(ctx context.Context, req *internalpb.DropCollectionRequest, channelNames []string) error {
		msgPack := ms.MsgPack{}
		baseMsg := ms.BaseMsg{
			Ctx:            ctx,
			BeginTimestamp: req.Base.Timestamp,
			EndTimestamp:   req.Base.Timestamp,
			HashValues:     []uint32{0},
		}
		msg := &ms.DropCollectionMsg{
			BaseMsg:               baseMsg,
			DropCollectionRequest: *req,
		}
		msgPack.Msgs = append(msgPack.Msgs, msg)
		return c.chanTimeTick.broadcastDmlChannels(channelNames, &msgPack)
	}

	c.SendDdCreatePartitionReq = func(ctx context.Context, req *internalpb.CreatePartitionRequest, channelNames []string) error {
		msgPack := ms.MsgPack{}
		baseMsg := ms.BaseMsg{
			Ctx:            ctx,
			BeginTimestamp: req.Base.Timestamp,
			EndTimestamp:   req.Base.Timestamp,
			HashValues:     []uint32{0},
		}
		msg := &ms.CreatePartitionMsg{
			BaseMsg:                baseMsg,
			CreatePartitionRequest: *req,
		}
		msgPack.Msgs = append(msgPack.Msgs, msg)
		return c.chanTimeTick.broadcastDmlChannels(channelNames, &msgPack)
	}

	c.SendDdDropPartitionReq = func(ctx context.Context, req *internalpb.DropPartitionRequest, channelNames []string) error {
		msgPack := ms.MsgPack{}
		baseMsg := ms.BaseMsg{
			Ctx:            ctx,
			BeginTimestamp: req.Base.Timestamp,
			EndTimestamp:   req.Base.Timestamp,
			HashValues:     []uint32{0},
		}
		msg := &ms.DropPartitionMsg{
			BaseMsg:              baseMsg,
			DropPartitionRequest: *req,
		}
		msgPack.Msgs = append(msgPack.Msgs, msg)
		return c.chanTimeTick.broadcastDmlChannels(channelNames, &msgPack)
	}

	return nil
}

// SetNewProxyClient set client to create proxy
func (c *Core) SetNewProxyClient(f func(sess *sessionutil.Session) (types.Proxy, error)) {
	if c.NewProxyClient == nil {
		c.NewProxyClient = f
	} else {
		log.Debug("NewProxyClient has already set")
	}
}

// SetDataCoord set dataCoord.
func (c *Core) SetDataCoord(ctx context.Context, s types.DataCoord) error {
	initCh := make(chan struct{})
	go func() {
		for {
			if err := s.Init(); err == nil {
				if err := s.Start(); err == nil {
					close(initCh)
					log.Debug("RootCoord connected to DataCoord")
					return
				}
			}
			log.Debug("Retrying RootCoord connection to DataCoord")
		}
	}()

	c.CallGetFlushedSegmentsService = func(ctx context.Context, collID, partID typeutil.UniqueID) (retSegIDs []typeutil.UniqueID, retErr error) {
		defer func() {
			if err := recover(); err != nil {
				retErr = fmt.Errorf("get flushed segments from data coord panic, msg = %v", err)
			}
		}()
		<-initCh
		req := &datapb.GetFlushedSegmentsRequest{
			Base: &commonpb.MsgBase{
				MsgType:   0, //TODO,msg type
				MsgID:     0,
				Timestamp: 0,
				SourceID:  c.session.ServerID,
			},
			CollectionID: collID,
			PartitionID:  partID,
		}
		rsp, err := s.GetFlushedSegments(ctx, req)
		if err != nil {
			return nil, err
		}
		if rsp.Status.ErrorCode != commonpb.ErrorCode_Success {
			return nil, fmt.Errorf("get flushed segments from data coord failed, reason = %s", rsp.Status.Reason)
		}
		return rsp.Segments, nil
	}

	c.CallGetRecoveryInfoService = func(ctx context.Context, collID, partID typeutil.UniqueID) ([]*datapb.SegmentBinlogs, error) {
		getSegmentInfoReq := &datapb.GetRecoveryInfoRequest{
			Base: &commonpb.MsgBase{
				MsgType:   0, //TODO, msg type
				MsgID:     0,
				Timestamp: 0,
				SourceID:  c.session.ServerID,
			},
			CollectionID: collID,
			PartitionID:  partID,
		}
		resp, err := s.GetRecoveryInfo(ctx, getSegmentInfoReq)
		if err != nil {
			return nil, err
		}
		if resp.Status.ErrorCode != commonpb.ErrorCode_Success {
			return nil, errors.New(resp.Status.Reason)
		}
		return resp.Binlogs, nil
	}

	c.CallWatchChannels = func(ctx context.Context, collectionID int64, channelNames []string) (retErr error) {
		defer func() {
			if err := recover(); err != nil {
				retErr = fmt.Errorf("watch channels panic, msg = %v", err)
			}
		}()
		<-initCh
		req := &datapb.WatchChannelsRequest{
			CollectionID: collectionID,
			ChannelNames: channelNames,
		}
		rsp, err := s.WatchChannels(ctx, req)
		if err != nil {
			return err
		}
		if rsp.Status.ErrorCode != commonpb.ErrorCode_Success {
			return fmt.Errorf("data coord watch channels failed, reason = %s", rsp.Status.Reason)
		}
		return nil
	}

	c.CallImportService = func(ctx context.Context, req *datapb.ImportTaskRequest) *datapb.ImportTaskResponse {
		resp := &datapb.ImportTaskResponse{
			Status: &commonpb.Status{
				ErrorCode: commonpb.ErrorCode_Success,
			},
		}
		defer func() {
			if err := recover(); err != nil {
				resp.Status.ErrorCode = commonpb.ErrorCode_UnexpectedError
				resp.Status.Reason = "assign import task to data coord panic"
			}
		}()
		resp, _ = s.Import(ctx, req)
		return resp
	}

	c.CallFlushOnCollection = func(ctx context.Context, cID int64, segIDs []int64) error {
		resp, err := s.Flush(ctx, &datapb.FlushRequest{
			Base: &commonpb.MsgBase{
				MsgType:  commonpb.MsgType_Flush,
				SourceID: c.session.ServerID,
			},
			DbID:         0,
			SegmentIDs:   segIDs,
			CollectionID: cID,
		})
		if err != nil {
			return errors.New("failed to call flush to data coordinator: " + err.Error())
		}
		if resp.Status.ErrorCode != commonpb.ErrorCode_Success {
			return errors.New(resp.Status.Reason)
		}
		log.Info("flush on collection succeed", zap.Int64("collection ID", cID))
		return nil
	}

	return nil
}

// SetIndexCoord set indexcoord
func (c *Core) SetIndexCoord(s types.IndexCoord) error {
	initCh := make(chan struct{})
	go func() {
		for {
			if err := s.Init(); err == nil {
				if err := s.Start(); err == nil {
					close(initCh)
					log.Debug("RootCoord connected to IndexCoord")
					return
				}
			}
			log.Debug("Retrying RootCoord connection to IndexCoord")
		}
	}()

<<<<<<< HEAD
	c.CallBuildIndexService = func(ctx context.Context, binlog []string, field *model.Field, idxInfo *model.Index, numRows int64) (retID typeutil.UniqueID, retErr error) {
=======
	c.CallBuildIndexService = func(ctx context.Context, segID UniqueID, binlog []string, field *model.Field, idxInfo *model.Index, numRows int64) (retID typeutil.UniqueID, retErr error) {
>>>>>>> 3074ea83
		defer func() {
			if err := recover(); err != nil {
				retErr = fmt.Errorf("build index panic, msg = %v", err)
			}
		}()
		<-initCh
		rsp, err := s.BuildIndex(ctx, &indexpb.BuildIndexRequest{
			DataPaths:   binlog,
			TypeParams:  field.TypeParams,
			IndexParams: idxInfo.IndexParams,
			IndexID:     idxInfo.IndexID,
			IndexName:   idxInfo.IndexName,
			NumRows:     numRows,
<<<<<<< HEAD
			FieldSchema: kvmetestore.ConvertToFieldSchemaPB(field),
=======
			FieldSchema: model.ConvertToFieldSchemaPB(field),
			SegmentID:   segID,
>>>>>>> 3074ea83
		})
		if err != nil {
			return retID, err
		}
		if rsp.Status.ErrorCode != commonpb.ErrorCode_Success {
			return retID, fmt.Errorf("buildIndex from index service failed, error = %s", rsp.Status.Reason)
		}
		return rsp.IndexBuildID, nil
	}

	c.CallDropIndexService = func(ctx context.Context, indexID typeutil.UniqueID) (retErr error) {
		defer func() {
			if err := recover(); err != nil {
				retErr = fmt.Errorf("drop index from index service panic, msg = %v", err)
			}
		}()
		<-initCh
		rsp, err := s.DropIndex(ctx, &indexpb.DropIndexRequest{
			IndexID: indexID,
		})
		if err != nil {
			return err
		}
		if rsp.ErrorCode != commonpb.ErrorCode_Success {
			return fmt.Errorf(rsp.Reason)
		}
		return nil
	}

	c.CallGetIndexStatesService = func(ctx context.Context, IndexBuildIDs []int64) (idxInfo []*indexpb.IndexInfo, retErr error) {
		defer func() {
			if err := recover(); err != nil {
				retErr = fmt.Errorf("get index state from index service panic, msg = %v", err)
			}
		}()
		<-initCh
		res, err := s.GetIndexStates(ctx, &indexpb.GetIndexStatesRequest{
			IndexBuildIDs: IndexBuildIDs,
		})
		if err != nil {
			log.Error("RootCoord failed to get index states from IndexCoord.", zap.Error(err))
			return nil, err
		}
		log.Debug("got index states", zap.String("get index state result", res.String()))
		if res.GetStatus().GetErrorCode() != commonpb.ErrorCode_Success {
			log.Error("Get index states failed.",
				zap.String("error_code", res.GetStatus().GetErrorCode().String()),
				zap.String("reason", res.GetStatus().GetReason()))
			return nil, fmt.Errorf(res.GetStatus().GetErrorCode().String())
		}
		return res.GetStates(), nil
	}
	return nil
}

// SetQueryCoord sets up queryCoord and queryCoord related function calls.
func (c *Core) SetQueryCoord(s types.QueryCoord) error {
	initCh := make(chan struct{})
	go func() {
		for {
			if err := s.Init(); err == nil {
				if err := s.Start(); err == nil {
					close(initCh)
					log.Debug("RootCoord connected to QueryCoord")
					return
				}
			}
			log.Debug("Retrying RootCoord connection to QueryCoord")
		}
	}()
	c.CallReleaseCollectionService = func(ctx context.Context, ts typeutil.Timestamp, dbID typeutil.UniqueID, collectionID typeutil.UniqueID) (retErr error) {
		defer func() {
			if err := recover(); err != nil {
				retErr = fmt.Errorf("release collection from query service panic, msg = %v", err)
			}
		}()
		<-initCh
		req := &querypb.ReleaseCollectionRequest{
			Base: &commonpb.MsgBase{
				MsgType:   commonpb.MsgType_ReleaseCollection,
				MsgID:     0, //TODO, msg ID
				Timestamp: ts,
				SourceID:  c.session.ServerID,
			},
			DbID:         dbID,
			CollectionID: collectionID,
		}
		rsp, err := s.ReleaseCollection(ctx, req)
		if err != nil {
			return err
		}
		if rsp.ErrorCode != commonpb.ErrorCode_Success {
			return fmt.Errorf("releaseCollection from query service failed, error = %s", rsp.Reason)
		}
		return nil
	}
	c.CallReleasePartitionService = func(ctx context.Context, ts typeutil.Timestamp, dbID, collectionID typeutil.UniqueID, partitionIDs []typeutil.UniqueID) (retErr error) {
		defer func() {
			if err := recover(); err != nil {
				retErr = fmt.Errorf("release partition from query service panic, msg = %v", err)
			}
		}()
		<-initCh
		req := &querypb.ReleasePartitionsRequest{
			Base: &commonpb.MsgBase{
				MsgType:   commonpb.MsgType_ReleasePartitions,
				MsgID:     0, //TODO, msg ID
				Timestamp: ts,
				SourceID:  c.session.ServerID,
			},
			DbID:         dbID,
			CollectionID: collectionID,
			PartitionIDs: partitionIDs,
		}
		rsp, err := s.ReleasePartitions(ctx, req)
		if err != nil {
			return err
		}
		if rsp.ErrorCode != commonpb.ErrorCode_Success {
			return fmt.Errorf("releasePartitions from query service failed, error = %s", rsp.Reason)
		}
		return nil
	}
	c.CallGetSegmentInfoService = func(ctx context.Context, collectionID int64, segIDs []int64) (retResp *querypb.GetSegmentInfoResponse, retErr error) {
		defer func() {
			if err := recover(); err != nil {
				retErr = fmt.Errorf("call segment info service panic, msg = %v", err)
			}
		}()
		<-initCh
		resp, err := s.GetSegmentInfo(ctx, &querypb.GetSegmentInfoRequest{
			Base: &commonpb.MsgBase{
				MsgType:  commonpb.MsgType_GetSegmentState,
				SourceID: c.session.ServerID,
			},
			CollectionID: collectionID,
			SegmentIDs:   segIDs,
		})
		return resp, err
	}
	return nil
}

// BuildIndex will check row num and call build index service
<<<<<<< HEAD
func (c *Core) BuildIndex(ctx context.Context, segID typeutil.UniqueID, field *model.Field, idxInfo *model.Index, isFlush bool) (typeutil.UniqueID, error) {
=======
func (c *Core) BuildIndex(ctx context.Context, segID UniqueID, numRows int64, binlogs []*datapb.FieldBinlog, field *model.Field, idxInfo *model.Index, isFlush bool) (typeutil.UniqueID, error) {
>>>>>>> 3074ea83
	log.Debug("start build index", zap.String("index name", idxInfo.IndexName),
		zap.String("field name", field.Name), zap.Int64("segment id", segID))
	sp, ctx := trace.StartSpanFromContext(ctx)
	defer sp.Finish()
	if c.MetaTable.IsSegmentIndexed(segID, field, idxInfo.IndexParams) {
<<<<<<< HEAD
		return 0, nil
=======
		info, err := c.MetaTable.GetSegmentIndexInfoByID(segID, field.FieldID, idxInfo.IndexName)
		return info.SegmentIndexes[segID].BuildID, err
>>>>>>> 3074ea83
	}
	var bldID UniqueID
	var err error
	if numRows < Params.RootCoordCfg.MinSegmentSizeToEnableIndex {
		log.Debug("num of rows is less than MinSegmentSizeToEnableIndex", zap.Int64("num rows", numRows))
	} else {
		binLogs := make([]string, 0)
		for _, fieldBinLog := range binlogs {
			if fieldBinLog.GetFieldID() == field.FieldID {
				for _, binLog := range fieldBinLog.GetBinlogs() {
					binLogs = append(binLogs, binLog.LogPath)
				}
				break
			}
		}
		bldID, err = c.CallBuildIndexService(ctx, segID, binLogs, field, idxInfo, numRows)
	}

	return bldID, err
}

// RemoveIndex will call drop index service
func (c *Core) RemoveIndex(ctx context.Context, collName string, indexName string) error {
	_, indexInfos, err := c.MetaTable.GetIndexByName(collName, indexName)
	if err != nil {
		log.Error("GetIndexByName failed,", zap.String("collection name", collName),
			zap.String("index name", indexName), zap.Error(err))
		return err
	}
	for _, indexInfo := range indexInfos {
		if err = c.CallDropIndexService(ctx, indexInfo.IndexID); err != nil {
			log.Error("CallDropIndexService failed,", zap.String("collection name", collName), zap.Error(err))
			return err
		}
	}
	return nil
}

// ExpireMetaCache will call invalidate collection meta cache
func (c *Core) ExpireMetaCache(ctx context.Context, collNames []string, collectionID UniqueID, ts typeutil.Timestamp) error {
	// if collectionID is specified, invalidate all the collection meta cache with the specified collectionID and return
	if collectionID != InvalidCollectionID {
		req := proxypb.InvalidateCollMetaCacheRequest{
			Base: &commonpb.MsgBase{
				Timestamp: ts,
				SourceID:  c.session.ServerID,
			},
			CollectionID: collectionID,
		}
		return c.proxyClientManager.InvalidateCollectionMetaCache(ctx, &req)
	}

	// if only collNames are specified, invalidate the collection meta cache with the specified collectionName
	for _, collName := range collNames {
		req := proxypb.InvalidateCollMetaCacheRequest{
			Base: &commonpb.MsgBase{
				MsgType:   0, //TODO, msg type
				MsgID:     0, //TODO, msg id
				Timestamp: ts,
				SourceID:  c.session.ServerID,
			},
			CollectionName: collName,
		}
		err := c.proxyClientManager.InvalidateCollectionMetaCache(ctx, &req)
		if err != nil {
			// TODO: try to expire all or directly return err?
			return err
		}
	}
	return nil
}

// Register register rootcoord at etcd
func (c *Core) Register() error {
	c.session.Register()
	go c.session.LivenessCheck(c.ctx, func() {
		log.Error("Root Coord disconnected from etcd, process will exit", zap.Int64("Server Id", c.session.ServerID))
		if err := c.Stop(); err != nil {
			log.Fatal("failed to stop server", zap.Error(err))
		}
		// manually send signal to starter goroutine
		if c.session.TriggerKill {
			if p, err := os.FindProcess(os.Getpid()); err == nil {
				p.Signal(syscall.SIGINT)
			}
		}
	})

	c.UpdateStateCode(internalpb.StateCode_Healthy)
	log.Debug("RootCoord start successfully ", zap.String("State Code", internalpb.StateCode_Healthy.String()))
	return nil
}

// SetEtcdClient sets the etcdCli of Core
func (c *Core) SetEtcdClient(etcdClient *clientv3.Client) {
	c.etcdCli = etcdClient
}

func (c *Core) initSession() error {
	c.session = sessionutil.NewSession(c.ctx, Params.EtcdCfg.MetaRootPath, c.etcdCli)
	if c.session == nil {
		return fmt.Errorf("session is nil, the etcd client connection may have failed")
	}
	c.session.Init(typeutil.RootCoordRole, Params.RootCoordCfg.Address, true, true)
	Params.SetLogger(c.session.ServerID)
	return nil
}

// Init initialize routine
func (c *Core) Init() error {
	var initError error
	if c.kvBaseCreate == nil {
		c.kvBaseCreate = func(root string) (kv.TxnKV, error) {
			return etcdkv.NewEtcdKV(c.etcdCli, root), nil
		}
	}
	if c.metaKVCreate == nil {
		c.metaKVCreate = func(root string) (kv.MetaKv, error) {
			return etcdkv.NewEtcdKV(c.etcdCli, root), nil
		}
	}
	c.initOnce.Do(func() {
		if err := c.initSession(); err != nil {
			initError = err
			log.Error("RootCoord init session failed", zap.Error(err))
			return
		}
		connectEtcdFn := func() error {
			if c.kvBase, initError = c.kvBaseCreate(Params.EtcdCfg.KvRootPath); initError != nil {
				log.Error("RootCoord failed to new EtcdKV for kvBase", zap.Any("reason", initError))
				return initError
			}
			if c.impTaskKv, initError = c.metaKVCreate(Params.EtcdCfg.KvRootPath); initError != nil {
				log.Error("RootCoord failed to new EtcdKV for MetaKV", zap.Any("reason", initError))
				return initError
			}
			var metaKV kv.TxnKV
			metaKV, initError = c.kvBaseCreate(Params.EtcdCfg.MetaRootPath)
			if initError != nil {
				log.Error("RootCoord failed to new EtcdKV", zap.Any("reason", initError))
				return initError
			}

			var ss *kvmetestore.SuffixSnapshot
			if ss, initError = kvmetestore.NewSuffixSnapshot(metaKV, "_ts", Params.EtcdCfg.MetaRootPath, "snapshots"); initError != nil {
				log.Error("RootCoord failed to new suffixSnapshot", zap.Error(initError))
				return initError
			}
			if c.MetaTable, initError = NewMetaTable(c.ctx, metaKV, ss); initError != nil {
				log.Error("RootCoord failed to new MetaTable", zap.Any("reason", initError))
				return initError
			}

			return nil
		}
		log.Debug("RootCoord, Connecting to Etcd", zap.String("kv root", Params.EtcdCfg.KvRootPath), zap.String("meta root", Params.EtcdCfg.MetaRootPath))
		err := retry.Do(c.ctx, connectEtcdFn, retry.Attempts(100))
		if err != nil {
			return
		}

		log.Debug("RootCoord, Setting TSO and ID Allocator")
		kv := tsoutil.NewTSOKVBase(c.etcdCli, Params.EtcdCfg.KvRootPath, "gid")
		idAllocator := allocator.NewGlobalIDAllocator("idTimestamp", kv)
		if initError = idAllocator.Initialize(); initError != nil {
			return
		}
		c.IDAllocator = func(count uint32) (typeutil.UniqueID, typeutil.UniqueID, error) {
			return idAllocator.Alloc(count)
		}
		c.IDAllocatorUpdate = func() error {
			return idAllocator.UpdateID()
		}

		kv = tsoutil.NewTSOKVBase(c.etcdCli, Params.EtcdCfg.KvRootPath, "tso")
		tsoAllocator := tso.NewGlobalTSOAllocator("timestamp", kv)
		if initError = tsoAllocator.Initialize(); initError != nil {
			return
		}
		c.TSOAllocator = func(count uint32) (typeutil.Timestamp, error) {
			return tsoAllocator.Alloc(count)
		}
		c.TSOAllocatorUpdate = func() error {
			return tsoAllocator.UpdateTSO()
		}
		c.TSOGetLastSavedTime = func() time.Time {
			return tsoAllocator.GetLastSavedTime()
		}

		c.factory.Init(&Params)

		chanMap := c.MetaTable.ListCollectionPhysicalChannels()
		c.chanTimeTick = newTimeTickSync(c.ctx, c.session.ServerID, c.factory, chanMap)
		c.chanTimeTick.addSession(c.session)
		c.proxyClientManager = newProxyClientManager(c)

		log.Debug("RootCoord, set proxy manager")
		c.proxyManager = newProxyManager(
			c.ctx,
			c.etcdCli,
			c.chanTimeTick.initSessions,
			c.proxyClientManager.GetProxyClients,
		)
		c.proxyManager.AddSessionFunc(c.chanTimeTick.addSession, c.proxyClientManager.AddProxyClient)
		c.proxyManager.DelSessionFunc(c.chanTimeTick.delSession, c.proxyClientManager.DelProxyClient)

		c.metricsCacheManager = metricsinfo.NewMetricsCacheManager()

		initError = c.setMsgStreams()
		if initError != nil {
			return
		}

		c.importManager = newImportManager(
			c.ctx,
			c.impTaskKv,
			c.IDAllocator,
			c.CallImportService,
		)
		c.importManager.init(c.ctx)

		// init data
		initError = c.initData()
		if initError != nil {
			return
		}
	})
	if initError != nil {
		log.Debug("RootCoord init error", zap.Error(initError))
	}
	log.Debug("RootCoord init done")
	return initError
}

func (c *Core) initData() error {
	credInfo, _ := c.MetaTable.getCredential(util.UserRoot)
	if credInfo == nil {
		log.Debug("RootCoord init user root")
		encryptedRootPassword, _ := crypto.PasswordEncrypt(util.DefaultRootPassword)
		err := c.MetaTable.AddCredential(&internalpb.CredentialInfo{Username: util.UserRoot, EncryptedPassword: encryptedRootPassword})
		return err
	}
	return nil
}

func (c *Core) reSendDdMsg(ctx context.Context, force bool) error {
	if !force {
		flag, err := c.MetaTable.IsDDMsgSent()
		if err != nil {
			// TODO, this is super ugly hack but our kv interface does not support loadWithExist
			// leave it for later
			if strings.Contains(err.Error(), "there is no value on key") {
				log.Debug("skip reSendDdMsg with no dd-msg-send key")
				return nil
			}
			return err
		}
		if flag {
			log.Debug("skip reSendDdMsg with dd-msg-send set to true")
			return nil
		}
	}

	ddOp, err := c.MetaTable.LoadDdOperation()
	if err != nil {
		log.Debug("DdOperation key does not exist")
		return nil
	}

	invalidateCache := false
	var ts typeutil.Timestamp
	var collName string
	var collectionID UniqueID

	switch ddOp.Type {
	// TODO remove create collection resend
	// since create collection needs a start position to succeed
	case CreateCollectionDDType:
		var ddReq = internalpb.CreateCollectionRequest{}
		if err = proto.Unmarshal([]byte(ddOp.Body), &ddReq); err != nil {
			return err
		}
		if _, err := c.MetaTable.GetCollectionByName(ddReq.CollectionName, 0); err != nil {
			if _, err = c.SendDdCreateCollectionReq(ctx, &ddReq, ddReq.PhysicalChannelNames); err != nil {
				return err
			}
		} else {
			log.Debug("collection has been created, skip re-send CreateCollection",
				zap.String("collection name", collName))
		}
	case DropCollectionDDType:
		var ddReq = internalpb.DropCollectionRequest{}
		if err = proto.Unmarshal([]byte(ddOp.Body), &ddReq); err != nil {
			return err
		}
		ts = ddReq.Base.Timestamp
		collName = ddReq.CollectionName
		if collInfo, err := c.MetaTable.GetCollectionByName(ddReq.CollectionName, 0); err == nil {
			if err = c.SendDdDropCollectionReq(ctx, &ddReq, collInfo.PhysicalChannelNames); err != nil {
				return err
			}
			invalidateCache = true
			collectionID = ddReq.CollectionID
		} else {
			log.Debug("collection has been removed, skip re-send DropCollection",
				zap.String("collection name", collName))
		}
	case CreatePartitionDDType:
		var ddReq = internalpb.CreatePartitionRequest{}
		if err = proto.Unmarshal([]byte(ddOp.Body), &ddReq); err != nil {
			return err
		}
		ts = ddReq.Base.Timestamp
		collName = ddReq.CollectionName
		collInfo, err := c.MetaTable.GetCollectionByName(ddReq.CollectionName, 0)
		if err != nil {
			return err
		}
		if _, err = c.MetaTable.GetPartitionByName(collInfo.CollectionID, ddReq.PartitionName, 0); err != nil {
			if err = c.SendDdCreatePartitionReq(ctx, &ddReq, collInfo.PhysicalChannelNames); err != nil {
				return err
			}
			invalidateCache = true
			collectionID = ddReq.CollectionID
		} else {
			log.Debug("partition has been created, skip re-send CreatePartition",
				zap.String("collection name", collName), zap.String("partition name", ddReq.PartitionName))
		}
	case DropPartitionDDType:
		var ddReq = internalpb.DropPartitionRequest{}
		if err = proto.Unmarshal([]byte(ddOp.Body), &ddReq); err != nil {
			return err
		}
		ts = ddReq.Base.Timestamp
		collName = ddReq.CollectionName
		collInfo, err := c.MetaTable.GetCollectionByName(ddReq.CollectionName, 0)
		if err != nil {
			return err
		}
		if _, err = c.MetaTable.GetPartitionByName(collInfo.CollectionID, ddReq.PartitionName, 0); err == nil {
			if err = c.SendDdDropPartitionReq(ctx, &ddReq, collInfo.PhysicalChannelNames); err != nil {
				return err
			}
			invalidateCache = true
			collectionID = ddReq.CollectionID
		} else {
			log.Debug("partition has been removed, skip re-send DropPartition",
				zap.String("collection name", collName), zap.String("partition name", ddReq.PartitionName))
		}
	default:
		return fmt.Errorf("invalid DdOperation %s", ddOp.Type)
	}

	if invalidateCache {
		if err = c.ExpireMetaCache(ctx, nil, collectionID, ts); err != nil {
			return err
		}
	}

	// Update DDOperation in etcd
	return c.MetaTable.UpdateDDOperation(ddOp, true)
}

// Start starts RootCoord.
func (c *Core) Start() error {
	if err := c.checkInit(); err != nil {
		log.Debug("RootCoord Start checkInit failed", zap.Error(err))
		return err
	}

	log.Debug(typeutil.RootCoordRole, zap.Int64("node id", c.session.ServerID))

	c.startOnce.Do(func() {
		if err := c.proxyManager.WatchProxy(); err != nil {
			log.Fatal("RootCoord Start WatchProxy failed", zap.Error(err))
			// you can not just stuck here,
			panic(err)
		}
		if err := c.reSendDdMsg(c.ctx, false); err != nil {
			log.Fatal("RootCoord Start reSendDdMsg failed", zap.Error(err))
			panic(err)
		}
		c.wg.Add(6)
		go c.startTimeTickLoop()
		go c.tsLoop()
		go c.chanTimeTick.startWatch(&c.wg)
		go c.checkFlushedSegmentsLoop()
		go c.importManager.expireOldTasksLoop(&c.wg)
		go c.importManager.sendOutTasksLoop(&c.wg)
		Params.RootCoordCfg.CreatedTime = time.Now()
		Params.RootCoordCfg.UpdatedTime = time.Now()
	})

	return nil
}

// Stop stops rootCoord.
func (c *Core) Stop() error {
	c.UpdateStateCode(internalpb.StateCode_Abnormal)

	c.cancel()
	c.wg.Wait()
	// wait at most one second to revoke
	c.session.Revoke(time.Second)
	return nil
}

// GetComponentStates get states of components
func (c *Core) GetComponentStates(ctx context.Context) (*internalpb.ComponentStates, error) {
	code := c.stateCode.Load().(internalpb.StateCode)
	log.Debug("GetComponentStates", zap.String("State Code", internalpb.StateCode_name[int32(code)]))

	nodeID := common.NotRegisteredID
	if c.session != nil && c.session.Registered() {
		nodeID = c.session.ServerID
	}

	return &internalpb.ComponentStates{
		State: &internalpb.ComponentInfo{
			// NodeID:    c.session.ServerID, // will race with Core.Register()
			NodeID:    nodeID,
			Role:      typeutil.RootCoordRole,
			StateCode: code,
			ExtraInfo: nil,
		},
		Status: &commonpb.Status{
			ErrorCode: commonpb.ErrorCode_Success,
			Reason:    "",
		},
		SubcomponentStates: []*internalpb.ComponentInfo{
			{
				NodeID:    nodeID,
				Role:      typeutil.RootCoordRole,
				StateCode: code,
				ExtraInfo: nil,
			},
		},
	}, nil
}

// GetTimeTickChannel get timetick channel name
func (c *Core) GetTimeTickChannel(ctx context.Context) (*milvuspb.StringResponse, error) {
	return &milvuspb.StringResponse{
		Status: &commonpb.Status{
			ErrorCode: commonpb.ErrorCode_Success,
			Reason:    "",
		},
		Value: Params.CommonCfg.RootCoordTimeTick,
	}, nil
}

// GetStatisticsChannel get statistics channel name
func (c *Core) GetStatisticsChannel(ctx context.Context) (*milvuspb.StringResponse, error) {
	return &milvuspb.StringResponse{
		Status: &commonpb.Status{
			ErrorCode: commonpb.ErrorCode_Success,
			Reason:    "",
		},
		Value: Params.CommonCfg.RootCoordStatistics,
	}, nil
}

// CreateCollection create collection
func (c *Core) CreateCollection(ctx context.Context, in *milvuspb.CreateCollectionRequest) (*commonpb.Status, error) {
	metrics.RootCoordDDLReqCounter.WithLabelValues("CreateCollection", metrics.TotalLabel).Inc()
	if code, ok := c.checkHealthy(); !ok {
		return failStatus(commonpb.ErrorCode_UnexpectedError, "StateCode="+internalpb.StateCode_name[int32(code)]), nil
	}

	tr := timerecord.NewTimeRecorder("CreateCollection")

	log.Debug("CreateCollection", zap.String("role", typeutil.RootCoordRole),
		zap.String("collection name", in.CollectionName), zap.Int64("msgID", in.Base.MsgID))
	t := &CreateCollectionReqTask{
		baseReqTask: baseReqTask{
			ctx:  ctx,
			core: c,
		},
		Req: in,
	}
	err := executeTask(t)
	if err != nil {
		log.Error("CreateCollection failed", zap.String("role", typeutil.RootCoordRole),
			zap.String("collection name", in.CollectionName), zap.Int64("msgID", in.Base.MsgID), zap.Error(err))
		metrics.RootCoordDDLReqCounter.WithLabelValues("CreateCollection", metrics.FailLabel).Inc()
		return failStatus(commonpb.ErrorCode_UnexpectedError, "CreateCollection failed: "+err.Error()), nil
	}
	log.Debug("CreateCollection success", zap.String("role", typeutil.RootCoordRole),
		zap.String("collection name", in.CollectionName), zap.Int64("msgID", in.Base.MsgID))

	metrics.RootCoordDDLReqCounter.WithLabelValues("CreateCollection", metrics.SuccessLabel).Inc()
	metrics.RootCoordDDLReqLatency.WithLabelValues("CreateCollection").Observe(float64(tr.ElapseSpan().Milliseconds()))
	metrics.RootCoordNumOfCollections.Inc()
	return succStatus(), nil
}

// DropCollection drop collection
func (c *Core) DropCollection(ctx context.Context, in *milvuspb.DropCollectionRequest) (*commonpb.Status, error) {
	metrics.RootCoordDDLReqCounter.WithLabelValues("DropCollection", metrics.TotalLabel).Inc()
	if code, ok := c.checkHealthy(); !ok {
		return failStatus(commonpb.ErrorCode_UnexpectedError, "StateCode="+internalpb.StateCode_name[int32(code)]), nil
	}
	tr := timerecord.NewTimeRecorder("DropCollection")
	log.Debug("DropCollection", zap.String("role", typeutil.RootCoordRole),
		zap.String("collection name", in.CollectionName), zap.Int64("msgID", in.Base.MsgID))
	t := &DropCollectionReqTask{
		baseReqTask: baseReqTask{
			ctx:  ctx,
			core: c,
		},
		Req: in,
	}
	err := executeTask(t)
	if err != nil {
		log.Error("DropCollection failed", zap.String("role", typeutil.RootCoordRole),
			zap.String("collection name", in.CollectionName), zap.Int64("msgID", in.Base.MsgID), zap.Error(err))
		metrics.RootCoordDDLReqCounter.WithLabelValues("DropCollection", metrics.FailLabel).Inc()
		return failStatus(commonpb.ErrorCode_UnexpectedError, "DropCollection failed: "+err.Error()), nil
	}
	log.Debug("DropCollection success", zap.String("role", typeutil.RootCoordRole),
		zap.String("collection name", in.CollectionName), zap.Int64("msgID", in.Base.MsgID))

	metrics.RootCoordDDLReqCounter.WithLabelValues("DropCollection", metrics.SuccessLabel).Inc()
	metrics.RootCoordDDLReqLatency.WithLabelValues("DropCollection").Observe(float64(tr.ElapseSpan().Milliseconds()))
	metrics.RootCoordNumOfCollections.Dec()
	return succStatus(), nil
}

// HasCollection check collection existence
func (c *Core) HasCollection(ctx context.Context, in *milvuspb.HasCollectionRequest) (*milvuspb.BoolResponse, error) {
	metrics.RootCoordDDLReqCounter.WithLabelValues("HasCollection", metrics.TotalLabel).Inc()
	if code, ok := c.checkHealthy(); !ok {
		return &milvuspb.BoolResponse{
			Status: failStatus(commonpb.ErrorCode_UnexpectedError, "StateCode="+internalpb.StateCode_name[int32(code)]),
			Value:  false,
		}, nil
	}
	tr := timerecord.NewTimeRecorder("HasCollection")

	log.Debug("HasCollection", zap.String("role", typeutil.RootCoordRole),
		zap.String("collection name", in.CollectionName), zap.Int64("msgID", in.Base.MsgID))
	t := &HasCollectionReqTask{
		baseReqTask: baseReqTask{
			ctx:  ctx,
			core: c,
		},
		Req:           in,
		HasCollection: false,
	}
	err := executeTask(t)
	if err != nil {
		log.Error("HasCollection failed", zap.String("role", typeutil.RootCoordRole),
			zap.String("collection name", in.CollectionName), zap.Int64("msgID", in.Base.MsgID), zap.Error(err))
		metrics.RootCoordDDLReqCounter.WithLabelValues("HasCollection", metrics.FailLabel).Inc()
		return &milvuspb.BoolResponse{
			Status: failStatus(commonpb.ErrorCode_UnexpectedError, "HasCollection failed: "+err.Error()),
			Value:  false,
		}, nil
	}
	log.Debug("HasCollection success", zap.String("role", typeutil.RootCoordRole),
		zap.String("collection name", in.CollectionName), zap.Int64("msgID", in.Base.MsgID), zap.Bool("hasCollection", t.HasCollection))

	metrics.RootCoordDDLReqCounter.WithLabelValues("HasCollection", metrics.SuccessLabel).Inc()
	metrics.RootCoordDDLReqLatency.WithLabelValues("HasCollection").Observe(float64(tr.ElapseSpan().Milliseconds()))
	return &milvuspb.BoolResponse{
		Status: succStatus(),
		Value:  t.HasCollection,
	}, nil
}

// DescribeCollection return collection info
func (c *Core) DescribeCollection(ctx context.Context, in *milvuspb.DescribeCollectionRequest) (*milvuspb.DescribeCollectionResponse, error) {
	metrics.RootCoordDDLReqCounter.WithLabelValues("DescribeCollection", metrics.TotalLabel).Inc()
	if code, ok := c.checkHealthy(); !ok {
		return &milvuspb.DescribeCollectionResponse{
			Status: failStatus(commonpb.ErrorCode_UnexpectedError, "StateCode"+internalpb.StateCode_name[int32(code)]),
		}, nil
	}
	tr := timerecord.NewTimeRecorder("DescribeCollection")

	log.Debug("DescribeCollection", zap.String("role", typeutil.RootCoordRole),
		zap.String("collection name", in.CollectionName), zap.Int64("msgID", in.Base.MsgID))
	t := &DescribeCollectionReqTask{
		baseReqTask: baseReqTask{
			ctx:  ctx,
			core: c,
		},
		Req: in,
		Rsp: &milvuspb.DescribeCollectionResponse{},
	}
	err := executeTask(t)
	if err != nil {
		log.Error("DescribeCollection failed", zap.String("role", typeutil.RootCoordRole),
			zap.String("collection name", in.CollectionName), zap.Int64("msgID", in.Base.MsgID), zap.Error(err))
		metrics.RootCoordDDLReqCounter.WithLabelValues("DescribeCollection", metrics.FailLabel).Inc()
		return &milvuspb.DescribeCollectionResponse{
			Status: failStatus(commonpb.ErrorCode_UnexpectedError, "DescribeCollection failed: "+err.Error()),
		}, nil
	}
	log.Debug("DescribeCollection success", zap.String("role", typeutil.RootCoordRole),
		zap.String("collection name", in.CollectionName), zap.Int64("msgID", in.Base.MsgID))

	metrics.RootCoordDDLReqCounter.WithLabelValues("DescribeCollection", metrics.SuccessLabel).Inc()
	metrics.RootCoordDDLReqLatency.WithLabelValues("DescribeCollection").Observe(float64(tr.ElapseSpan().Milliseconds()))
	t.Rsp.Status = succStatus()
	return t.Rsp, nil
}

// ShowCollections list all collection names
func (c *Core) ShowCollections(ctx context.Context, in *milvuspb.ShowCollectionsRequest) (*milvuspb.ShowCollectionsResponse, error) {
	metrics.RootCoordDDLReqCounter.WithLabelValues("ShowCollections", metrics.TotalLabel).Inc()
	if code, ok := c.checkHealthy(); !ok {
		return &milvuspb.ShowCollectionsResponse{
			Status: failStatus(commonpb.ErrorCode_UnexpectedError, "StateCode="+internalpb.StateCode_name[int32(code)]),
		}, nil
	}
	tr := timerecord.NewTimeRecorder("ShowCollections")

	log.Debug("ShowCollections", zap.String("role", typeutil.RootCoordRole),
		zap.String("dbname", in.DbName), zap.Int64("msgID", in.Base.MsgID))
	t := &ShowCollectionReqTask{
		baseReqTask: baseReqTask{
			ctx:  ctx,
			core: c,
		},
		Req: in,
		Rsp: &milvuspb.ShowCollectionsResponse{},
	}
	err := executeTask(t)
	if err != nil {
		log.Error("ShowCollections failed", zap.String("role", typeutil.RootCoordRole),
			zap.String("dbname", in.DbName), zap.Int64("msgID", in.Base.MsgID), zap.Error(err))
		metrics.RootCoordDDLReqCounter.WithLabelValues("ShowCollections", metrics.FailLabel).Inc()
		return &milvuspb.ShowCollectionsResponse{
			Status: failStatus(commonpb.ErrorCode_UnexpectedError, "ShowCollections failed: "+err.Error()),
		}, nil
	}
	log.Debug("ShowCollections success", zap.String("role", typeutil.RootCoordRole),
		zap.String("dbname", in.DbName), zap.Int("num of collections", len(t.Rsp.CollectionNames)),
		zap.Int64("msgID", in.Base.MsgID))

	metrics.RootCoordDDLReqCounter.WithLabelValues("ShowCollections", metrics.SuccessLabel).Inc()
	t.Rsp.Status = succStatus()
	metrics.RootCoordDDLReqLatency.WithLabelValues("ShowCollections").Observe(float64(tr.ElapseSpan().Milliseconds()))
	return t.Rsp, nil
}

// CreatePartition create partition
func (c *Core) CreatePartition(ctx context.Context, in *milvuspb.CreatePartitionRequest) (*commonpb.Status, error) {
	metrics.RootCoordDDLReqCounter.WithLabelValues("CreatePartition", metrics.TotalLabel).Inc()
	if code, ok := c.checkHealthy(); !ok {
		return failStatus(commonpb.ErrorCode_UnexpectedError, "StateCode="+internalpb.StateCode_name[int32(code)]), nil
	}
	tr := timerecord.NewTimeRecorder("CreatePartition")
	log.Debug("CreatePartition", zap.String("role", typeutil.RootCoordRole),
		zap.String("collection name", in.CollectionName), zap.String("partition name", in.PartitionName),
		zap.Int64("msgID", in.Base.MsgID))
	t := &CreatePartitionReqTask{
		baseReqTask: baseReqTask{
			ctx:  ctx,
			core: c,
		},
		Req: in,
	}
	err := executeTask(t)
	if err != nil {
		log.Error("CreatePartition failed", zap.String("role", typeutil.RootCoordRole),
			zap.String("collection name", in.CollectionName), zap.String("partition name", in.PartitionName),
			zap.Int64("msgID", in.Base.MsgID), zap.Error(err))
		metrics.RootCoordDDLReqCounter.WithLabelValues("CreatePartition", metrics.FailLabel).Inc()
		return failStatus(commonpb.ErrorCode_UnexpectedError, "CreatePartition failed: "+err.Error()), nil
	}
	log.Debug("CreatePartition success", zap.String("role", typeutil.RootCoordRole),
		zap.String("collection name", in.CollectionName), zap.String("partition name", in.PartitionName),
		zap.Int64("msgID", in.Base.MsgID))

	metrics.RootCoordDDLReqCounter.WithLabelValues("CreatePartition", metrics.SuccessLabel).Inc()
	metrics.RootCoordDDLReqLatency.WithLabelValues("CreatePartition").Observe(float64(tr.ElapseSpan().Milliseconds()))
	metrics.RootCoordNumOfPartitions.WithLabelValues().Inc()
	return succStatus(), nil
}

// DropPartition drop partition
func (c *Core) DropPartition(ctx context.Context, in *milvuspb.DropPartitionRequest) (*commonpb.Status, error) {
	metrics.RootCoordDDLReqCounter.WithLabelValues("DropPartition", metrics.TotalLabel).Inc()
	if code, ok := c.checkHealthy(); !ok {
		return failStatus(commonpb.ErrorCode_UnexpectedError, "StateCode="+internalpb.StateCode_name[int32(code)]), nil
	}
	tr := timerecord.NewTimeRecorder("DropPartition")
	log.Debug("DropPartition", zap.String("role", typeutil.RootCoordRole),
		zap.String("collection name", in.CollectionName), zap.String("partition name", in.PartitionName),
		zap.Int64("msgID", in.Base.MsgID))
	t := &DropPartitionReqTask{
		baseReqTask: baseReqTask{
			ctx:  ctx,
			core: c,
		},
		Req: in,
	}
	err := executeTask(t)
	if err != nil {
		log.Error("DropPartition failed", zap.String("role", typeutil.RootCoordRole),
			zap.String("collection name", in.CollectionName), zap.String("partition name", in.PartitionName),
			zap.Int64("msgID", in.Base.MsgID), zap.Error(err))
		metrics.RootCoordDDLReqCounter.WithLabelValues("DropPartition", metrics.FailLabel).Inc()
		return failStatus(commonpb.ErrorCode_UnexpectedError, "DropPartition failed: "+err.Error()), nil
	}
	log.Debug("DropPartition success", zap.String("role", typeutil.RootCoordRole),
		zap.String("collection name", in.CollectionName), zap.String("partition name", in.PartitionName),
		zap.Int64("msgID", in.Base.MsgID))

	metrics.RootCoordDDLReqCounter.WithLabelValues("DropPartition", metrics.SuccessLabel).Inc()
	metrics.RootCoordDDLReqLatency.WithLabelValues("DropPartition").Observe(float64(tr.ElapseSpan().Milliseconds()))
	metrics.RootCoordNumOfPartitions.WithLabelValues().Dec()
	return succStatus(), nil
}

// HasPartition check partition existence
func (c *Core) HasPartition(ctx context.Context, in *milvuspb.HasPartitionRequest) (*milvuspb.BoolResponse, error) {
	metrics.RootCoordDDLReqCounter.WithLabelValues("HasPartition", metrics.TotalLabel).Inc()
	if code, ok := c.checkHealthy(); !ok {
		return &milvuspb.BoolResponse{
			Status: failStatus(commonpb.ErrorCode_UnexpectedError, "StateCode="+internalpb.StateCode_name[int32(code)]),
			Value:  false,
		}, nil
	}
	tr := timerecord.NewTimeRecorder("HasPartition")

	log.Debug("HasPartition", zap.String("role", typeutil.RootCoordRole),
		zap.String("collection name", in.CollectionName), zap.String("partition name", in.PartitionName),
		zap.Int64("msgID", in.Base.MsgID))
	t := &HasPartitionReqTask{
		baseReqTask: baseReqTask{
			ctx:  ctx,
			core: c,
		},
		Req:          in,
		HasPartition: false,
	}
	err := executeTask(t)
	if err != nil {
		log.Error("HasPartition failed", zap.String("role", typeutil.RootCoordRole),
			zap.String("collection name", in.CollectionName), zap.String("partition name", in.PartitionName),
			zap.Int64("msgID", in.Base.MsgID), zap.Error(err))
		metrics.RootCoordDDLReqCounter.WithLabelValues("HasPartition", metrics.FailLabel).Inc()
		return &milvuspb.BoolResponse{
			Status: failStatus(commonpb.ErrorCode_UnexpectedError, "HasPartition failed: "+err.Error()),
			Value:  false,
		}, nil
	}
	log.Debug("HasPartition success", zap.String("role", typeutil.RootCoordRole),
		zap.String("collection name", in.CollectionName), zap.String("partition name", in.PartitionName),
		zap.Int64("msgID", in.Base.MsgID))

	metrics.RootCoordDDLReqCounter.WithLabelValues("HasPartition", metrics.SuccessLabel).Inc()
	metrics.RootCoordDDLReqLatency.WithLabelValues("HasPartition").Observe(float64(tr.ElapseSpan().Milliseconds()))
	return &milvuspb.BoolResponse{
		Status: succStatus(),
		Value:  t.HasPartition,
	}, nil
}

// ShowPartitions list all partition names
func (c *Core) ShowPartitions(ctx context.Context, in *milvuspb.ShowPartitionsRequest) (*milvuspb.ShowPartitionsResponse, error) {
	metrics.RootCoordDDLReqCounter.WithLabelValues("ShowPartitions", metrics.TotalLabel).Inc()
	if code, ok := c.checkHealthy(); !ok {
		return &milvuspb.ShowPartitionsResponse{
			Status: failStatus(commonpb.ErrorCode_UnexpectedError, "StateCode="+internalpb.StateCode_name[int32(code)]),
		}, nil
	}

	tr := timerecord.NewTimeRecorder("ShowPartitions")
	log.Debug("ShowPartitions", zap.String("role", typeutil.RootCoordRole),
		zap.String("collection name", in.CollectionName), zap.Int64("msgID", in.Base.MsgID))
	t := &ShowPartitionReqTask{
		baseReqTask: baseReqTask{
			ctx:  ctx,
			core: c,
		},
		Req: in,
		Rsp: &milvuspb.ShowPartitionsResponse{},
	}
	err := executeTask(t)
	if err != nil {
		log.Error("ShowPartitions failed", zap.String("role", typeutil.RootCoordRole),
			zap.String("collection name", in.CollectionName), zap.Int64("msgID", in.Base.MsgID), zap.Error(err))
		metrics.RootCoordDDLReqCounter.WithLabelValues("ShowPartitions", metrics.FailLabel).Inc()
		return &milvuspb.ShowPartitionsResponse{
			Status: failStatus(commonpb.ErrorCode_UnexpectedError, "ShowPartitions failed: "+err.Error()),
		}, nil
	}
	log.Debug("ShowPartitions success", zap.String("role", typeutil.RootCoordRole),
		zap.String("collection name", in.CollectionName), zap.Int("num of partitions", len(t.Rsp.PartitionNames)),
		zap.Int64("msgID", t.Req.Base.MsgID))

	metrics.RootCoordDDLReqCounter.WithLabelValues("ShowPartitions", metrics.SuccessLabel).Inc()
	t.Rsp.Status = succStatus()
	metrics.RootCoordDDLReqLatency.WithLabelValues("ShowPartitions").Observe(float64(tr.ElapseSpan().Milliseconds()))
	return t.Rsp, nil
}

// CreateIndex create index
func (c *Core) CreateIndex(ctx context.Context, in *milvuspb.CreateIndexRequest) (*commonpb.Status, error) {
	metrics.RootCoordDDLReqCounter.WithLabelValues("CreateIndex", metrics.TotalLabel).Inc()
	if code, ok := c.checkHealthy(); !ok {
		return failStatus(commonpb.ErrorCode_UnexpectedError, "StateCode="+internalpb.StateCode_name[int32(code)]), nil
	}
	tr := timerecord.NewTimeRecorder("CreateIndex")
	log.Debug("CreateIndex", zap.String("role", typeutil.RootCoordRole),
		zap.String("collection name", in.CollectionName), zap.String("field name", in.FieldName),
		zap.Int64("msgID", in.Base.MsgID))
	t := &CreateIndexReqTask{
		baseReqTask: baseReqTask{
			ctx:  ctx,
			core: c,
		},
		Req: in,
	}
	err := executeTask(t)
	if err != nil {
		log.Error("CreateIndex failed", zap.String("role", typeutil.RootCoordRole),
			zap.String("collection name", in.CollectionName), zap.String("field name", in.FieldName),
			zap.Int64("msgID", in.Base.MsgID), zap.Error(err))
		metrics.RootCoordDDLReqCounter.WithLabelValues("CreateIndex", metrics.FailLabel).Inc()
		return failStatus(commonpb.ErrorCode_UnexpectedError, "CreateIndex failed: "+err.Error()), nil
	}
	log.Debug("CreateIndex success", zap.String("role", typeutil.RootCoordRole),
		zap.String("collection name", in.CollectionName), zap.String("field name", in.FieldName),
		zap.Int64("msgID", in.Base.MsgID))

	metrics.RootCoordDDLReqCounter.WithLabelValues("CreateIndex", metrics.SuccessLabel).Inc()
	metrics.RootCoordDDLReqLatency.WithLabelValues("CreateIndex").Observe(float64(tr.ElapseSpan().Milliseconds()))
	return succStatus(), nil
}

// DescribeIndex return index info
func (c *Core) DescribeIndex(ctx context.Context, in *milvuspb.DescribeIndexRequest) (*milvuspb.DescribeIndexResponse, error) {
	metrics.RootCoordDDLReqCounter.WithLabelValues("DescribeIndex", metrics.TotalLabel).Inc()
	if code, ok := c.checkHealthy(); !ok {
		return &milvuspb.DescribeIndexResponse{
			Status: failStatus(commonpb.ErrorCode_UnexpectedError, "StateCode="+internalpb.StateCode_name[int32(code)]),
		}, nil
	}
	tr := timerecord.NewTimeRecorder("DescribeIndex")
	log.Debug("DescribeIndex", zap.String("role", typeutil.RootCoordRole),
		zap.String("collection name", in.CollectionName), zap.String("field name", in.FieldName),
		zap.Int64("msgID", in.Base.MsgID))
	t := &DescribeIndexReqTask{
		baseReqTask: baseReqTask{
			ctx:  ctx,
			core: c,
		},
		Req: in,
		Rsp: &milvuspb.DescribeIndexResponse{},
	}
	err := executeTask(t)
	if err != nil {
		log.Error("DescribeIndex failed", zap.String("role", typeutil.RootCoordRole),
			zap.String("collection name", in.CollectionName), zap.String("field name", in.FieldName),
			zap.Int64("msgID", in.Base.MsgID), zap.Error(err))
		metrics.RootCoordDDLReqCounter.WithLabelValues("DescribeIndex", metrics.FailLabel).Inc()
		return &milvuspb.DescribeIndexResponse{
			Status: failStatus(commonpb.ErrorCode_UnexpectedError, "DescribeIndex failed: "+err.Error()),
		}, nil
	}
	idxNames := make([]string, 0, len(t.Rsp.IndexDescriptions))
	for _, i := range t.Rsp.IndexDescriptions {
		idxNames = append(idxNames, i.IndexName)
	}
	log.Debug("DescribeIndex success", zap.String("role", typeutil.RootCoordRole),
		zap.String("collection name", in.CollectionName), zap.String("field name", in.FieldName),
		zap.Strings("index names", idxNames), zap.Int64("msgID", in.Base.MsgID))

	metrics.RootCoordDDLReqCounter.WithLabelValues("DescribeIndex", metrics.SuccessLabel).Inc()
	if len(t.Rsp.IndexDescriptions) == 0 {
		t.Rsp.Status = failStatus(commonpb.ErrorCode_IndexNotExist, "index not exist")
	} else {
		t.Rsp.Status = succStatus()
	}
	metrics.RootCoordDDLReqLatency.WithLabelValues("DescribeIndex").Observe(float64(tr.ElapseSpan().Milliseconds()))
	return t.Rsp, nil
}

// DropIndex drop index
func (c *Core) DropIndex(ctx context.Context, in *milvuspb.DropIndexRequest) (*commonpb.Status, error) {
	metrics.RootCoordDDLReqCounter.WithLabelValues("DropIndex", metrics.TotalLabel).Inc()
	if code, ok := c.checkHealthy(); !ok {
		return failStatus(commonpb.ErrorCode_UnexpectedError, "StateCode="+internalpb.StateCode_name[int32(code)]), nil
	}
	tr := timerecord.NewTimeRecorder("DropIndex")
	log.Debug("DropIndex", zap.String("role", typeutil.RootCoordRole),
		zap.String("collection name", in.CollectionName), zap.String("field name", in.FieldName),
		zap.String("index name", in.IndexName), zap.Int64("msgID", in.Base.MsgID))
	t := &DropIndexReqTask{
		baseReqTask: baseReqTask{
			ctx:  ctx,
			core: c,
		},
		Req: in,
	}
	err := executeTask(t)
	if err != nil {
		log.Error("DropIndex failed", zap.String("role", typeutil.RootCoordRole),
			zap.String("collection name", in.CollectionName), zap.String("field name", in.FieldName),
			zap.String("index name", in.IndexName), zap.Int64("msgID", in.Base.MsgID), zap.Error(err))
		metrics.RootCoordDDLReqCounter.WithLabelValues("DropIndex", metrics.FailLabel).Inc()
		return failStatus(commonpb.ErrorCode_UnexpectedError, "DropIndex failed: "+err.Error()), nil
	}
	log.Debug("DropIndex success", zap.String("role", typeutil.RootCoordRole),
		zap.String("collection name", in.CollectionName), zap.String("field name", in.FieldName),
		zap.String("index name", in.IndexName), zap.Int64("msgID", in.Base.MsgID))

	metrics.RootCoordDDLReqCounter.WithLabelValues("DropIndex", metrics.SuccessLabel).Inc()
	metrics.RootCoordDDLReqLatency.WithLabelValues("DropIndex").Observe(float64(tr.ElapseSpan().Milliseconds()))
	return succStatus(), nil
}

// DescribeSegment return segment info
func (c *Core) DescribeSegment(ctx context.Context, in *milvuspb.DescribeSegmentRequest) (*milvuspb.DescribeSegmentResponse, error) {
	metrics.RootCoordDDLReqCounter.WithLabelValues("DescribeSegment", metrics.TotalLabel).Inc()
	if code, ok := c.checkHealthy(); !ok {
		return &milvuspb.DescribeSegmentResponse{
			Status: failStatus(commonpb.ErrorCode_UnexpectedError, "StateCode="+internalpb.StateCode_name[int32(code)]),
		}, nil
	}
	tr := timerecord.NewTimeRecorder("DescribeSegment")
	log.Debug("DescribeSegment", zap.String("role", typeutil.RootCoordRole),
		zap.Int64("collection id", in.CollectionID), zap.Int64("segment id", in.SegmentID),
		zap.Int64("msgID", in.Base.MsgID))
	t := &DescribeSegmentReqTask{
		baseReqTask: baseReqTask{
			ctx:  ctx,
			core: c,
		},
		Req: in,
		Rsp: &milvuspb.DescribeSegmentResponse{},
	}
	err := executeTask(t)
	if err != nil {
		log.Error("DescribeSegment failed", zap.String("role", typeutil.RootCoordRole),
			zap.Int64("collection id", in.CollectionID), zap.Int64("segment id", in.SegmentID),
			zap.Int64("msgID", in.Base.MsgID), zap.Error(err))
		metrics.RootCoordDDLReqCounter.WithLabelValues("DescribeSegment", metrics.FailLabel).Inc()
		return &milvuspb.DescribeSegmentResponse{
			Status: failStatus(commonpb.ErrorCode_UnexpectedError, "DescribeSegment failed: "+err.Error()),
		}, nil
	}
	log.Debug("DescribeSegment success", zap.String("role", typeutil.RootCoordRole),
		zap.Int64("collection id", in.CollectionID), zap.Int64("segment id", in.SegmentID),
		zap.Int64("msgID", in.Base.MsgID))

	metrics.RootCoordDDLReqCounter.WithLabelValues("DescribeSegment", metrics.SuccessLabel).Inc()
	metrics.RootCoordDDLReqLatency.WithLabelValues("DescribeSegment").Observe(float64(tr.ElapseSpan().Milliseconds()))
	t.Rsp.Status = succStatus()
	return t.Rsp, nil
}

func (c *Core) DescribeSegments(ctx context.Context, in *rootcoordpb.DescribeSegmentsRequest) (*rootcoordpb.DescribeSegmentsResponse, error) {
	metrics.RootCoordDDLReqCounter.WithLabelValues("DescribeSegments", metrics.TotalLabel).Inc()
	if code, ok := c.checkHealthy(); !ok {
		log.Error("failed to describe segments, rootcoord not healthy",
			zap.String("role", typeutil.RootCoordRole),
			zap.Int64("msgID", in.GetBase().GetMsgID()),
			zap.Int64("collection", in.GetCollectionID()),
			zap.Int64s("segments", in.GetSegmentIDs()))

		return &rootcoordpb.DescribeSegmentsResponse{
			Status: failStatus(commonpb.ErrorCode_UnexpectedError, "StateCode="+internalpb.StateCode_name[int32(code)]),
		}, nil
	}

	tr := timerecord.NewTimeRecorder("DescribeSegments")

	log.Debug("received request to describe segments",
		zap.String("role", typeutil.RootCoordRole),
		zap.Int64("msgID", in.GetBase().GetMsgID()),
		zap.Int64("collection", in.GetCollectionID()),
		zap.Int64s("segments", in.GetSegmentIDs()))

	t := &DescribeSegmentsReqTask{
		baseReqTask: baseReqTask{
			ctx:  ctx,
			core: c,
		},
		Req: in,
		Rsp: &rootcoordpb.DescribeSegmentsResponse{},
	}

	if err := executeTask(t); err != nil {
		log.Error("failed to describe segments",
			zap.Error(err),
			zap.String("role", typeutil.RootCoordRole),
			zap.Int64("msgID", in.GetBase().GetMsgID()),
			zap.Int64("collection", in.GetCollectionID()),
			zap.Int64s("segments", in.GetSegmentIDs()))

		metrics.RootCoordDDLReqCounter.WithLabelValues("DescribeSegments", metrics.FailLabel).Inc()
		return &rootcoordpb.DescribeSegmentsResponse{
			Status: failStatus(commonpb.ErrorCode_UnexpectedError, "DescribeSegments failed: "+err.Error()),
		}, nil
	}

	log.Debug("succeed to describe segments",
		zap.String("role", typeutil.RootCoordRole),
		zap.Int64("msgID", in.GetBase().GetMsgID()),
		zap.Int64("collection", in.GetCollectionID()),
		zap.Int64s("segments", in.GetSegmentIDs()))

	metrics.RootCoordDDLReqCounter.WithLabelValues("DescribeSegments", metrics.SuccessLabel).Inc()
	metrics.RootCoordDDLReqLatency.WithLabelValues("DescribeSegments").Observe(float64(tr.ElapseSpan().Milliseconds()))

	t.Rsp.Status = succStatus()
	return t.Rsp, nil
}

// ShowSegments list all segments
func (c *Core) ShowSegments(ctx context.Context, in *milvuspb.ShowSegmentsRequest) (*milvuspb.ShowSegmentsResponse, error) {
	metrics.RootCoordDDLReqCounter.WithLabelValues("ShowSegments", metrics.TotalLabel).Inc()
	if code, ok := c.checkHealthy(); !ok {
		return &milvuspb.ShowSegmentsResponse{
			Status: failStatus(commonpb.ErrorCode_UnexpectedError, "StateCode="+internalpb.StateCode_name[int32(code)]),
		}, nil
	}
	tr := timerecord.NewTimeRecorder("ShowSegments")

	log.Debug("ShowSegments", zap.String("role", typeutil.RootCoordRole),
		zap.Int64("collection id", in.CollectionID), zap.Int64("partition id", in.PartitionID),
		zap.Int64("msgID", in.Base.MsgID))
	t := &ShowSegmentReqTask{
		baseReqTask: baseReqTask{
			ctx:  ctx,
			core: c,
		},
		Req: in,
		Rsp: &milvuspb.ShowSegmentsResponse{},
	}
	err := executeTask(t)
	if err != nil {
		log.Debug("ShowSegments failed", zap.String("role", typeutil.RootCoordRole),
			zap.Int64("collection id", in.CollectionID), zap.Int64("partition id", in.PartitionID),
			zap.Int64("msgID", in.Base.MsgID), zap.Error(err))
		metrics.RootCoordDDLReqCounter.WithLabelValues("ShowSegments", metrics.FailLabel).Inc()
		return &milvuspb.ShowSegmentsResponse{
			Status: failStatus(commonpb.ErrorCode_UnexpectedError, "ShowSegments failed: "+err.Error()),
		}, nil
	}
	log.Debug("ShowSegments success", zap.String("role", typeutil.RootCoordRole),
		zap.Int64("collection id", in.CollectionID), zap.Int64("partition id", in.PartitionID),
		zap.Int64s("segments ids", t.Rsp.SegmentIDs),
		zap.Int64("msgID", in.Base.MsgID))

	metrics.RootCoordDDLReqCounter.WithLabelValues("ShowSegments", metrics.SuccessLabel).Inc()
	metrics.RootCoordDDLReqLatency.WithLabelValues("ShowSegments").Observe(float64(tr.ElapseSpan().Milliseconds()))
	t.Rsp.Status = succStatus()
	return t.Rsp, nil
}

// AllocTimestamp alloc timestamp
func (c *Core) AllocTimestamp(ctx context.Context, in *rootcoordpb.AllocTimestampRequest) (*rootcoordpb.AllocTimestampResponse, error) {
	if code, ok := c.checkHealthy(); !ok {
		return &rootcoordpb.AllocTimestampResponse{
			Status: failStatus(commonpb.ErrorCode_UnexpectedError, "StateCode="+internalpb.StateCode_name[int32(code)]),
		}, nil
	}
	ts, err := c.TSOAllocator(in.Count)
	if err != nil {
		log.Error("AllocTimestamp failed", zap.String("role", typeutil.RootCoordRole),
			zap.Int64("msgID", in.Base.MsgID), zap.Error(err))
		return &rootcoordpb.AllocTimestampResponse{
			Status: failStatus(commonpb.ErrorCode_UnexpectedError, "AllocTimestamp failed: "+err.Error()),
		}, nil
	}

	//return first available  time stamp
	ts = ts - uint64(in.Count) + 1
	metrics.RootCoordTimestamp.Set(float64(ts))
	return &rootcoordpb.AllocTimestampResponse{
		Status:    succStatus(),
		Timestamp: ts,
		Count:     in.Count,
	}, nil
}

// AllocID alloc ids
func (c *Core) AllocID(ctx context.Context, in *rootcoordpb.AllocIDRequest) (*rootcoordpb.AllocIDResponse, error) {
	if code, ok := c.checkHealthy(); !ok {
		return &rootcoordpb.AllocIDResponse{
			Status: failStatus(commonpb.ErrorCode_UnexpectedError, "StateCode="+internalpb.StateCode_name[int32(code)]),
		}, nil
	}
	start, _, err := c.IDAllocator(in.Count)
	if err != nil {
		log.Error("AllocID failed", zap.String("role", typeutil.RootCoordRole),
			zap.Int64("msgID", in.Base.MsgID), zap.Error(err))
		return &rootcoordpb.AllocIDResponse{
			Status: failStatus(commonpb.ErrorCode_UnexpectedError, "AllocID failed: "+err.Error()),
			Count:  in.Count,
		}, nil
	}
	metrics.RootCoordIDAllocCounter.Add(float64(in.Count))
	return &rootcoordpb.AllocIDResponse{
		Status: succStatus(),
		ID:     start,
		Count:  in.Count,
	}, nil
}

// UpdateChannelTimeTick used to handle ChannelTimeTickMsg
func (c *Core) UpdateChannelTimeTick(ctx context.Context, in *internalpb.ChannelTimeTickMsg) (*commonpb.Status, error) {
	if code, ok := c.checkHealthy(); !ok {
		log.Warn("failed to updateTimeTick because rootcoord is not healthy", zap.Any("state", code))
		return failStatus(commonpb.ErrorCode_UnexpectedError, "StateCode="+internalpb.StateCode_name[int32(code)]), nil
	}
	if in.Base.MsgType != commonpb.MsgType_TimeTick {
		log.Warn("failed to updateTimeTick because base messasge is not timetick, state", zap.Any("base message type", in.Base.MsgType))
		msgTypeName := commonpb.MsgType_name[int32(in.Base.GetMsgType())]
		return failStatus(commonpb.ErrorCode_UnexpectedError, "invalid message type "+msgTypeName), nil
	}
	err := c.chanTimeTick.updateTimeTick(in, "gRPC")
	if err != nil {
		log.Warn("failed to updateTimeTick", zap.String("role", typeutil.RootCoordRole),
			zap.Int64("msgID", in.Base.MsgID), zap.Error(err))
		return failStatus(commonpb.ErrorCode_UnexpectedError, "UpdateTimeTick failed: "+err.Error()), nil
	}
	return succStatus(), nil
}

// ReleaseDQLMessageStream release DQL msgstream
func (c *Core) ReleaseDQLMessageStream(ctx context.Context, in *proxypb.ReleaseDQLMessageStreamRequest) (*commonpb.Status, error) {
	if code, ok := c.checkHealthy(); !ok {
		return failStatus(commonpb.ErrorCode_UnexpectedError, "StateCode="+internalpb.StateCode_name[int32(code)]), nil
	}
	err := c.proxyClientManager.ReleaseDQLMessageStream(ctx, in)
	if err != nil {
		return failStatus(commonpb.ErrorCode_UnexpectedError, err.Error()), nil
	}
	return succStatus(), nil
}

// InvalidateCollectionMetaCache notifies RootCoord to release the collection cache in Proxies.
func (c *Core) InvalidateCollectionMetaCache(ctx context.Context, in *proxypb.InvalidateCollMetaCacheRequest) (*commonpb.Status, error) {
	if code, ok := c.checkHealthy(); !ok {
		return failStatus(commonpb.ErrorCode_UnexpectedError, "StateCode="+internalpb.StateCode_name[int32(code)]), nil
	}
	err := c.proxyClientManager.InvalidateCollectionMetaCache(ctx, in)
	if err != nil {
		return failStatus(commonpb.ErrorCode_UnexpectedError, err.Error()), nil
	}
	return succStatus(), nil
}

// SegmentFlushCompleted check whether segment flush has completed
func (c *Core) SegmentFlushCompleted(ctx context.Context, in *datapb.SegmentFlushCompletedMsg) (*commonpb.Status, error) {
	if code, ok := c.checkHealthy(); !ok {
		return failStatus(commonpb.ErrorCode_UnexpectedError, "StateCode="+internalpb.StateCode_name[int32(code)]), nil
	}
	if in.Base.MsgType != commonpb.MsgType_SegmentFlushDone {
		return failStatus(commonpb.ErrorCode_UnexpectedError, "invalid msg type "+commonpb.MsgType_name[int32(in.Base.MsgType)]), nil
	}
	segID := in.Segment.GetID()
	log.Debug("SegmentFlushCompleted", zap.String("role", typeutil.RootCoordRole),
		zap.Int64("collection id", in.Segment.CollectionID), zap.Int64("partition id", in.Segment.PartitionID),
		zap.Int64("segment id", segID), zap.Int64("msgID", in.Base.MsgID))

	coll, err := c.MetaTable.GetCollectionByID(in.Segment.CollectionID, 0)
	if err != nil {
		log.Error("GetCollectionByID failed", zap.String("role", typeutil.RootCoordRole),
			zap.Int64("msgID", in.Base.MsgID), zap.Error(err))
		return failStatus(commonpb.ErrorCode_UnexpectedError, "GetCollectionByID failed: "+err.Error()), nil
	}

	if len(coll.FieldIndexes) == 0 {
		log.Debug("no index params on collection", zap.String("role", typeutil.RootCoordRole),
			zap.String("collection_name", coll.Name), zap.Int64("msgID", in.Base.MsgID))
	}

	for _, f := range coll.FieldIndexes {
<<<<<<< HEAD
		fieldSch, err := metastore.GetFieldSchemaByID(coll, f.FieldID)
=======
		fieldSch, err := GetFieldSchemaByID(coll, f.FieldID)
>>>>>>> 3074ea83
		if err != nil {
			log.Warn("field schema not found", zap.String("role", typeutil.RootCoordRole),
				zap.String("collection_name", coll.Name), zap.Int64("field id", f.FieldID),
				zap.Int64("msgID", in.Base.MsgID), zap.Error(err))
			continue
		}

		idxInfo, err := c.MetaTable.GetIndexByID(f.IndexID)
		if err != nil {
			log.Warn("index not found", zap.String("role", typeutil.RootCoordRole),
				zap.String("collection_name", coll.Name), zap.Int64("field id", f.FieldID),
				zap.Int64("index id", f.IndexID), zap.Int64("msgID", in.Base.MsgID), zap.Error(err))
			continue
		}

		info := model.Index{
			CollectionID: in.Segment.CollectionID,
			FieldID:      fieldSch.FieldID,
			IndexID:      idxInfo.IndexID,
<<<<<<< HEAD
			SegmentIndexes: []model.SegmentIndex{
				{
=======
			SegmentIndexes: map[int64]model.SegmentIndex{
				segID: {
>>>>>>> 3074ea83
					Segment: model.Segment{
						SegmentID:   segID,
						PartitionID: in.Segment.PartitionID,
					},
					EnableIndex: false,
				},
			},
		}
<<<<<<< HEAD
		segmentIndex := info.SegmentIndexes[0]
		segmentIndex.BuildID, err = c.BuildIndex(ctx, segID, fieldSch, idxInfo, true)
=======

		segmentIndex := info.SegmentIndexes[segID]
		segmentIndex.BuildID, err = c.BuildIndex(ctx, segID, in.Segment.GetNumOfRows(), in.Segment.GetBinlogs(), fieldSch, idxInfo, true)
>>>>>>> 3074ea83
		if err == nil && segmentIndex.BuildID != 0 {
			segmentIndex.EnableIndex = true
		} else {
			log.Error("BuildIndex failed", zap.String("role", typeutil.RootCoordRole),
				zap.String("collection_name", coll.Name), zap.Int64("field id", f.FieldID),
				zap.Int64("index id", f.IndexID), zap.Int64("build id", segmentIndex.BuildID),
				zap.Int64("msgID", in.Base.MsgID), zap.Error(err))
			continue
		}
		err = c.MetaTable.AlterIndex(&info)
		if err != nil {
			log.Error("AlterIndex failed", zap.String("role", typeutil.RootCoordRole),
				zap.String("collection_name", coll.Name), zap.Int64("field id", f.FieldID),
				zap.Int64("index id", f.IndexID), zap.Int64("msgID", in.Base.MsgID), zap.Error(err))
			continue
		}
	}

	log.Debug("SegmentFlushCompleted success", zap.String("role", typeutil.RootCoordRole),
		zap.Int64("collection id", in.Segment.CollectionID), zap.Int64("partition id", in.Segment.PartitionID),
		zap.Int64("segment id", segID), zap.Int64("msgID", in.Base.MsgID))
	return succStatus(), nil
}

// GetMetrics get metrics
func (c *Core) GetMetrics(ctx context.Context, in *milvuspb.GetMetricsRequest) (*milvuspb.GetMetricsResponse, error) {
	if code, ok := c.checkHealthy(); !ok {
		return &milvuspb.GetMetricsResponse{
			Status:   failStatus(commonpb.ErrorCode_UnexpectedError, "StateCode="+internalpb.StateCode_name[int32(code)]),
			Response: "",
		}, nil
	}

	metricType, err := metricsinfo.ParseMetricType(in.Request)
	if err != nil {
		log.Error("ParseMetricType failed", zap.String("role", typeutil.RootCoordRole),
			zap.Int64("node_id", c.session.ServerID), zap.String("req", in.Request), zap.Error(err))
		return &milvuspb.GetMetricsResponse{
			Status:   failStatus(commonpb.ErrorCode_UnexpectedError, "ParseMetricType failed: "+err.Error()),
			Response: "",
		}, nil
	}

	log.Debug("GetMetrics success", zap.String("role", typeutil.RootCoordRole),
		zap.String("metric_type", metricType), zap.Int64("msgID", in.Base.MsgID))

	if metricType == metricsinfo.SystemInfoMetrics {
		ret, err := c.metricsCacheManager.GetSystemInfoMetrics()
		if err == nil && ret != nil {
			return ret, nil
		}

		log.Warn("GetSystemInfoMetrics from cache failed", zap.String("role", typeutil.RootCoordRole),
			zap.Int64("msgID", in.Base.MsgID), zap.Error(err))

		systemInfoMetrics, err := c.getSystemInfoMetrics(ctx, in)
		if err != nil {
			log.Error("GetSystemInfoMetrics failed", zap.String("role", typeutil.RootCoordRole),
				zap.String("metric_type", metricType), zap.Int64("msgID", in.Base.MsgID), zap.Error(err))
			return nil, err
		}

		c.metricsCacheManager.UpdateSystemInfoMetrics(systemInfoMetrics)
		return systemInfoMetrics, err
	}

	log.Error("GetMetrics failed, metric type not implemented", zap.String("role", typeutil.RootCoordRole),
		zap.String("metric_type", metricType), zap.Int64("msgID", in.Base.MsgID))

	return &milvuspb.GetMetricsResponse{
		Status:   failStatus(commonpb.ErrorCode_UnexpectedError, metricsinfo.MsgUnimplementedMetric),
		Response: "",
	}, nil
}

// CreateAlias create collection alias
func (c *Core) CreateAlias(ctx context.Context, in *milvuspb.CreateAliasRequest) (*commonpb.Status, error) {
	metrics.RootCoordDDLReqCounter.WithLabelValues("CreateAlias", metrics.TotalLabel).Inc()
	if code, ok := c.checkHealthy(); !ok {
		return failStatus(commonpb.ErrorCode_UnexpectedError, "StateCode="+internalpb.StateCode_name[int32(code)]), nil
	}
	tr := timerecord.NewTimeRecorder("CreateAlias")
	log.Debug("CreateAlias", zap.String("role", typeutil.RootCoordRole),
		zap.String("alias", in.Alias), zap.String("collection name", in.CollectionName),
		zap.Int64("msgID", in.Base.MsgID))
	t := &CreateAliasReqTask{
		baseReqTask: baseReqTask{
			ctx:  ctx,
			core: c,
		},
		Req: in,
	}
	err := executeTask(t)
	if err != nil {
		log.Error("CreateAlias failed", zap.String("role", typeutil.RootCoordRole),
			zap.String("alias", in.Alias), zap.String("collection name", in.CollectionName),
			zap.Int64("msgID", in.Base.MsgID), zap.Error(err))
		metrics.RootCoordDDLReqCounter.WithLabelValues("CreateAlias", metrics.FailLabel).Inc()
		return failStatus(commonpb.ErrorCode_UnexpectedError, "CreateAlias failed: "+err.Error()), nil
	}
	log.Debug("CreateAlias success", zap.String("role", typeutil.RootCoordRole),
		zap.String("alias", in.Alias), zap.String("collection name", in.CollectionName),
		zap.Int64("msgID", in.Base.MsgID))

	metrics.RootCoordDDLReqCounter.WithLabelValues("CreateAlias", metrics.SuccessLabel).Inc()
	metrics.RootCoordDDLReqLatency.WithLabelValues("CreateAlias").Observe(float64(tr.ElapseSpan().Milliseconds()))
	return succStatus(), nil
}

// DropAlias drop collection alias
func (c *Core) DropAlias(ctx context.Context, in *milvuspb.DropAliasRequest) (*commonpb.Status, error) {
	metrics.RootCoordDDLReqCounter.WithLabelValues("DropAlias", metrics.TotalLabel).Inc()
	if code, ok := c.checkHealthy(); !ok {
		return failStatus(commonpb.ErrorCode_UnexpectedError, "StateCode="+internalpb.StateCode_name[int32(code)]), nil
	}
	tr := timerecord.NewTimeRecorder("DropAlias")
	log.Debug("DropAlias", zap.String("role", typeutil.RootCoordRole),
		zap.String("alias", in.Alias), zap.Int64("msgID", in.Base.MsgID))
	t := &DropAliasReqTask{
		baseReqTask: baseReqTask{
			ctx:  ctx,
			core: c,
		},
		Req: in,
	}
	err := executeTask(t)
	if err != nil {
		log.Error("DropAlias failed", zap.String("role", typeutil.RootCoordRole),
			zap.String("alias", in.Alias), zap.Int64("msgID", in.Base.MsgID), zap.Error(err))
		metrics.RootCoordDDLReqCounter.WithLabelValues("DropAlias", metrics.FailLabel).Inc()
		return failStatus(commonpb.ErrorCode_UnexpectedError, "DropAlias failed: "+err.Error()), nil
	}
	log.Debug("DropAlias success", zap.String("role", typeutil.RootCoordRole),
		zap.String("alias", in.Alias), zap.Int64("msgID", in.Base.MsgID))

	metrics.RootCoordDDLReqCounter.WithLabelValues("DropAlias", metrics.SuccessLabel).Inc()
	metrics.RootCoordDDLReqLatency.WithLabelValues("DropAlias").Observe(float64(tr.ElapseSpan().Milliseconds()))
	return succStatus(), nil
}

// AlterAlias alter collection alias
func (c *Core) AlterAlias(ctx context.Context, in *milvuspb.AlterAliasRequest) (*commonpb.Status, error) {
	metrics.RootCoordDDLReqCounter.WithLabelValues("DropAlias", metrics.TotalLabel).Inc()
	if code, ok := c.checkHealthy(); !ok {
		return failStatus(commonpb.ErrorCode_UnexpectedError, "StateCode="+internalpb.StateCode_name[int32(code)]), nil
	}
	tr := timerecord.NewTimeRecorder("AlterAlias")
	log.Debug("AlterAlias", zap.String("role", typeutil.RootCoordRole),
		zap.String("alias", in.Alias), zap.String("collection name", in.CollectionName),
		zap.Int64("msgID", in.Base.MsgID))
	t := &AlterAliasReqTask{
		baseReqTask: baseReqTask{
			ctx:  ctx,
			core: c,
		},
		Req: in,
	}
	err := executeTask(t)
	if err != nil {
		log.Error("AlterAlias failed", zap.String("role", typeutil.RootCoordRole),
			zap.String("alias", in.Alias), zap.String("collection name", in.CollectionName),
			zap.Int64("msgID", in.Base.MsgID), zap.Error(err))
		metrics.RootCoordDDLReqCounter.WithLabelValues("AlterAlias", metrics.FailLabel).Inc()
		return failStatus(commonpb.ErrorCode_UnexpectedError, "AlterAlias failed: "+err.Error()), nil
	}
	log.Debug("AlterAlias success", zap.String("role", typeutil.RootCoordRole),
		zap.String("alias", in.Alias), zap.String("collection name", in.CollectionName),
		zap.Int64("msgID", in.Base.MsgID))

	metrics.RootCoordDDLReqCounter.WithLabelValues("AlterAlias", metrics.SuccessLabel).Inc()
	metrics.RootCoordDDLReqLatency.WithLabelValues("AlterAlias").Observe(float64(tr.ElapseSpan().Milliseconds()))
	return succStatus(), nil
}

// Import imports large files (json, numpy, etc.) on MinIO/S3 storage into Milvus storage.
func (c *Core) Import(ctx context.Context, req *milvuspb.ImportRequest) (*milvuspb.ImportResponse, error) {
	if code, ok := c.checkHealthy(); !ok {
		return &milvuspb.ImportResponse{
			Status: failStatus(commonpb.ErrorCode_UnexpectedError, "StateCode="+internalpb.StateCode_name[int32(code)]),
		}, nil
	}

	// Get collection/partition ID from collection/partition name.
	var cID UniqueID
	var err error
	if cID, err = c.MetaTable.GetCollectionIDByName(req.GetCollectionName()); err != nil {
		log.Error("failed to find collection ID from its name",
			zap.String("collection name", req.GetCollectionName()),
			zap.Error(err))
		return nil, err
	}
	var pID UniqueID
	if pID, err = c.MetaTable.getPartitionByName(cID, req.GetPartitionName(), 0); err != nil {
		log.Error("failed to get partition ID from its name",
			zap.String("partition name", req.GetPartitionName()),
			zap.Error(err))
		return nil, err
	}
	log.Info("RootCoord receive import request",
		zap.String("collection name", req.GetCollectionName()),
		zap.Int64("collection ID", cID),
		zap.String("partition name", req.GetPartitionName()),
		zap.Int64("partition ID", pID),
		zap.Int("# of files = ", len(req.GetFiles())),
		zap.Bool("row-based", req.GetRowBased()),
	)
	resp := c.importManager.importJob(ctx, req, cID, pID)
	return resp, nil
}

// GetImportState returns the current state of an import task.
func (c *Core) GetImportState(ctx context.Context, req *milvuspb.GetImportStateRequest) (*milvuspb.GetImportStateResponse, error) {
	if code, ok := c.checkHealthy(); !ok {
		return &milvuspb.GetImportStateResponse{
			Status: failStatus(commonpb.ErrorCode_UnexpectedError, "StateCode="+internalpb.StateCode_name[int32(code)]),
		}, nil
	}
	return c.importManager.getTaskState(req.GetTask()), nil
}

// ListImportTasks returns id array of all import tasks.
func (c *Core) ListImportTasks(ctx context.Context, req *milvuspb.ListImportTasksRequest) (*milvuspb.ListImportTasksResponse, error) {
	if code, ok := c.checkHealthy(); !ok {
		return &milvuspb.ListImportTasksResponse{
			Status: failStatus(commonpb.ErrorCode_UnexpectedError, "StateCode="+internalpb.StateCode_name[int32(code)]),
		}, nil
	}

	resp := &milvuspb.ListImportTasksResponse{
		Status: &commonpb.Status{
			ErrorCode: commonpb.ErrorCode_Success,
		},
		Tasks: c.importManager.listAllTasks(),
	}
	return resp, nil
}

// ReportImport reports import task state to RootCoord.
func (c *Core) ReportImport(ctx context.Context, ir *rootcoordpb.ImportResult) (*commonpb.Status, error) {
	log.Info("RootCoord receive import state report",
		zap.Int64("task ID", ir.GetTaskId()),
		zap.Any("import state", ir.GetState()))
	if code, ok := c.checkHealthy(); !ok {
		return failStatus(commonpb.ErrorCode_UnexpectedError, "StateCode="+internalpb.StateCode_name[int32(code)]), nil
	}
	// Upon receiving ReportImport request, update the related task's state in task store.
	ti, err := c.importManager.updateTaskState(ir)
	if err != nil {
		return &commonpb.Status{
			ErrorCode: commonpb.ErrorCode_UpdateImportTaskFailure,
			Reason:    err.Error(),
		}, nil
	}

	// This method update a busy node to idle node, and send import task to idle node
	resendTaskFunc := func() {
		func() {
			c.importManager.busyNodesLock.Lock()
			defer c.importManager.busyNodesLock.Unlock()
			delete(c.importManager.busyNodes, ir.GetDatanodeId())
			log.Info("DataNode is no longer busy",
				zap.Int64("dataNode ID", ir.GetDatanodeId()),
				zap.Int64("task ID", ir.GetTaskId()))

		}()
		c.importManager.sendOutTasks(c.importManager.ctx)
	}

	// If task failed, send task to idle datanode
	if ir.GetState() == commonpb.ImportState_ImportFailed {
		resendTaskFunc()
	}

	// So much for reporting, unless the task just reached `ImportPersisted` state.
	if ir.GetState() != commonpb.ImportState_ImportPersisted {
		log.Debug("non import-persisted state received, return immediately",
			zap.Any("task ID", ir.GetTaskId()),
			zap.Any("import state", ir.GetState()))
		return &commonpb.Status{
			ErrorCode: commonpb.ErrorCode_Success,
		}, nil
	}

	// Look up collection name on collection ID.
	var colName string
	var colMeta *model.Collection
	if colMeta, err = c.MetaTable.GetCollectionByID(ti.GetCollectionId(), 0); err != nil {
		log.Error("failed to get collection name",
			zap.Int64("collection ID", ti.GetCollectionId()),
			zap.Error(err))
		return &commonpb.Status{
			ErrorCode: commonpb.ErrorCode_CollectionNameNotFound,
			Reason:    "failed to get collection name for collection ID" + strconv.FormatInt(ti.GetCollectionId(), 10),
		}, nil
	}
	colName = colMeta.Name

	// When DataNode has done its thing, remove it from the busy node list. And send import task again
	resendTaskFunc()

	// Flush all import data segments.
	c.CallFlushOnCollection(ctx, ti.GetCollectionId(), ir.GetSegments())
	// Check if data are "queryable" and if indices are built on all segments.
	go c.postImportPersistLoop(c.ctx, ir.GetTaskId(), ti.GetCollectionId(), colName, ir.GetSegments())

	return &commonpb.Status{
		ErrorCode: commonpb.ErrorCode_Success,
	}, nil
}

// CountCompleteIndex checks indexing status of the given segments, and returns the # of segments that has complete index.
func (c *Core) CountCompleteIndex(ctx context.Context, collectionName string, collectionID UniqueID,
	allSegmentIDs []UniqueID) (int, error) {
	// Note: Index name is always Params.CommonCfg.DefaultIndexName in current Milvus design as of today.
	indexName := Params.CommonCfg.DefaultIndexName

	// Retrieve index status and detailed index information.
	describeIndexReq := &milvuspb.DescribeIndexRequest{
		Base: &commonpb.MsgBase{
			MsgType: commonpb.MsgType_DescribeIndex,
		},
		CollectionName: collectionName,
		IndexName:      indexName,
	}
	indexDescriptionResp, err := c.DescribeIndex(ctx, describeIndexReq)
	if err != nil {
		return 0, err
	}
	log.Debug("got index description", zap.String("index_description", indexDescriptionResp.String()))

	// Check if the target index name exists.
	matchIndexID := int64(-1)
	foundIndexID := false
	for _, desc := range indexDescriptionResp.IndexDescriptions {
		if desc.IndexName == indexName {
			matchIndexID = desc.IndexID
			foundIndexID = true
			break
		}
	}
	if !foundIndexID {
		return 0, fmt.Errorf("no index is created")
	}
	log.Debug("found match index ID", zap.Int64("match index ID", matchIndexID))

	getIndexStatesRequest := &indexpb.GetIndexStatesRequest{
		IndexBuildIDs: make([]UniqueID, 0),
	}

	// Fetch index build IDs from segments.
	for _, segmentID := range allSegmentIDs {
		describeSegmentRequest := &milvuspb.DescribeSegmentRequest{
			Base: &commonpb.MsgBase{
				MsgType: commonpb.MsgType_DescribeSegment,
			},
			CollectionID: collectionID,
			SegmentID:    segmentID,
		}
		segmentDesc, err := c.DescribeSegment(ctx, describeSegmentRequest)
		if err != nil {
			log.Error("Failed to describe segment",
				zap.Int64("collection ID", collectionID),
				zap.Int64("segment ID", segmentID))
			return 0, err
		}
		if segmentDesc.IndexID == matchIndexID {
			if segmentDesc.EnableIndex {
				getIndexStatesRequest.IndexBuildIDs = append(getIndexStatesRequest.IndexBuildIDs, segmentDesc.BuildID)
			}
		}
	}
	log.Debug("proxy GetIndexState", zap.Int("# of IndexBuildIDs", len(getIndexStatesRequest.IndexBuildIDs)), zap.Error(err))

	if len(getIndexStatesRequest.IndexBuildIDs) == 0 {
		log.Info("empty index build IDs returned",
			zap.String("collection name", collectionName),
			zap.Int64("collection ID", collectionID))
		return 0, nil
	}
	states, err := c.CallGetIndexStatesService(ctx, getIndexStatesRequest.GetIndexBuildIDs())
	if err != nil {
		log.Error("failed to get index state in checkSegmentIndexStates", zap.Error(err))
		return 0, err
	}

	// Count the # of segments with finished index.
	ct := 0
	for _, s := range states {
		if s.State == commonpb.IndexState_Finished {
			ct++
		}
	}
	log.Info("segment indexing state checked",
		zap.Int("# of checked segment", len(states)),
		zap.Int("# of segments with complete index", ct),
		zap.String("collection name", collectionName),
		zap.Int64("collection ID", collectionID),
	)
	return ct, nil
}

func (c *Core) postImportPersistLoop(ctx context.Context, taskID int64, colID int64, colName string, segIDs []UniqueID) {
	// Loop and check if segments are loaded in queryNodes.
	c.wg.Add(1)
	c.checkSegmentLoadedLoop(ctx, taskID, colID, segIDs)
	// Check if collection has any indexed fields. If so, start a loop to check segments' index states.
	if colMeta, err := c.MetaTable.GetCollectionByID(colID, 0); err != nil {
		log.Error("failed to find meta for collection",
			zap.Int64("collection ID", colID))
	} else if len(colMeta.FieldIndexes) != 0 {
		c.wg.Add(1)
		c.checkCompleteIndexLoop(ctx, taskID, colID, colName, segIDs)
	}
}

// checkSegmentLoadedLoop loops and checks if all segments in `segIDs` are loaded in queryNodes.
func (c *Core) checkSegmentLoadedLoop(ctx context.Context, taskID int64, colID int64, segIDs []UniqueID) {
	defer c.wg.Done()
	ticker := time.NewTicker(time.Duration(Params.RootCoordCfg.ImportSegmentStateCheckInterval*1000) * time.Millisecond)
	defer ticker.Stop()
	expireTicker := time.NewTicker(time.Duration(Params.RootCoordCfg.ImportSegmentStateWaitLimit*1000) * time.Millisecond)
	defer expireTicker.Stop()
	for {
		select {
		case <-c.ctx.Done():
			log.Info("(in check segment loaded loop) context done, exiting checkSegmentLoadedLoop")
			return
		case <-ticker.C:
			resp, err := c.CallGetSegmentInfoService(ctx, colID, segIDs)
			if err != nil {
				log.Warn("(in check segment loaded loop) failed to call get segment info on queryCoord",
					zap.Int64("task ID", taskID),
					zap.Int64("collection ID", colID),
					zap.Int64s("segment IDs", segIDs))
			} else if heuristicSegmentsReady(len(resp.GetInfos()), len(segIDs)) {
				// Check if all segment info are loaded in queryNodes.
				log.Info("(in check segment loaded loop) all import data segments loaded in queryNodes",
					zap.Int64("task ID", taskID),
					zap.Int64("collection ID", colID),
					zap.Int64s("segment IDs", segIDs))
				c.importManager.setTaskDataQueryable(taskID)
				return
			}
		case <-expireTicker.C:
			log.Warn("(in check segment loaded loop) segments still not loaded after max wait time",
				zap.Int64("task ID", taskID),
				zap.Int64("collection ID", colID),
				zap.Int64s("segment IDs", segIDs))
			return
		}
	}
}

// checkCompleteIndexLoop loops and checks if all indices are built for an import task's segments.
func (c *Core) checkCompleteIndexLoop(ctx context.Context, taskID int64, colID int64, colName string, segIDs []UniqueID) {
	defer c.wg.Done()
	ticker := time.NewTicker(time.Duration(Params.RootCoordCfg.ImportIndexCheckInterval*1000) * time.Millisecond)
	defer ticker.Stop()
	expireTicker := time.NewTicker(time.Duration(Params.RootCoordCfg.ImportIndexWaitLimit*1000) * time.Millisecond)
	defer expireTicker.Stop()
	for {
		select {
		case <-c.ctx.Done():
			log.Info("(in check complete index loop) context done, exiting checkCompleteIndexLoop")
			return
		case <-ticker.C:
			if ct, err := c.CountCompleteIndex(ctx, colName, colID, segIDs); err == nil && heuristicSegmentsReady(ct, len(segIDs)) {
				log.Info("(in check complete index loop) all segment indices are ready!",
					zap.Int64("task ID", taskID))
				c.importManager.setTaskDataIndexed(taskID)
				return
			}
		case <-expireTicker.C:
			log.Warn("(in check complete index loop) indexing is taken too long",
				zap.Int64("task ID", taskID),
				zap.Int64("collection ID", colID),
				zap.Int64s("segment IDs", segIDs))
			return
		}
	}
}

// ExpireCredCache will call invalidate credential cache
func (c *Core) ExpireCredCache(ctx context.Context, username string) error {
	req := proxypb.InvalidateCredCacheRequest{
		Base: &commonpb.MsgBase{
			MsgType:  0, //TODO, msg type
			MsgID:    0, //TODO, msg id
			SourceID: c.session.ServerID,
		},
		Username: username,
	}
	return c.proxyClientManager.InvalidateCredentialCache(ctx, &req)
}

// UpdateCredCache will call update credential cache
func (c *Core) UpdateCredCache(ctx context.Context, credInfo *internalpb.CredentialInfo) error {
	req := proxypb.UpdateCredCacheRequest{
		Base: &commonpb.MsgBase{
			MsgType:  0, //TODO, msg type
			MsgID:    0, //TODO, msg id
			SourceID: c.session.ServerID,
		},
		Username: credInfo.Username,
		Password: credInfo.EncryptedPassword,
	}
	return c.proxyClientManager.UpdateCredentialCache(ctx, &req)
}

// ClearCredUsersCache will call clear credential usernames cache
func (c *Core) ClearCredUsersCache(ctx context.Context) error {
	req := internalpb.ClearCredUsersCacheRequest{}
	return c.proxyClientManager.ClearCredUsersCache(ctx, &req)
}

// CreateCredential create new user and password
// 	1. decode ciphertext password to raw password
// 	2. encrypt raw password
// 	3. save in to etcd
func (c *Core) CreateCredential(ctx context.Context, credInfo *internalpb.CredentialInfo) (*commonpb.Status, error) {
	method := "CreateCredential"
	metrics.RootCoordDDLReqCounter.WithLabelValues(method, metrics.TotalLabel).Inc()
	tr := timerecord.NewTimeRecorder(method)
	log.Debug("CreateCredential", zap.String("role", typeutil.RootCoordRole),
		zap.String("username", credInfo.Username))

	if cred, _ := c.MetaTable.getCredential(credInfo.Username); cred != nil {
		return failStatus(commonpb.ErrorCode_CreateCredentialFailure, "user already exists:"+credInfo.Username), nil
	}
	// update proxy's local cache
	err := c.ClearCredUsersCache(ctx)
	if err != nil {
		log.Error("CreateCredential clear credential username list cache failed", zap.String("role", typeutil.RootCoordRole),
			zap.String("username", credInfo.Username), zap.Error(err))
		metrics.RootCoordDDLReqCounter.WithLabelValues(method, metrics.FailLabel).Inc()
		return failStatus(commonpb.ErrorCode_CreateCredentialFailure, "CreateCredential failed: "+err.Error()), nil
	}
	// insert to db
	err = c.MetaTable.AddCredential(credInfo)
	if err != nil {
		log.Error("CreateCredential save credential failed", zap.String("role", typeutil.RootCoordRole),
			zap.String("username", credInfo.Username), zap.Error(err))
		metrics.RootCoordDDLReqCounter.WithLabelValues(method, metrics.FailLabel).Inc()
		return failStatus(commonpb.ErrorCode_CreateCredentialFailure, "CreateCredential failed: "+err.Error()), nil
	}
	log.Debug("CreateCredential success", zap.String("role", typeutil.RootCoordRole),
		zap.String("username", credInfo.Username))

	metrics.RootCoordDDLReqCounter.WithLabelValues(method, metrics.SuccessLabel).Inc()
	metrics.RootCoordDDLReqLatency.WithLabelValues(method).Observe(float64(tr.ElapseSpan().Milliseconds()))
	metrics.RootCoordNumOfCredentials.Inc()
	return succStatus(), nil
}

// GetCredential get credential by username
func (c *Core) GetCredential(ctx context.Context, in *rootcoordpb.GetCredentialRequest) (*rootcoordpb.GetCredentialResponse, error) {
	method := "GetCredential"
	metrics.RootCoordDDLReqCounter.WithLabelValues(method, metrics.TotalLabel).Inc()
	tr := timerecord.NewTimeRecorder(method)
	log.Debug("GetCredential", zap.String("role", typeutil.RootCoordRole),
		zap.String("username", in.Username))

	credInfo, err := c.MetaTable.getCredential(in.Username)
	if err != nil {
		log.Error("GetCredential query credential failed", zap.String("role", typeutil.RootCoordRole),
			zap.String("username", in.Username), zap.Error(err))
		metrics.RootCoordDDLReqCounter.WithLabelValues(method, metrics.FailLabel).Inc()
		return &rootcoordpb.GetCredentialResponse{
			Status: failStatus(commonpb.ErrorCode_GetCredentialFailure, "GetCredential failed: "+err.Error()),
		}, err
	}
	log.Debug("GetCredential success", zap.String("role", typeutil.RootCoordRole),
		zap.String("username", in.Username))

	metrics.RootCoordDDLReqCounter.WithLabelValues(method, metrics.SuccessLabel).Inc()
	metrics.RootCoordDDLReqLatency.WithLabelValues(method).Observe(float64(tr.ElapseSpan().Milliseconds()))
	return &rootcoordpb.GetCredentialResponse{
		Status:   succStatus(),
		Username: credInfo.Username,
		Password: credInfo.EncryptedPassword,
	}, nil
}

// UpdateCredential update password for a user
func (c *Core) UpdateCredential(ctx context.Context, credInfo *internalpb.CredentialInfo) (*commonpb.Status, error) {
	method := "UpdateCredential"
	metrics.RootCoordDDLReqCounter.WithLabelValues(method, metrics.TotalLabel).Inc()
	tr := timerecord.NewTimeRecorder(method)
	log.Debug("UpdateCredential", zap.String("role", typeutil.RootCoordRole),
		zap.String("username", credInfo.Username))
	// update proxy's local cache
	err := c.UpdateCredCache(ctx, credInfo)
	if err != nil {
		log.Error("UpdateCredential update credential cache failed", zap.String("role", typeutil.RootCoordRole),
			zap.String("username", credInfo.Username), zap.Error(err))
		metrics.RootCoordDDLReqCounter.WithLabelValues(method, metrics.FailLabel).Inc()
		return failStatus(commonpb.ErrorCode_UpdateCredentialFailure, "UpdateCredential failed: "+err.Error()), nil
	}
	// update data on storage
	err = c.MetaTable.AddCredential(credInfo)
	if err != nil {
		log.Error("UpdateCredential save credential failed", zap.String("role", typeutil.RootCoordRole),
			zap.String("username", credInfo.Username), zap.Error(err))
		metrics.RootCoordDDLReqCounter.WithLabelValues(method, metrics.FailLabel).Inc()
		return failStatus(commonpb.ErrorCode_UpdateCredentialFailure, "UpdateCredential failed: "+err.Error()), nil
	}
	log.Debug("UpdateCredential success", zap.String("role", typeutil.RootCoordRole),
		zap.String("username", credInfo.Username))

	metrics.RootCoordDDLReqCounter.WithLabelValues(method, metrics.SuccessLabel).Inc()
	metrics.RootCoordDDLReqLatency.WithLabelValues(method).Observe(float64(tr.ElapseSpan().Milliseconds()))
	return succStatus(), nil
}

// DeleteCredential delete a user
func (c *Core) DeleteCredential(ctx context.Context, in *milvuspb.DeleteCredentialRequest) (*commonpb.Status, error) {
	method := "DeleteCredential"
	metrics.RootCoordDDLReqCounter.WithLabelValues(method, metrics.TotalLabel).Inc()
	tr := timerecord.NewTimeRecorder(method)

	log.Debug("DeleteCredential", zap.String("role", typeutil.RootCoordRole),
		zap.String("username", in.Username))
	// invalidate proxy's local cache
	err := c.ExpireCredCache(ctx, in.Username)
	if err != nil {
		log.Error("DeleteCredential expire credential cache failed", zap.String("role", typeutil.RootCoordRole),
			zap.String("username", in.Username), zap.Error(err))
		metrics.RootCoordDDLReqCounter.WithLabelValues(method, metrics.FailLabel).Inc()
		return failStatus(commonpb.ErrorCode_DeleteCredentialFailure, "DeleteCredential failed: "+err.Error()), nil
	}
	// delete data on storage
	err = c.MetaTable.DeleteCredential(in.Username)
	if err != nil {
		log.Error("DeleteCredential remove credential failed", zap.String("role", typeutil.RootCoordRole),
			zap.String("username", in.Username), zap.Error(err))
		metrics.RootCoordDDLReqCounter.WithLabelValues(method, metrics.FailLabel).Inc()
		return failStatus(commonpb.ErrorCode_DeleteCredentialFailure, "DeleteCredential failed: "+err.Error()), err
	}
	log.Debug("DeleteCredential success", zap.String("role", typeutil.RootCoordRole),
		zap.String("username", in.Username))

	metrics.RootCoordDDLReqCounter.WithLabelValues(method, metrics.SuccessLabel).Inc()
	metrics.RootCoordDDLReqLatency.WithLabelValues(method).Observe(float64(tr.ElapseSpan().Milliseconds()))
	metrics.RootCoordNumOfCredentials.Dec()
	return succStatus(), nil
}

// ListCredUsers list all usernames
func (c *Core) ListCredUsers(ctx context.Context, in *milvuspb.ListCredUsersRequest) (*milvuspb.ListCredUsersResponse, error) {
	method := "ListCredUsers"
	metrics.RootCoordDDLReqCounter.WithLabelValues(method, metrics.TotalLabel).Inc()
	tr := timerecord.NewTimeRecorder(method)

	credInfo, err := c.MetaTable.ListCredentialUsernames()
	if err != nil {
		log.Error("ListCredUsers query usernames failed", zap.String("role", typeutil.RootCoordRole),
			zap.Int64("msgID", in.Base.MsgID), zap.Error(err))
		metrics.RootCoordDDLReqCounter.WithLabelValues(method, metrics.FailLabel).Inc()
		return &milvuspb.ListCredUsersResponse{
			Status: failStatus(commonpb.ErrorCode_ListCredUsersFailure, "ListCredUsers failed: "+err.Error()),
		}, err
	}
	log.Debug("ListCredUsers success", zap.String("role", typeutil.RootCoordRole))

	metrics.RootCoordDDLReqCounter.WithLabelValues(method, metrics.SuccessLabel).Inc()
	metrics.RootCoordDDLReqLatency.WithLabelValues(method).Observe(float64(tr.ElapseSpan().Milliseconds()))
	return &milvuspb.ListCredUsersResponse{
		Status:    succStatus(),
		Usernames: credInfo.Usernames,
	}, nil
}

// heuristicSegmentsReady checks and returns if segments are ready based on count in a heuristic way.
// We do this to avoid accidentally compacted segments.
// This is just a temporary solution.
func heuristicSegmentsReady(currCount int, expectedCount int) bool {
	return currCount >= expectedCount-2 || float64(currCount)/float64(expectedCount) >= 0.8
}<|MERGE_RESOLUTION|>--- conflicted
+++ resolved
@@ -29,18 +29,13 @@
 	"syscall"
 	"time"
 
-<<<<<<< HEAD
-	"github.com/milvus-io/milvus/internal/metastore"
-=======
-	"github.com/golang/protobuf/proto"
->>>>>>> 3074ea83
-
 	"github.com/golang/protobuf/proto"
 	"github.com/milvus-io/milvus/internal/allocator"
 	"github.com/milvus-io/milvus/internal/common"
 	"github.com/milvus-io/milvus/internal/kv"
 	etcdkv "github.com/milvus-io/milvus/internal/kv/etcd"
 	"github.com/milvus-io/milvus/internal/log"
+	"github.com/milvus-io/milvus/internal/metastore"
 	kvmetestore "github.com/milvus-io/milvus/internal/metastore/kv"
 	"github.com/milvus-io/milvus/internal/metastore/model"
 	"github.com/milvus-io/milvus/internal/metrics"
@@ -131,11 +126,7 @@
 	CallGetRecoveryInfoService    func(ctx context.Context, collID, partID UniqueID) ([]*datapb.SegmentBinlogs, error)
 
 	//call index builder's client to build index, return build id or get index state.
-<<<<<<< HEAD
-	CallBuildIndexService     func(ctx context.Context, binlog []string, field *model.Field, idxInfo *model.Index, numRows int64) (typeutil.UniqueID, error)
-=======
 	CallBuildIndexService     func(ctx context.Context, segID UniqueID, binlog []string, field *model.Field, idxInfo *model.Index, numRows int64) (typeutil.UniqueID, error)
->>>>>>> 3074ea83
 	CallDropIndexService      func(ctx context.Context, indexID typeutil.UniqueID) error
 	CallGetIndexStatesService func(ctx context.Context, IndexBuildIDs []int64) ([]*indexpb.IndexInfo, error)
 
@@ -367,11 +358,7 @@
 		}
 		for _, part := range collMeta.Partitions {
 			ctx2, cancel2 := context.WithTimeout(ctx, 3*time.Minute)
-<<<<<<< HEAD
-			segIDs, err := c.CallGetFlushedSegmentsService(ctx2, collMeta.CollectionID, part.PartitionID)
-=======
 			segBinlogs, err := c.CallGetRecoveryInfoService(ctx2, collMeta.CollectionID, part.PartitionID)
->>>>>>> 3074ea83
 			if err != nil {
 				log.Debug("failed to get flushed segments from dataCoord",
 					zap.Int64("collection ID", collMeta.CollectionID),
@@ -380,12 +367,8 @@
 				cancel2()
 				continue
 			}
-<<<<<<< HEAD
-			for _, segID := range segIDs {
-=======
 			for _, segBinlog := range segBinlogs {
 				segID := segBinlog.SegmentID
->>>>>>> 3074ea83
 				var indexInfos []*model.Index
 				indexMeta, ok := segID2IndexMeta[segID]
 				if !ok {
@@ -399,11 +382,7 @@
 				}
 				for _, idxInfo := range indexInfos {
 					/* #nosec G601 */
-<<<<<<< HEAD
 					field, err := metastore.GetFieldSchemaByID(&collMeta, idxInfo.FieldID)
-=======
-					field, err := GetFieldSchemaByID(&collMeta, idxInfo.FieldID)
->>>>>>> 3074ea83
 					if err != nil {
 						log.Debug("GetFieldSchemaByID",
 							zap.Any("collection_meta", collMeta),
@@ -419,13 +398,8 @@
 						CollectionID: collMeta.CollectionID,
 						FieldID:      idxInfo.FieldID,
 						IndexID:      idxInfo.IndexID,
-<<<<<<< HEAD
-						SegmentIndexes: []model.SegmentIndex{
-							{
-=======
 						SegmentIndexes: map[int64]model.SegmentIndex{
 							segID: {
->>>>>>> 3074ea83
 								Segment: model.Segment{
 									SegmentID:   segID,
 									PartitionID: part.PartitionID,
@@ -438,13 +412,8 @@
 						zap.Int64("segment_id", segID),
 						zap.Int64("index_id", indexMeta.IndexID),
 						zap.Int64("collection_id", collMeta.CollectionID))
-<<<<<<< HEAD
-					segmentIndex := info.SegmentIndexes[0]
-					segmentIndex.BuildID, err = c.BuildIndex(ctx2, segID, field, &indexMeta, false)
-=======
 					segmentIndex := info.SegmentIndexes[segID]
 					segmentIndex.BuildID, err = c.BuildIndex(ctx2, segID, segBinlog.GetNumOfRows(), segBinlog.GetFieldBinlogs(), field, &indexMeta, false)
->>>>>>> 3074ea83
 					if err != nil {
 						log.Debug("build index failed",
 							zap.Int64("segment_id", segID),
@@ -472,15 +441,6 @@
 func (c *Core) getSegments(ctx context.Context, collID typeutil.UniqueID) (map[UniqueID]UniqueID, map[UniqueID]*datapb.SegmentBinlogs, error) {
 	collMeta, err := c.MetaTable.GetCollectionByID(collID, 0)
 	if err != nil {
-<<<<<<< HEAD
-		return nil, err
-	}
-	segID2PartID := map[typeutil.UniqueID]typeutil.UniqueID{}
-	for _, part := range collMeta.Partitions {
-		if seg, err := c.CallGetFlushedSegmentsService(ctx, collID, part.PartitionID); err == nil {
-			for _, s := range seg {
-				segID2PartID[s] = part.PartitionID
-=======
 		return nil, nil, err
 	}
 	segID2PartID := make(map[UniqueID]UniqueID)
@@ -490,7 +450,6 @@
 			for _, s := range segs {
 				segID2PartID[s.SegmentID] = part.PartitionID
 				segID2Binlog[s.SegmentID] = s
->>>>>>> 3074ea83
 			}
 		} else {
 			log.Error("failed to get flushed segments info from dataCoord",
@@ -745,11 +704,7 @@
 		}
 	}()
 
-<<<<<<< HEAD
-	c.CallBuildIndexService = func(ctx context.Context, binlog []string, field *model.Field, idxInfo *model.Index, numRows int64) (retID typeutil.UniqueID, retErr error) {
-=======
 	c.CallBuildIndexService = func(ctx context.Context, segID UniqueID, binlog []string, field *model.Field, idxInfo *model.Index, numRows int64) (retID typeutil.UniqueID, retErr error) {
->>>>>>> 3074ea83
 		defer func() {
 			if err := recover(); err != nil {
 				retErr = fmt.Errorf("build index panic, msg = %v", err)
@@ -763,12 +718,8 @@
 			IndexID:     idxInfo.IndexID,
 			IndexName:   idxInfo.IndexName,
 			NumRows:     numRows,
-<<<<<<< HEAD
 			FieldSchema: kvmetestore.ConvertToFieldSchemaPB(field),
-=======
-			FieldSchema: model.ConvertToFieldSchemaPB(field),
 			SegmentID:   segID,
->>>>>>> 3074ea83
 		})
 		if err != nil {
 			return retID, err
@@ -913,22 +864,14 @@
 }
 
 // BuildIndex will check row num and call build index service
-<<<<<<< HEAD
-func (c *Core) BuildIndex(ctx context.Context, segID typeutil.UniqueID, field *model.Field, idxInfo *model.Index, isFlush bool) (typeutil.UniqueID, error) {
-=======
 func (c *Core) BuildIndex(ctx context.Context, segID UniqueID, numRows int64, binlogs []*datapb.FieldBinlog, field *model.Field, idxInfo *model.Index, isFlush bool) (typeutil.UniqueID, error) {
->>>>>>> 3074ea83
 	log.Debug("start build index", zap.String("index name", idxInfo.IndexName),
 		zap.String("field name", field.Name), zap.Int64("segment id", segID))
 	sp, ctx := trace.StartSpanFromContext(ctx)
 	defer sp.Finish()
 	if c.MetaTable.IsSegmentIndexed(segID, field, idxInfo.IndexParams) {
-<<<<<<< HEAD
-		return 0, nil
-=======
 		info, err := c.MetaTable.GetSegmentIndexInfoByID(segID, field.FieldID, idxInfo.IndexName)
 		return info.SegmentIndexes[segID].BuildID, err
->>>>>>> 3074ea83
 	}
 	var bldID UniqueID
 	var err error
@@ -2106,11 +2049,7 @@
 	}
 
 	for _, f := range coll.FieldIndexes {
-<<<<<<< HEAD
 		fieldSch, err := metastore.GetFieldSchemaByID(coll, f.FieldID)
-=======
-		fieldSch, err := GetFieldSchemaByID(coll, f.FieldID)
->>>>>>> 3074ea83
 		if err != nil {
 			log.Warn("field schema not found", zap.String("role", typeutil.RootCoordRole),
 				zap.String("collection_name", coll.Name), zap.Int64("field id", f.FieldID),
@@ -2130,13 +2069,8 @@
 			CollectionID: in.Segment.CollectionID,
 			FieldID:      fieldSch.FieldID,
 			IndexID:      idxInfo.IndexID,
-<<<<<<< HEAD
-			SegmentIndexes: []model.SegmentIndex{
-				{
-=======
 			SegmentIndexes: map[int64]model.SegmentIndex{
 				segID: {
->>>>>>> 3074ea83
 					Segment: model.Segment{
 						SegmentID:   segID,
 						PartitionID: in.Segment.PartitionID,
@@ -2145,14 +2079,9 @@
 				},
 			},
 		}
-<<<<<<< HEAD
-		segmentIndex := info.SegmentIndexes[0]
-		segmentIndex.BuildID, err = c.BuildIndex(ctx, segID, fieldSch, idxInfo, true)
-=======
 
 		segmentIndex := info.SegmentIndexes[segID]
 		segmentIndex.BuildID, err = c.BuildIndex(ctx, segID, in.Segment.GetNumOfRows(), in.Segment.GetBinlogs(), fieldSch, idxInfo, true)
->>>>>>> 3074ea83
 		if err == nil && segmentIndex.BuildID != 0 {
 			segmentIndex.EnableIndex = true
 		} else {
