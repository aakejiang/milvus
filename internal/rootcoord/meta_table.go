--- conflicted
+++ resolved
@@ -645,15 +645,11 @@
 	col.FieldIndexes = fieldIdxInfo
 	mt.collID2Meta[collID] = col
 
-<<<<<<< HEAD
 	delete(mt.indexID2Meta, dropIdxID)
-	for _, part := range col.Partitions {
-		if segIDMap, ok := mt.partID2SegID[part.PartitionID]; ok {
-=======
+
 	// update segID2IndexMeta
 	for _, partID := range collMeta.PartitionIDs {
 		if segIDMap, ok := mt.partID2SegID[partID]; ok {
->>>>>>> be688d89
 			for segID := range segIDMap {
 				if segIndexInfos, ok := mt.segID2IndexMeta[segID]; ok {
 					delete(segIndexInfos, dropIdxID)
@@ -871,33 +867,10 @@
 	if idxInfo.IndexParams == nil {
 		return nil, model.Field{}, fmt.Errorf("index param is nil")
 	}
-<<<<<<< HEAD
-	collID, ok := mt.collName2ID[collName]
-	if !ok {
-		collID, ok = mt.collAlias2ID[collName]
-		if !ok {
-			return nil, model.Field{}, fmt.Errorf("collection %s not found", collName)
-		}
-	}
-	col, ok := mt.collID2Meta[collID]
-	if !ok {
-		return nil, model.Field{}, fmt.Errorf("collection %s not found", collName)
-	}
-
-	dupIdx := false
-	for _, f := range col.FieldIndexes {
-		if info, ok := mt.indexID2Meta[f.IndexID]; ok {
-			if info.IndexName == idxInfo.IndexName {
-				// the index name must be different for different indexes
-				if !EqualKeyPairArray(info.IndexParams, idxInfo.IndexParams) || f.FieldID != fieldSchema.FieldID {
-					return nil, model.Field{}, fmt.Errorf("index name(%s) has been exist in collectio(%s), field(%s)", info.IndexName, collName, fieldName)
-				}
-=======
 
 	if err := mt.checkFieldCanBeIndexed(collMeta, fieldSchema, idxInfo); err != nil {
 		return nil, schemapb.FieldSchema{}, err
 	}
->>>>>>> be688d89
 
 	dupIdx, err := mt.checkFieldIndexDuplicate(collMeta, fieldSchema, idxInfo)
 	if err != nil {
@@ -920,14 +893,9 @@
 			return nil, model.Field{}, fmt.Errorf("metaTable GetNotIndexedSegments Marshal collMeta fail key:%s, err:%w", k1, err)
 		}
 
-<<<<<<< HEAD
-		k2 := path.Join(kvmetestore.IndexMetaPrefix, strconv.FormatInt(idx.IndexID, 10))
-		v2, err := proto.Marshal(model.ConvertToIndexPB(idxInfo))
-=======
 		k2 := fmt.Sprintf("%s/%d/%d", IndexMetaPrefix, collMeta.ID, idx.IndexID)
 		//k2 := path.Join(IndexMetaPrefix, strconv.FormatInt(idx.IndexID, 10))
 		v2, err := proto.Marshal(idxInfo)
->>>>>>> be688d89
 		if err != nil {
 			log.Error("MetaTable GetNotIndexedSegments Marshal idxInfo fail",
 				zap.String("key", k2), zap.Error(err))
