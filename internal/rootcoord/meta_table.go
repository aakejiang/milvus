// Licensed to the LF AI & Data foundation under one
// or more contributor license agreements. See the NOTICE file
// distributed with this work for additional information
// regarding copyright ownership. The ASF licenses this file
// to you under the Apache License, Version 2.0 (the
// "License"); you may not use this file except in compliance
// with the License. You may obtain a copy of the License at
//
//     http://www.apache.org/licenses/LICENSE-2.0
//
// Unless required by applicable law or agreed to in writing, software
// distributed under the License is distributed on an "AS IS" BASIS,
// WITHOUT WARRANTIES OR CONDITIONS OF ANY KIND, either express or implied.
// See the License for the specific language governing permissions and
// limitations under the License.

package rootcoord

import (
	"context"
<<<<<<< HEAD
	"errors"
	"fmt"
	"sync"

	"github.com/milvus-io/milvus/internal/db"
=======
	"fmt"
	"sync"

>>>>>>> 3074ea83
	"github.com/milvus-io/milvus/internal/kv"
	"github.com/milvus-io/milvus/internal/log"
	"github.com/milvus-io/milvus/internal/metastore"
	kvmetestore "github.com/milvus-io/milvus/internal/metastore/kv"
	"github.com/milvus-io/milvus/internal/metastore/model"
<<<<<<< HEAD
	"github.com/milvus-io/milvus/internal/metastore/table"
=======
>>>>>>> 3074ea83
	"github.com/milvus-io/milvus/internal/proto/commonpb"
	pb "github.com/milvus-io/milvus/internal/proto/etcdpb"
	"github.com/milvus-io/milvus/internal/proto/internalpb"
	"github.com/milvus-io/milvus/internal/proto/milvuspb"
	"github.com/milvus-io/milvus/internal/proto/schemapb"
	"github.com/milvus-io/milvus/internal/util/typeutil"
	"go.uber.org/zap"
)

const (
<<<<<<< HEAD
=======
	// TimestampPrefix prefix for timestamp
	TimestampPrefix = kvmetestore.ComponentPrefix + "/timestamp"

	// DDOperationPrefix prefix for DD operation
	DDOperationPrefix = kvmetestore.ComponentPrefix + "/dd-operation"

	// DDMsgSendPrefix prefix to indicate whether DD msg has been send
	DDMsgSendPrefix = kvmetestore.ComponentPrefix + "/dd-msg-send"

>>>>>>> 3074ea83
	// CreateCollectionDDType name of DD type for create collection
	CreateCollectionDDType = "CreateCollection"

	// DropCollectionDDType name of DD type for drop collection
	DropCollectionDDType = "DropCollection"

	// CreatePartitionDDType name of DD type for create partition
	CreatePartitionDDType = "CreatePartition"

	// DropPartitionDDType name of DD type for drop partition
	DropPartitionDDType = "DropPartition"

	// DefaultIndexType name of default index type for scalar field
	DefaultIndexType = "STL_SORT"

	// DefaultStringIndexType name of default index type for varChar/string field
	DefaultStringIndexType = "Trie"
)

// MetaTable store all rootCoord meta info
type MetaTable struct {
	ctx      context.Context
	txn      kv.TxnKV      // client of a reliable txnkv service, i.e. etcd client
	snapshot kv.SnapShotKV // client of a reliable snapshotkv service, i.e. etcd client
	catalog  metastore.Catalog

	proxyID2Meta    map[typeutil.UniqueID]pb.ProxyMeta                      // proxy id to proxy meta
	collID2Meta     map[typeutil.UniqueID]model.Collection                  // collection id -> collection meta
	collName2ID     map[string]typeutil.UniqueID                            // collection name to collection id
	collAlias2ID    map[string]typeutil.UniqueID                            // collection alias to collection id
	partID2SegID    map[typeutil.UniqueID]map[typeutil.UniqueID]bool        // partition id -> segment_id -> bool
	segID2IndexMeta map[typeutil.UniqueID]map[typeutil.UniqueID]model.Index // collection id/index_id/partition_id/segment_id -> meta
	indexID2Meta    map[typeutil.UniqueID]model.Index                       // collection id/index_id -> meta

	proxyLock sync.RWMutex
	ddLock    sync.RWMutex
	credLock  sync.RWMutex
}

// TODO using factory once dependency of tnx and snap are removed
func newCatalog(txn kv.TxnKV, snap kv.SnapShotKV) (metastore.Catalog, error) {
	var catalog metastore.Catalog
	if Params.CommonCfg.MetaStorageType == "etcd" {
		catalog = &kvmetestore.Catalog{Txn: txn, Snapshot: snap}
	} else if Params.CommonCfg.MetaStorageType == "database" {
		conn, err := db.Open(&Params.DBCfg)
		if err != nil {
			log.Error("fail connecting to db", zap.Any("error", err))
			return nil, err
		}
		catalog = &table.TableCatalog{DB: conn}
	} else {
		return nil, errors.New("not supported meta store: " + Params.CommonCfg.MetaStorageType)
	}
	return catalog, nil
}

// NewMetaTable creates meta table for rootcoord, which stores all in-memory information
// for collection, partition, segment, index etc.
func NewMetaTable(ctx context.Context, txn kv.TxnKV, snap kv.SnapShotKV) (*MetaTable, error) {
<<<<<<< HEAD
	catalog, err := newCatalog(txn, snap)
	if err != nil {
		return nil, err
	}
=======
>>>>>>> 3074ea83
	mt := &MetaTable{
		ctx:       ctx,
		txn:       txn,
		snapshot:  snap,
<<<<<<< HEAD
		catalog:   catalog,
=======
		catalog:   &kvmetestore.Catalog{Txn: txn, Snapshot: snap},
>>>>>>> 3074ea83
		proxyLock: sync.RWMutex{},
		ddLock:    sync.RWMutex{},
		credLock:  sync.RWMutex{},
	}
	err = mt.reloadFromKV()
	if err != nil {
		return nil, err
	}
	return mt, nil
}

func (mt *MetaTable) reloadFromKV() error {
	mt.proxyID2Meta = make(map[typeutil.UniqueID]pb.ProxyMeta)
	mt.collID2Meta = make(map[typeutil.UniqueID]model.Collection)
	mt.collName2ID = make(map[string]typeutil.UniqueID)
	mt.collAlias2ID = make(map[string]typeutil.UniqueID)
	mt.partID2SegID = make(map[typeutil.UniqueID]map[typeutil.UniqueID]bool)
	mt.segID2IndexMeta = make(map[typeutil.UniqueID]map[typeutil.UniqueID]model.Index)
	mt.indexID2Meta = make(map[typeutil.UniqueID]model.Index)

	collMap, err := mt.catalog.ListCollections(mt.ctx, 0)
<<<<<<< HEAD
	if err != nil {
		return err
	}
	for _, coll := range collMap {
		mt.collID2Meta[coll.CollectionID] = *coll
		mt.collName2ID[coll.Name] = coll.CollectionID
	}

	indexes, err := mt.catalog.ListIndexes(mt.ctx)
	if err != nil {
		return err
	}
=======
	if err != nil {
		return err
	}
	for _, coll := range collMap {
		mt.collID2Meta[coll.CollectionID] = *coll
		mt.collName2ID[coll.Name] = coll.CollectionID
	}

	indexes, err := mt.catalog.ListIndexes(mt.ctx)
	if err != nil {
		return err
	}
>>>>>>> 3074ea83
	for _, index := range indexes {
		for _, segIndexInfo := range index.SegmentIndexes {
			// update partID2SegID
			segIDMap, ok := mt.partID2SegID[segIndexInfo.Segment.PartitionID]
			if ok {
				segIDMap[segIndexInfo.Segment.SegmentID] = true
			} else {
				idMap := make(map[typeutil.UniqueID]bool)
				idMap[segIndexInfo.Segment.SegmentID] = true
				mt.partID2SegID[segIndexInfo.Segment.PartitionID] = idMap
			}

			// update segID2IndexMeta
			idx, ok := mt.segID2IndexMeta[segIndexInfo.Segment.SegmentID]
			if ok {
				idx[index.IndexID] = *index
			} else {
				meta := make(map[typeutil.UniqueID]model.Index)
				meta[index.IndexID] = *index
				mt.segID2IndexMeta[segIndexInfo.Segment.SegmentID] = meta
			}
		}
<<<<<<< HEAD

		mt.indexID2Meta[index.IndexID] = *index
	}

=======

		mt.indexID2Meta[index.IndexID] = *index
	}

>>>>>>> 3074ea83
	collAliases, err := mt.catalog.ListAliases(mt.ctx)
	if err != nil {
		return err
	}
	for _, aliasInfo := range collAliases {
		mt.collAlias2ID[aliasInfo.Name] = aliasInfo.CollectionID
	}

	log.Debug("reload meta table from KV successfully")
	return nil
}

// AddCollection add collection
<<<<<<< HEAD
func (mt *MetaTable) AddCollection(coll *model.Collection, ts typeutil.Timestamp, ddOp model.DdOperation) error {
=======
func (mt *MetaTable) AddCollection(coll *model.Collection, ts typeutil.Timestamp, ddOpStr string) error {
>>>>>>> 3074ea83
	mt.ddLock.Lock()
	defer mt.ddLock.Unlock()

	if _, ok := mt.collName2ID[coll.Name]; ok {
		return fmt.Errorf("collection %s exist", coll.Name)
	}

<<<<<<< HEAD
	coll.CreateTime = ts
	if len(coll.Partitions) == 1 {
		coll.Partitions[0].PartitionCreatedTimestamp = ts
	}

	mt.collID2Meta[coll.CollectionID] = *coll
	mt.collName2ID[coll.Name] = coll.CollectionID

	meta := map[string]interface{}{}
	meta[metastore.DDMsgSendPrefix] = "false"
	meta[metastore.DDOperationPrefix] = ddOp
	coll.Extra = meta

=======
	mt.collID2Meta[coll.CollectionID] = *coll
	mt.collName2ID[coll.Name] = coll.CollectionID

	coll.CreateTime = ts
	for _, partition := range coll.Partitions {
		partition.PartitionCreatedTimestamp = ts
	}

	meta := map[string]string{}
	meta[DDMsgSendPrefix] = "false"
	meta[DDOperationPrefix] = ddOpStr
	coll.Extra = meta
>>>>>>> 3074ea83
	return mt.catalog.CreateCollection(mt.ctx, coll, ts)
}

// DeleteCollection delete collection
func (mt *MetaTable) DeleteCollection(collID typeutil.UniqueID, ts typeutil.Timestamp, ddOp model.DdOperation) error {
	mt.ddLock.Lock()
	defer mt.ddLock.Unlock()

	col, ok := mt.collID2Meta[collID]
	if !ok {
		return fmt.Errorf("can't find collection. id = %d", collID)
	}

	delete(mt.collID2Meta, collID)
	delete(mt.collName2ID, col.Name)

	// update segID2IndexMeta
	for _, partition := range col.Partitions {
		partID := partition.PartitionID
		if segIDMap, ok := mt.partID2SegID[typeutil.UniqueID(partID)]; ok {
			for segID := range segIDMap {
				delete(mt.segID2IndexMeta, segID)
			}
		}
		delete(mt.partID2SegID, typeutil.UniqueID(partID))
	}

	for _, idxInfo := range col.FieldIndexes {
		_, ok := mt.indexID2Meta[idxInfo.IndexID]
		if !ok {
			log.Warn("index id not exist", zap.Int64("index id", idxInfo.IndexID))
			continue
		}
		delete(mt.indexID2Meta, idxInfo.IndexID)
	}
	var aliases []string
	// delete collection aliases
	for alias, cid := range mt.collAlias2ID {
		if cid == collID {
			aliases = append(aliases, alias)
			delete(mt.collAlias2ID, alias)
		}
	}

	// save ddOpStr into etcd
<<<<<<< HEAD
	var meta = map[string]interface{}{
		metastore.DDMsgSendPrefix:   "false",
		metastore.DDOperationPrefix: ddOp,
=======
	var meta = map[string]string{
		DDMsgSendPrefix:   "false",
		DDOperationPrefix: ddOpStr,
>>>>>>> 3074ea83
	}

	collection := &model.Collection{
		CollectionID: collID,
		Aliases:      aliases,
		Extra:        meta,
	}

	return mt.catalog.DropCollection(mt.ctx, collection, ts)
}

// HasCollection return collection existence
func (mt *MetaTable) HasCollection(collID typeutil.UniqueID, ts typeutil.Timestamp) bool {
	mt.ddLock.RLock()
	defer mt.ddLock.RUnlock()
	if ts == 0 {
		_, ok := mt.collID2Meta[collID]
		return ok
	}

	return mt.catalog.CollectionExists(mt.ctx, collID, ts)
}

// GetCollectionIDByName returns the collection ID according to its name.
// Returns an error if no matching ID is found.
func (mt *MetaTable) GetCollectionIDByName(cName string) (typeutil.UniqueID, error) {
	mt.ddLock.RLock()
	defer mt.ddLock.RUnlock()
	var cID UniqueID
	var ok bool
	if cID, ok = mt.collName2ID[cName]; !ok {
		return 0, fmt.Errorf("collection ID not found for collection name %s", cName)
	}
	return cID, nil
}

// GetCollectionByID return collection meta by collection id
func (mt *MetaTable) GetCollectionByID(collectionID typeutil.UniqueID, ts typeutil.Timestamp) (*model.Collection, error) {
	mt.ddLock.RLock()
	defer mt.ddLock.RUnlock()

	if ts == 0 {
		col, ok := mt.collID2Meta[collectionID]
		if !ok {
			return nil, fmt.Errorf("can't find collection id : %d", collectionID)
		}
<<<<<<< HEAD
		return kvmetestore.CloneCollectionModel(col), nil
=======
		return model.CloneCollectionModel(col), nil
>>>>>>> 3074ea83
	}

	return mt.catalog.GetCollectionByID(mt.ctx, collectionID, ts)
}

// GetCollectionByName return collection meta by collection name
func (mt *MetaTable) GetCollectionByName(collectionName string, ts typeutil.Timestamp) (*model.Collection, error) {
	mt.ddLock.RLock()
	defer mt.ddLock.RUnlock()

	if ts == 0 {
		vid, ok := mt.collName2ID[collectionName]
		if !ok {
			if vid, ok = mt.collAlias2ID[collectionName]; !ok {
				return nil, fmt.Errorf("can't find collection: " + collectionName)
			}
		}
		col, ok := mt.collID2Meta[vid]
		if !ok {
			return nil, fmt.Errorf("can't find collection %s with id %d", collectionName, vid)
		}

<<<<<<< HEAD
		return kvmetestore.CloneCollectionModel(col), nil
=======
		return model.CloneCollectionModel(col), nil
>>>>>>> 3074ea83
	}

	return mt.catalog.GetCollectionByName(mt.ctx, collectionName, ts)
}

// ListCollections list all collection names
func (mt *MetaTable) ListCollections(ts typeutil.Timestamp) (map[string]*model.Collection, error) {
	mt.ddLock.RLock()
	defer mt.ddLock.RUnlock()
	cols := make(map[string]*model.Collection)

	if ts == 0 {
		for collName, collID := range mt.collName2ID {
			col := mt.collID2Meta[collID]
<<<<<<< HEAD
			cols[collName] = kvmetestore.CloneCollectionModel(col)
=======
			cols[collName] = model.CloneCollectionModel(col)
>>>>>>> 3074ea83
		}
		return cols, nil
	}

	return mt.catalog.ListCollections(mt.ctx, ts)
}

// ListAliases list all collection aliases
func (mt *MetaTable) ListAliases(collID typeutil.UniqueID) []string {
	mt.ddLock.RLock()
	defer mt.ddLock.RUnlock()
	var aliases []string
	for alias, cid := range mt.collAlias2ID {
		if cid == collID {
			aliases = append(aliases, alias)
		}
	}
	return aliases
}

// ListCollectionVirtualChannels list virtual channels of all collections
func (mt *MetaTable) ListCollectionVirtualChannels() map[typeutil.UniqueID][]string {
	mt.ddLock.RLock()
	defer mt.ddLock.RUnlock()
	chanMap := make(map[typeutil.UniqueID][]string)

	for id, collInfo := range mt.collID2Meta {
		chanMap[id] = collInfo.VirtualChannelNames
	}
	return chanMap
}

// ListCollectionPhysicalChannels list physical channels of all collections
func (mt *MetaTable) ListCollectionPhysicalChannels() map[typeutil.UniqueID][]string {
	mt.ddLock.RLock()
	defer mt.ddLock.RUnlock()
	chanMap := make(map[typeutil.UniqueID][]string)

	for id, collInfo := range mt.collID2Meta {
		chanMap[id] = collInfo.PhysicalChannelNames
	}
	return chanMap
}

// AddPartition add partition
func (mt *MetaTable) AddPartition(collID typeutil.UniqueID, partitionName string, partitionID typeutil.UniqueID, ts typeutil.Timestamp, ddOp model.DdOperation) error {
	mt.ddLock.Lock()
	defer mt.ddLock.Unlock()
	coll, ok := mt.collID2Meta[collID]
	if !ok {
		return fmt.Errorf("can't find collection. id = %d", collID)
	}

	// number of partition tags (except _default) should be limited to 4096 by default
	if int64(len(coll.Partitions)) >= Params.RootCoordCfg.MaxPartitionNum {
		return fmt.Errorf("maximum partition's number should be limit to %d", Params.RootCoordCfg.MaxPartitionNum)
	}

	for _, p := range coll.Partitions {
		if p.PartitionID == partitionID {
			return fmt.Errorf("partition id = %d already exists", partitionID)
		}
		if p.PartitionName == partitionName {
			return fmt.Errorf("partition name = %s already exists", partitionName)
		}
		// no necessary to check created timestamp
	}

<<<<<<< HEAD
	partition := &model.Partition{
		PartitionID:               partitionID,
		PartitionName:             partitionName,
		PartitionCreatedTimestamp: ts,
	}
	coll.Partitions = append(coll.Partitions, partition)
	mt.collID2Meta[collID] = coll

	metaTxn := map[string]interface{}{}
	// save ddOpStr into etcd
	metaTxn[metastore.DDMsgSendPrefix] = "false"
	metaTxn[metastore.DDOperationPrefix] = ddOp
	coll.Extra = metaTxn

	return mt.catalog.CreatePartition(mt.ctx, &coll, partition, ts)
=======
	coll.Partitions = append(coll.Partitions,
		&model.Partition{
			PartitionID:               partitionID,
			PartitionName:             partitionName,
			PartitionCreatedTimestamp: ts,
		})
	mt.collID2Meta[collID] = coll

	metaTxn := map[string]string{}
	// save ddOpStr into etcd
	metaTxn[DDMsgSendPrefix] = "false"
	metaTxn[DDOperationPrefix] = ddOpStr
	coll.Extra = metaTxn
	return mt.catalog.CreatePartition(mt.ctx, &coll, ts)
>>>>>>> 3074ea83
}

// GetPartitionNameByID return partition name by partition id
func (mt *MetaTable) GetPartitionNameByID(collID, partitionID typeutil.UniqueID, ts typeutil.Timestamp) (string, error) {
	if ts == 0 {
		mt.ddLock.RLock()
		defer mt.ddLock.RUnlock()
		col, ok := mt.collID2Meta[collID]
		if !ok {
			return "", fmt.Errorf("can't find collection id = %d", collID)
		}
		for _, partition := range col.Partitions {
			if partition.PartitionID == partitionID {
				return partition.PartitionName, nil
			}
		}
		return "", fmt.Errorf("partition %d does not exist", partitionID)
	}

	col, err := mt.catalog.GetCollectionByID(mt.ctx, collID, ts)
	if err != nil {
		return "", err
	}
	for _, partition := range col.Partitions {
		if partition.PartitionID == partitionID {
			return partition.PartitionName, nil
		}
	}
	return "", fmt.Errorf("partition %d does not exist", partitionID)
}

func (mt *MetaTable) getPartitionByName(collID typeutil.UniqueID, partitionName string, ts typeutil.Timestamp) (typeutil.UniqueID, error) {
	if ts == 0 {
		col, ok := mt.collID2Meta[collID]
		if !ok {
			return 0, fmt.Errorf("can't find collection id = %d", collID)
		}
		for _, partition := range col.Partitions {
			if partition.PartitionName == partitionName {
				return partition.PartitionID, nil
			}
		}
		return 0, fmt.Errorf("partition %s does not exist", partitionName)
	}

	col, err := mt.catalog.GetCollectionByID(mt.ctx, collID, ts)
	if err != nil {
		return 0, err
	}
	for _, partition := range col.Partitions {
		if partition.PartitionName == partitionName {
			return partition.PartitionID, nil
		}
	}
	return 0, fmt.Errorf("partition %s does not exist", partitionName)
}

// GetPartitionByName return partition id by partition name
func (mt *MetaTable) GetPartitionByName(collID typeutil.UniqueID, partitionName string, ts typeutil.Timestamp) (typeutil.UniqueID, error) {
	mt.ddLock.RLock()
	defer mt.ddLock.RUnlock()
	return mt.getPartitionByName(collID, partitionName, ts)
}

// HasPartition check partition existence
func (mt *MetaTable) HasPartition(collID typeutil.UniqueID, partitionName string, ts typeutil.Timestamp) bool {
	mt.ddLock.RLock()
	defer mt.ddLock.RUnlock()
	_, err := mt.getPartitionByName(collID, partitionName, ts)
	return err == nil
}

// DeletePartition delete partition
func (mt *MetaTable) DeletePartition(collID typeutil.UniqueID, partitionName string, ts typeutil.Timestamp, ddOp model.DdOperation) (typeutil.UniqueID, error) {
	mt.ddLock.Lock()
	defer mt.ddLock.Unlock()

	if partitionName == Params.CommonCfg.DefaultPartitionName {
		return 0, fmt.Errorf("default partition cannot be deleted")
	}

	col, ok := mt.collID2Meta[collID]
	if !ok {
		return 0, fmt.Errorf("can't find collection id = %d", collID)
	}

	// check tag exists
	exist := false

	parts := make([]*model.Partition, 0, len(col.Partitions))

	var partID typeutil.UniqueID
	for _, partition := range col.Partitions {
		if partition.PartitionName == partitionName {
			partID = partition.PartitionID
			exist = true
		} else {
			parts = append(parts, partition)
		}
	}
	if !exist {
		return 0, fmt.Errorf("partition %s does not exist", partitionName)
	}
	col.Partitions = parts
	mt.collID2Meta[collID] = col

	// update segID2IndexMeta and partID2SegID
	if segIDMap, ok := mt.partID2SegID[partID]; ok {
		for segID := range segIDMap {
			delete(mt.segID2IndexMeta, segID)
		}
	}
	delete(mt.partID2SegID, partID)

<<<<<<< HEAD
	metaTxn := map[string]interface{}{}
	// save ddOpStr into etcd
	metaTxn[metastore.DDMsgSendPrefix] = "false"
	metaTxn[metastore.DDOperationPrefix] = ddOp
=======
	metaTxn := make(map[string]string)
	// save ddOpStr into etcd
	metaTxn[DDMsgSendPrefix] = "false"
	metaTxn[DDOperationPrefix] = ddOpStr
>>>>>>> 3074ea83
	col.Extra = metaTxn

	err := mt.catalog.DropPartition(mt.ctx, &col, partID, ts)
	if err != nil {
		return 0, err
	}

	return partID, nil
}

func (mt *MetaTable) updateSegmentIndexMetaCache(index *model.Index) {
<<<<<<< HEAD
	segIdxInfo := index.SegmentIndexes[0]
	segment := segIdxInfo.Segment

	_, ok := mt.segID2IndexMeta[segment.SegmentID]
	if !ok {
		idxMap := map[typeutil.UniqueID]model.Index{index.IndexID: *index}
		mt.segID2IndexMeta[segment.SegmentID] = idxMap

		segIDMap := map[typeutil.UniqueID]bool{segment.SegmentID: true}
		mt.partID2SegID[segment.PartitionID] = segIDMap
	}

	mt.segID2IndexMeta[segment.SegmentID][index.IndexID] = *index
	mt.partID2SegID[segment.PartitionID][segment.SegmentID] = true
=======
	for _, segIdxInfo := range index.SegmentIndexes {
		if _, ok := mt.partID2SegID[segIdxInfo.PartitionID]; !ok {
			segIDMap := map[typeutil.UniqueID]bool{segIdxInfo.SegmentID: true}
			mt.partID2SegID[segIdxInfo.PartitionID] = segIDMap
		} else {
			mt.partID2SegID[segIdxInfo.PartitionID][segIdxInfo.SegmentID] = true
		}

		_, ok := mt.segID2IndexMeta[segIdxInfo.SegmentID]
		if !ok {
			idxMap := map[typeutil.UniqueID]model.Index{index.IndexID: *index}
			mt.segID2IndexMeta[segIdxInfo.SegmentID] = idxMap
		} else {
			mt.segID2IndexMeta[segIdxInfo.SegmentID][index.IndexID] = *index
		}
	}
>>>>>>> 3074ea83
}

// AlterIndex alter index
func (mt *MetaTable) AlterIndex(newIndex *model.Index) error {
	mt.ddLock.Lock()
	defer mt.ddLock.Unlock()

	_, ok := mt.collID2Meta[newIndex.CollectionID]
	if !ok {
		return fmt.Errorf("collection id = %d not found", newIndex.CollectionID)
	}

	oldIndex, ok := mt.indexID2Meta[newIndex.IndexID]
	if !ok {
		return fmt.Errorf("index id = %d not found", newIndex.IndexID)
	}

	mt.updateSegmentIndexMetaCache(newIndex)
	return mt.catalog.AlterIndex(mt.ctx, &oldIndex, newIndex)
}

// DropIndex drop index
func (mt *MetaTable) DropIndex(collName, fieldName, indexName string) (typeutil.UniqueID, bool, error) {
	mt.ddLock.Lock()
	defer mt.ddLock.Unlock()

	collID, ok := mt.collName2ID[collName]
	if !ok {
		collID, ok = mt.collAlias2ID[collName]
		if !ok {
			return 0, false, fmt.Errorf("collection name = %s not exist", collName)
		}
	}
	col, ok := mt.collID2Meta[collID]
	if !ok {
		return 0, false, fmt.Errorf("collection name  = %s not has meta", collName)
	}
	fieldSch, err := mt.unlockGetFieldSchema(collName, fieldName)
	if err != nil {
		return 0, false, err
	}
	fieldIdxInfo := make([]*model.Index, 0, len(col.FieldIndexes))
	var dropIdxID typeutil.UniqueID
	for i, info := range col.FieldIndexes {
		if info.FieldID != fieldSch.FieldID {
			fieldIdxInfo = append(fieldIdxInfo, info)
			continue
		}
		idxMeta, ok := mt.indexID2Meta[info.IndexID]
		if !ok {
			fieldIdxInfo = append(fieldIdxInfo, info)
			log.Warn("index id not has meta", zap.Int64("index id", info.IndexID))
			continue
		}
		if idxMeta.IndexName != indexName {
			fieldIdxInfo = append(fieldIdxInfo, info)
			continue
		}
		dropIdxID = info.IndexID
		fieldIdxInfo = append(fieldIdxInfo, col.FieldIndexes[i+1:]...)
		break
	}

	if len(fieldIdxInfo) == len(col.FieldIndexes) {
		log.Warn("drop index,index not found", zap.String("collection name", collName), zap.String("filed name", fieldName), zap.String("index name", indexName))
		return 0, false, nil
	}

	// update cache
	col.FieldIndexes = fieldIdxInfo
	mt.collID2Meta[collID] = col

	delete(mt.indexID2Meta, dropIdxID)
	for _, part := range col.Partitions {
		if segIDMap, ok := mt.partID2SegID[part.PartitionID]; ok {
			for segID := range segIDMap {
				if segIndexInfos, ok := mt.segID2IndexMeta[segID]; ok {
					delete(segIndexInfos, dropIdxID)
				}
			}
		}
	}

	// update metastore
	err = mt.catalog.DropIndex(mt.ctx, &col, dropIdxID, 0)
	if err != nil {
		return 0, false, err
	}

	return dropIdxID, true, nil
}

// GetSegmentIndexInfoByID return segment index info by segment id
func (mt *MetaTable) GetSegmentIndexInfoByID(segID typeutil.UniqueID, fieldID int64, idxName string) (model.Index, error) {
	mt.ddLock.RLock()
	defer mt.ddLock.RUnlock()

	segIdxMap, ok := mt.segID2IndexMeta[segID]
	if !ok {
		return model.Index{
<<<<<<< HEAD
			SegmentIndexes: []model.SegmentIndex{
				{
=======
			SegmentIndexes: map[int64]model.SegmentIndex{
				segID: {
>>>>>>> 3074ea83
					Segment: model.Segment{
						SegmentID: segID,
					},
					BuildID:     0,
					EnableIndex: false,
				},
			},
			FieldID: fieldID,
			IndexID: 0,
		}, nil
	}
	if len(segIdxMap) == 0 {
		return model.Index{}, fmt.Errorf("segment id %d not has any index", segID)
	}

	if fieldID == -1 && idxName == "" { // return default index
		for _, seg := range segIdxMap {
			info, ok := mt.indexID2Meta[seg.IndexID]
			if ok && info.IndexName == Params.CommonCfg.DefaultIndexName {
				return seg, nil
			}
		}
	} else {
		for idxID, seg := range segIdxMap {
			idxMeta, ok := mt.indexID2Meta[idxID]
			if ok {
				if idxMeta.IndexName != idxName {
					continue
				}
				if seg.FieldID != fieldID {
					continue
				}
				return seg, nil
			}
		}
	}
	return model.Index{}, fmt.Errorf("can't find index name = %s on segment = %d, with filed id = %d", idxName, segID, fieldID)
}

func (mt *MetaTable) GetSegmentIndexInfos(segID typeutil.UniqueID) (map[typeutil.UniqueID]model.Index, error) {
	mt.ddLock.RLock()
	defer mt.ddLock.RUnlock()

	ret, ok := mt.segID2IndexMeta[segID]
	if !ok {
		return nil, fmt.Errorf("segment not found in meta, segment: %d", segID)
	}

	return ret, nil
}

// GetFieldSchema return field schema
func (mt *MetaTable) GetFieldSchema(collName string, fieldName string) (model.Field, error) {
	mt.ddLock.RLock()
	defer mt.ddLock.RUnlock()

	return mt.unlockGetFieldSchema(collName, fieldName)
}

func (mt *MetaTable) unlockGetFieldSchema(collName string, fieldName string) (model.Field, error) {
	collID, ok := mt.collName2ID[collName]
	if !ok {
		collID, ok = mt.collAlias2ID[collName]
		if !ok {
			return model.Field{}, fmt.Errorf("collection %s not found", collName)
		}
	}
	col, ok := mt.collID2Meta[collID]
	if !ok {
		return model.Field{}, fmt.Errorf("collection %s not found", collName)
	}

	for _, field := range col.Fields {
		if field.Name == fieldName {
			return *field, nil
		}
	}
	return model.Field{}, fmt.Errorf("collection %s doesn't have filed %s", collName, fieldName)
}

// IsSegmentIndexed check if segment has indexed
func (mt *MetaTable) IsSegmentIndexed(segID typeutil.UniqueID, fieldSchema *model.Field, indexParams []*commonpb.KeyValuePair) bool {
	mt.ddLock.RLock()
	defer mt.ddLock.RUnlock()
	return mt.unlockIsSegmentIndexed(segID, fieldSchema, indexParams)
}

func (mt *MetaTable) unlockIsSegmentIndexed(segID typeutil.UniqueID, fieldSchema *model.Field, indexParams []*commonpb.KeyValuePair) bool {
	index, ok := mt.segID2IndexMeta[segID]
	if !ok {
		return false
	}
<<<<<<< HEAD
	exist := false
=======
	isIndexed := false
>>>>>>> 3074ea83
	for idxID, meta := range index {
		if meta.FieldID != fieldSchema.FieldID {
			continue
		}
		idxMeta, ok := mt.indexID2Meta[idxID]
		if !ok {
			continue
		}

<<<<<<< HEAD
		if metastore.EqualKeyPairArray(indexParams, idxMeta.IndexParams) {
			for _, segIndex := range meta.SegmentIndexes {
				if segIndex.Segment.SegmentID == segID && !segIndex.EnableIndex {
					exist = true
					break
				}
			}
=======
		segIndex, ok := meta.SegmentIndexes[segID]
		if !ok {
			continue
		}

		if EqualKeyPairArray(indexParams, idxMeta.IndexParams) && segIndex.EnableIndex {
			isIndexed = true
>>>>>>> 3074ea83
			break
		}
	}

	return isIndexed
}

func (mt *MetaTable) unlockGetCollectionInfo(collName string) (model.Collection, error) {
	collID, ok := mt.collName2ID[collName]
	if !ok {
		collID, ok = mt.collAlias2ID[collName]
		if !ok {
			return model.Collection{}, fmt.Errorf("collection not found: %s", collName)
		}
	}
	collMeta, ok := mt.collID2Meta[collID]
	if !ok {
		return model.Collection{}, fmt.Errorf("collection not found: %s", collName)
	}
	return collMeta, nil
}

func (mt *MetaTable) checkFieldCanBeIndexed(collMeta model.Collection, fieldSchema model.Field, idxInfo *model.Index) error {
	for _, f := range collMeta.FieldIndexes {
		if f.FieldID == fieldSchema.FieldID {
			if info, ok := mt.indexID2Meta[f.IndexID]; ok {
				if idxInfo.IndexName != info.IndexName {
					return fmt.Errorf(
						"creating multiple indexes on same field is not supported, "+
							"collection: %s, field: %s, index name: %s, new index name: %s",
						collMeta.Name, fieldSchema.Name,
						info.IndexName, idxInfo.IndexName)
				}
			} else {
				// TODO: unexpected: what if index id not exist? Meta incomplete.
				log.Warn("index meta was incomplete, index id missing in indexID2Meta",
					zap.String("collection", collMeta.Name),
					zap.String("field", fieldSchema.Name),
					zap.Int64("collection id", collMeta.CollectionID),
					zap.Int64("field id", fieldSchema.FieldID),
					zap.Int64("index id", f.IndexID))
			}
		}
	}
	return nil
}

func (mt *MetaTable) checkFieldIndexDuplicate(collMeta model.Collection, fieldSchema model.Field, idxInfo *model.Index) (duplicate bool, err error) {
	for _, f := range collMeta.FieldIndexes {
		if info, ok := mt.indexID2Meta[f.IndexID]; ok {
			if info.IndexName == idxInfo.IndexName {
				// the index name must be different for different indexes
<<<<<<< HEAD
				if f.FieldID != fieldSchema.FieldID || !metastore.EqualKeyPairArray(info.IndexParams, idxInfo.IndexParams) {
=======
				if f.FieldID != fieldSchema.FieldID || !EqualKeyPairArray(info.IndexParams, idxInfo.IndexParams) {
>>>>>>> 3074ea83
					return false, fmt.Errorf("index already exists, collection: %s, field: %s, index: %s", collMeta.Name, fieldSchema.Name, idxInfo.IndexName)
				}

				// same index name, index params, and fieldId
				return true, nil
			}
		}
	}
	return false, nil
}

// GetNotIndexedSegments return segment ids which have no index
func (mt *MetaTable) GetNotIndexedSegments(collName string, fieldName string, idxInfo *model.Index, segIDs []typeutil.UniqueID) ([]typeutil.UniqueID, model.Field, error) {
	mt.ddLock.Lock()
	defer mt.ddLock.Unlock()

	fieldSchema, err := mt.unlockGetFieldSchema(collName, fieldName)
	if err != nil {
		return nil, fieldSchema, err
	}

	rstID := make([]typeutil.UniqueID, 0, 16)
	for _, segID := range segIDs {
<<<<<<< HEAD
		if exist := mt.unlockIsSegmentIndexed(segID, &fieldSchema, idxInfo.IndexParams); !exist {
=======
		if ok := mt.unlockIsSegmentIndexed(segID, &fieldSchema, idxInfo.IndexParams); !ok {
>>>>>>> 3074ea83
			rstID = append(rstID, segID)
		}
	}
	return rstID, fieldSchema, nil
}

// AddIndex add index
func (mt *MetaTable) AddIndex(colName string, fieldName string, idxInfo *model.Index, segIDs []typeutil.UniqueID) error {
	mt.ddLock.Lock()
	defer mt.ddLock.Unlock()

	fieldSchema, err := mt.unlockGetFieldSchema(colName, fieldName)
	if err != nil {
		return err
	}

	collMeta, err := mt.unlockGetCollectionInfo(colName)
	if err != nil {
		// error here if collection not found.
		return err
	}

	//TODO:: check index params for sclar field
	// set default index type for scalar index
	if !typeutil.IsVectorType(fieldSchema.DataType) {
		if fieldSchema.DataType == schemapb.DataType_VarChar {
			idxInfo.IndexParams = []*commonpb.KeyValuePair{{Key: "index_type", Value: DefaultStringIndexType}}
		} else {
			idxInfo.IndexParams = []*commonpb.KeyValuePair{{Key: "index_type", Value: DefaultIndexType}}
		}
	}

	if idxInfo.IndexParams == nil {
		return fmt.Errorf("index param is nil")
	}

	if err := mt.checkFieldCanBeIndexed(collMeta, fieldSchema, idxInfo); err != nil {
		return err
	}

	dupIdx, err := mt.checkFieldIndexDuplicate(collMeta, fieldSchema, idxInfo)
	if err != nil {
		// error here if index already exists.
		return err
	}

	if dupIdx {
		log.Warn("due to index already exists, skip add index to metastore", zap.Int64("collectionID", collMeta.CollectionID),
			zap.Int64("indexID", idxInfo.IndexID), zap.String("indexName", idxInfo.IndexName))
		// skip already exist index
		return nil
	}
<<<<<<< HEAD
=======

	segmentIndexes := make(map[int64]model.SegmentIndex, len(segIDs))
	for _, segID := range segIDs {
		segmentIndex := model.SegmentIndex{
			Segment: model.Segment{
				SegmentID: segID,
			},
			EnableIndex: false,
		}
		segmentIndexes[segID] = segmentIndex
	}

	idxInfo.SegmentIndexes = segmentIndexes
	idxInfo.FieldID = fieldSchema.FieldID
	idxInfo.CollectionID = collMeta.CollectionID
>>>>>>> 3074ea83

	idx := &model.Index{
		FieldID:   fieldSchema.FieldID,
		IndexID:   idxInfo.IndexID,
		IndexName: idxInfo.IndexName,
		Extra:     idxInfo.Extra,
	}

<<<<<<< HEAD
	var segmentIndexes []model.SegmentIndex
	for _, segID := range segIDs {
		segmentIndex := model.SegmentIndex{
			Segment: model.Segment{
				SegmentID: segID,
			},
			EnableIndex: false,
		}
		segmentIndexes = append(segmentIndexes, segmentIndex)
	}
	idxInfo.SegmentIndexes = segmentIndexes

	collMeta.FieldIndexes = append(collMeta.FieldIndexes, idx)
	mt.collID2Meta[collMeta.CollectionID] = collMeta
	mt.indexID2Meta[idx.IndexID] = *idxInfo

	mt.catalog.CreateIndex(mt.ctx, &collMeta, idxInfo)
=======
	collMeta.FieldIndexes = append(collMeta.FieldIndexes, idx)

	mt.catalog.CreateIndex(mt.ctx, &collMeta, idxInfo)

	mt.collID2Meta[collMeta.CollectionID] = collMeta
	mt.indexID2Meta[idxInfo.IndexID] = *idxInfo
>>>>>>> 3074ea83
	return nil
}

// GetIndexByName return index info by index name
func (mt *MetaTable) GetIndexByName(collName, indexName string) (model.Collection, []model.Index, error) {
	mt.ddLock.RLock()
	defer mt.ddLock.RUnlock()

	collID, ok := mt.collName2ID[collName]
	if !ok {
		collID, ok = mt.collAlias2ID[collName]
		if !ok {
			return model.Collection{}, nil, fmt.Errorf("collection %s not found", collName)
		}
	}
	col, ok := mt.collID2Meta[collID]
	if !ok {
		return model.Collection{}, nil, fmt.Errorf("collection %s not found", collName)
	}

	rstIndex := make([]model.Index, 0, len(col.FieldIndexes))
	for _, idx := range col.FieldIndexes {
		idxInfo, ok := mt.indexID2Meta[idx.IndexID]
		if !ok {
			return model.Collection{}, nil, fmt.Errorf("index id = %d not found", idx.IndexID)
		}
		if indexName == "" || idxInfo.IndexName == indexName {
			rstIndex = append(rstIndex, idxInfo)
		}
	}
	return col, rstIndex, nil
}

// GetIndexByID return index info by index id
func (mt *MetaTable) GetIndexByID(indexID typeutil.UniqueID) (*model.Index, error) {
	mt.ddLock.RLock()
	defer mt.ddLock.RUnlock()

	indexInfo, ok := mt.indexID2Meta[indexID]
	if !ok {
		return nil, fmt.Errorf("cannot find index, id = %d", indexID)
	}
	return &indexInfo, nil
}

func (mt *MetaTable) dupMeta() (
	map[typeutil.UniqueID]model.Collection,
	map[typeutil.UniqueID]map[typeutil.UniqueID]model.Index,
	map[typeutil.UniqueID]model.Index,
) {
	mt.ddLock.RLock()
	defer mt.ddLock.RUnlock()

	collID2Meta := map[typeutil.UniqueID]model.Collection{}
	segID2IndexMeta := map[typeutil.UniqueID]map[typeutil.UniqueID]model.Index{}
	indexID2Meta := map[typeutil.UniqueID]model.Index{}
	for k, v := range mt.collID2Meta {
		collID2Meta[k] = v
	}
	for k, v := range mt.segID2IndexMeta {
		segID2IndexMeta[k] = map[typeutil.UniqueID]model.Index{}
		for k2, v2 := range v {
			segID2IndexMeta[k][k2] = v2
		}
	}
	for k, v := range mt.indexID2Meta {
		indexID2Meta[k] = v
	}
	return collID2Meta, segID2IndexMeta, indexID2Meta
}

// AddAlias add collection alias
func (mt *MetaTable) AddAlias(collectionAlias string, collectionName string, ts typeutil.Timestamp) error {
	mt.ddLock.Lock()
	defer mt.ddLock.Unlock()
	if _, ok := mt.collAlias2ID[collectionAlias]; ok {
		return fmt.Errorf("duplicate collection alias, alias = %s", collectionAlias)
	}

	if _, ok := mt.collName2ID[collectionAlias]; ok {
		return fmt.Errorf("collection alias collides with existing collection name. collection = %s, alias = %s", collectionAlias, collectionAlias)
	}

	id, ok := mt.collName2ID[collectionName]
	if !ok {
		return fmt.Errorf("aliased collection name does not exist, name = %s", collectionName)
	}
	mt.collAlias2ID[collectionAlias] = id

	coll := &model.Collection{
		CollectionID: id,
		Aliases:      []string{collectionAlias},
	}
<<<<<<< HEAD
	return mt.catalog.AddAlias(mt.ctx, coll, ts)
=======
	return mt.catalog.CreateAlias(mt.ctx, coll, ts)
>>>>>>> 3074ea83
}

// DropAlias drop collection alias
func (mt *MetaTable) DropAlias(collectionAlias string, ts typeutil.Timestamp) error {
	mt.ddLock.Lock()
	defer mt.ddLock.Unlock()
	collectionID, ok := mt.collAlias2ID[collectionAlias]
	if !ok {
		return fmt.Errorf("alias does not exist, alias = %s", collectionAlias)
	}
	delete(mt.collAlias2ID, collectionAlias)

	return mt.catalog.DropAlias(mt.ctx, collectionID, collectionAlias, ts)
}

// AlterAlias alter collection alias
func (mt *MetaTable) AlterAlias(collectionAlias string, collectionName string, ts typeutil.Timestamp) error {
	mt.ddLock.Lock()
	defer mt.ddLock.Unlock()
	if _, ok := mt.collAlias2ID[collectionAlias]; !ok {
		return fmt.Errorf("alias does not exist, alias = %s", collectionAlias)
	}

	id, ok := mt.collName2ID[collectionName]
	if !ok {
		return fmt.Errorf("aliased collection name does not exist, name = %s", collectionName)
	}
	mt.collAlias2ID[collectionAlias] = id

	coll := &model.Collection{
		CollectionID: id,
		Aliases:      []string{collectionAlias},
	}
<<<<<<< HEAD
	return mt.catalog.AddAlias(mt.ctx, coll, ts)
=======
	return mt.catalog.AlterAlias(mt.ctx, coll, ts)
>>>>>>> 3074ea83
}

// IsAlias returns true if specific `collectionAlias` is an alias of collection.
func (mt *MetaTable) IsAlias(collectionAlias string) bool {
	mt.ddLock.RLock()
	defer mt.ddLock.RUnlock()
	_, ok := mt.collAlias2ID[collectionAlias]
	return ok
}

// AddCredential add credential
func (mt *MetaTable) AddCredential(credInfo *internalpb.CredentialInfo) error {
	if credInfo.Username == "" {
		return fmt.Errorf("username is empty")
	}

	credential := &model.Credential{
		Username:          credInfo.Username,
		EncryptedPassword: credInfo.EncryptedPassword,
	}
	return mt.catalog.CreateCredential(mt.ctx, credential)
}

// GetCredential get credential by username
func (mt *MetaTable) getCredential(username string) (*internalpb.CredentialInfo, error) {
	credential, err := mt.catalog.GetCredential(mt.ctx, username)
<<<<<<< HEAD
	return kvmetestore.ConvertToCredentialPB(credential), err
=======
	return model.ConvertToCredentialPB(credential), err
>>>>>>> 3074ea83
}

// DeleteCredential delete credential
func (mt *MetaTable) DeleteCredential(username string) error {
	return mt.catalog.DropCredential(mt.ctx, username)
}

// ListCredentialUsernames list credential usernames
func (mt *MetaTable) ListCredentialUsernames() (*milvuspb.ListCredUsersResponse, error) {
	usernames, err := mt.catalog.ListCredentials(mt.ctx)
	if err != nil {
		return nil, fmt.Errorf("list credential usernames err:%w", err)
	}
	return &milvuspb.ListCredUsersResponse{Usernames: usernames}, nil
}

func (mt *MetaTable) UpdateDDOperation(ddOp model.DdOperation, isSent bool) error {
	return mt.catalog.UpdateDDOperation(mt.ctx, ddOp, isSent)
}

func (mt *MetaTable) IsDDMsgSent() (bool, error) {
	return mt.catalog.IsDDMsgSent(mt.ctx)
}

func (mt *MetaTable) LoadDdOperation() (model.DdOperation, error) {
	return mt.catalog.LoadDdOperation(mt.ctx)
}<|MERGE_RESOLUTION|>--- conflicted
+++ resolved
@@ -18,26 +18,17 @@
 
 import (
 	"context"
-<<<<<<< HEAD
 	"errors"
 	"fmt"
 	"sync"
 
 	"github.com/milvus-io/milvus/internal/db"
-=======
-	"fmt"
-	"sync"
-
->>>>>>> 3074ea83
 	"github.com/milvus-io/milvus/internal/kv"
 	"github.com/milvus-io/milvus/internal/log"
 	"github.com/milvus-io/milvus/internal/metastore"
 	kvmetestore "github.com/milvus-io/milvus/internal/metastore/kv"
 	"github.com/milvus-io/milvus/internal/metastore/model"
-<<<<<<< HEAD
 	"github.com/milvus-io/milvus/internal/metastore/table"
-=======
->>>>>>> 3074ea83
 	"github.com/milvus-io/milvus/internal/proto/commonpb"
 	pb "github.com/milvus-io/milvus/internal/proto/etcdpb"
 	"github.com/milvus-io/milvus/internal/proto/internalpb"
@@ -48,18 +39,6 @@
 )
 
 const (
-<<<<<<< HEAD
-=======
-	// TimestampPrefix prefix for timestamp
-	TimestampPrefix = kvmetestore.ComponentPrefix + "/timestamp"
-
-	// DDOperationPrefix prefix for DD operation
-	DDOperationPrefix = kvmetestore.ComponentPrefix + "/dd-operation"
-
-	// DDMsgSendPrefix prefix to indicate whether DD msg has been send
-	DDMsgSendPrefix = kvmetestore.ComponentPrefix + "/dd-msg-send"
-
->>>>>>> 3074ea83
 	// CreateCollectionDDType name of DD type for create collection
 	CreateCollectionDDType = "CreateCollection"
 
@@ -120,22 +99,15 @@
 // NewMetaTable creates meta table for rootcoord, which stores all in-memory information
 // for collection, partition, segment, index etc.
 func NewMetaTable(ctx context.Context, txn kv.TxnKV, snap kv.SnapShotKV) (*MetaTable, error) {
-<<<<<<< HEAD
 	catalog, err := newCatalog(txn, snap)
 	if err != nil {
 		return nil, err
 	}
-=======
->>>>>>> 3074ea83
 	mt := &MetaTable{
 		ctx:       ctx,
 		txn:       txn,
 		snapshot:  snap,
-<<<<<<< HEAD
 		catalog:   catalog,
-=======
-		catalog:   &kvmetestore.Catalog{Txn: txn, Snapshot: snap},
->>>>>>> 3074ea83
 		proxyLock: sync.RWMutex{},
 		ddLock:    sync.RWMutex{},
 		credLock:  sync.RWMutex{},
@@ -157,7 +129,6 @@
 	mt.indexID2Meta = make(map[typeutil.UniqueID]model.Index)
 
 	collMap, err := mt.catalog.ListCollections(mt.ctx, 0)
-<<<<<<< HEAD
 	if err != nil {
 		return err
 	}
@@ -170,20 +141,6 @@
 	if err != nil {
 		return err
 	}
-=======
-	if err != nil {
-		return err
-	}
-	for _, coll := range collMap {
-		mt.collID2Meta[coll.CollectionID] = *coll
-		mt.collName2ID[coll.Name] = coll.CollectionID
-	}
-
-	indexes, err := mt.catalog.ListIndexes(mt.ctx)
-	if err != nil {
-		return err
-	}
->>>>>>> 3074ea83
 	for _, index := range indexes {
 		for _, segIndexInfo := range index.SegmentIndexes {
 			// update partID2SegID
@@ -206,17 +163,10 @@
 				mt.segID2IndexMeta[segIndexInfo.Segment.SegmentID] = meta
 			}
 		}
-<<<<<<< HEAD
 
 		mt.indexID2Meta[index.IndexID] = *index
 	}
 
-=======
-
-		mt.indexID2Meta[index.IndexID] = *index
-	}
-
->>>>>>> 3074ea83
 	collAliases, err := mt.catalog.ListAliases(mt.ctx)
 	if err != nil {
 		return err
@@ -230,11 +180,7 @@
 }
 
 // AddCollection add collection
-<<<<<<< HEAD
 func (mt *MetaTable) AddCollection(coll *model.Collection, ts typeutil.Timestamp, ddOp model.DdOperation) error {
-=======
-func (mt *MetaTable) AddCollection(coll *model.Collection, ts typeutil.Timestamp, ddOpStr string) error {
->>>>>>> 3074ea83
 	mt.ddLock.Lock()
 	defer mt.ddLock.Unlock()
 
@@ -242,34 +188,19 @@
 		return fmt.Errorf("collection %s exist", coll.Name)
 	}
 
-<<<<<<< HEAD
-	coll.CreateTime = ts
-	if len(coll.Partitions) == 1 {
-		coll.Partitions[0].PartitionCreatedTimestamp = ts
-	}
-
 	mt.collID2Meta[coll.CollectionID] = *coll
 	mt.collName2ID[coll.Name] = coll.CollectionID
+
+	coll.CreateTime = ts
+	for _, partition := range coll.Partitions {
+		partition.PartitionCreatedTimestamp = ts
+	}
 
 	meta := map[string]interface{}{}
 	meta[metastore.DDMsgSendPrefix] = "false"
 	meta[metastore.DDOperationPrefix] = ddOp
 	coll.Extra = meta
 
-=======
-	mt.collID2Meta[coll.CollectionID] = *coll
-	mt.collName2ID[coll.Name] = coll.CollectionID
-
-	coll.CreateTime = ts
-	for _, partition := range coll.Partitions {
-		partition.PartitionCreatedTimestamp = ts
-	}
-
-	meta := map[string]string{}
-	meta[DDMsgSendPrefix] = "false"
-	meta[DDOperationPrefix] = ddOpStr
-	coll.Extra = meta
->>>>>>> 3074ea83
 	return mt.catalog.CreateCollection(mt.ctx, coll, ts)
 }
 
@@ -315,15 +246,9 @@
 	}
 
 	// save ddOpStr into etcd
-<<<<<<< HEAD
 	var meta = map[string]interface{}{
 		metastore.DDMsgSendPrefix:   "false",
 		metastore.DDOperationPrefix: ddOp,
-=======
-	var meta = map[string]string{
-		DDMsgSendPrefix:   "false",
-		DDOperationPrefix: ddOpStr,
->>>>>>> 3074ea83
 	}
 
 	collection := &model.Collection{
@@ -370,11 +295,7 @@
 		if !ok {
 			return nil, fmt.Errorf("can't find collection id : %d", collectionID)
 		}
-<<<<<<< HEAD
 		return kvmetestore.CloneCollectionModel(col), nil
-=======
-		return model.CloneCollectionModel(col), nil
->>>>>>> 3074ea83
 	}
 
 	return mt.catalog.GetCollectionByID(mt.ctx, collectionID, ts)
@@ -397,11 +318,7 @@
 			return nil, fmt.Errorf("can't find collection %s with id %d", collectionName, vid)
 		}
 
-<<<<<<< HEAD
 		return kvmetestore.CloneCollectionModel(col), nil
-=======
-		return model.CloneCollectionModel(col), nil
->>>>>>> 3074ea83
 	}
 
 	return mt.catalog.GetCollectionByName(mt.ctx, collectionName, ts)
@@ -416,11 +333,7 @@
 	if ts == 0 {
 		for collName, collID := range mt.collName2ID {
 			col := mt.collID2Meta[collID]
-<<<<<<< HEAD
 			cols[collName] = kvmetestore.CloneCollectionModel(col)
-=======
-			cols[collName] = model.CloneCollectionModel(col)
->>>>>>> 3074ea83
 		}
 		return cols, nil
 	}
@@ -489,7 +402,6 @@
 		// no necessary to check created timestamp
 	}
 
-<<<<<<< HEAD
 	partition := &model.Partition{
 		PartitionID:               partitionID,
 		PartitionName:             partitionName,
@@ -505,22 +417,6 @@
 	coll.Extra = metaTxn
 
 	return mt.catalog.CreatePartition(mt.ctx, &coll, partition, ts)
-=======
-	coll.Partitions = append(coll.Partitions,
-		&model.Partition{
-			PartitionID:               partitionID,
-			PartitionName:             partitionName,
-			PartitionCreatedTimestamp: ts,
-		})
-	mt.collID2Meta[collID] = coll
-
-	metaTxn := map[string]string{}
-	// save ddOpStr into etcd
-	metaTxn[DDMsgSendPrefix] = "false"
-	metaTxn[DDOperationPrefix] = ddOpStr
-	coll.Extra = metaTxn
-	return mt.catalog.CreatePartition(mt.ctx, &coll, ts)
->>>>>>> 3074ea83
 }
 
 // GetPartitionNameByID return partition name by partition id
@@ -635,17 +531,10 @@
 	}
 	delete(mt.partID2SegID, partID)
 
-<<<<<<< HEAD
 	metaTxn := map[string]interface{}{}
 	// save ddOpStr into etcd
 	metaTxn[metastore.DDMsgSendPrefix] = "false"
 	metaTxn[metastore.DDOperationPrefix] = ddOp
-=======
-	metaTxn := make(map[string]string)
-	// save ddOpStr into etcd
-	metaTxn[DDMsgSendPrefix] = "false"
-	metaTxn[DDOperationPrefix] = ddOpStr
->>>>>>> 3074ea83
 	col.Extra = metaTxn
 
 	err := mt.catalog.DropPartition(mt.ctx, &col, partID, ts)
@@ -657,22 +546,6 @@
 }
 
 func (mt *MetaTable) updateSegmentIndexMetaCache(index *model.Index) {
-<<<<<<< HEAD
-	segIdxInfo := index.SegmentIndexes[0]
-	segment := segIdxInfo.Segment
-
-	_, ok := mt.segID2IndexMeta[segment.SegmentID]
-	if !ok {
-		idxMap := map[typeutil.UniqueID]model.Index{index.IndexID: *index}
-		mt.segID2IndexMeta[segment.SegmentID] = idxMap
-
-		segIDMap := map[typeutil.UniqueID]bool{segment.SegmentID: true}
-		mt.partID2SegID[segment.PartitionID] = segIDMap
-	}
-
-	mt.segID2IndexMeta[segment.SegmentID][index.IndexID] = *index
-	mt.partID2SegID[segment.PartitionID][segment.SegmentID] = true
-=======
 	for _, segIdxInfo := range index.SegmentIndexes {
 		if _, ok := mt.partID2SegID[segIdxInfo.PartitionID]; !ok {
 			segIDMap := map[typeutil.UniqueID]bool{segIdxInfo.SegmentID: true}
@@ -689,7 +562,6 @@
 			mt.segID2IndexMeta[segIdxInfo.SegmentID][index.IndexID] = *index
 		}
 	}
->>>>>>> 3074ea83
 }
 
 // AlterIndex alter index
@@ -790,13 +662,8 @@
 	segIdxMap, ok := mt.segID2IndexMeta[segID]
 	if !ok {
 		return model.Index{
-<<<<<<< HEAD
-			SegmentIndexes: []model.SegmentIndex{
-				{
-=======
 			SegmentIndexes: map[int64]model.SegmentIndex{
 				segID: {
->>>>>>> 3074ea83
 					Segment: model.Segment{
 						SegmentID: segID,
 					},
@@ -889,11 +756,7 @@
 	if !ok {
 		return false
 	}
-<<<<<<< HEAD
-	exist := false
-=======
 	isIndexed := false
->>>>>>> 3074ea83
 	for idxID, meta := range index {
 		if meta.FieldID != fieldSchema.FieldID {
 			continue
@@ -903,23 +766,13 @@
 			continue
 		}
 
-<<<<<<< HEAD
-		if metastore.EqualKeyPairArray(indexParams, idxMeta.IndexParams) {
-			for _, segIndex := range meta.SegmentIndexes {
-				if segIndex.Segment.SegmentID == segID && !segIndex.EnableIndex {
-					exist = true
-					break
-				}
-			}
-=======
 		segIndex, ok := meta.SegmentIndexes[segID]
 		if !ok {
 			continue
 		}
 
-		if EqualKeyPairArray(indexParams, idxMeta.IndexParams) && segIndex.EnableIndex {
+		if metastore.EqualKeyPairArray(indexParams, idxMeta.IndexParams) && segIndex.EnableIndex {
 			isIndexed = true
->>>>>>> 3074ea83
 			break
 		}
 	}
@@ -972,11 +825,7 @@
 		if info, ok := mt.indexID2Meta[f.IndexID]; ok {
 			if info.IndexName == idxInfo.IndexName {
 				// the index name must be different for different indexes
-<<<<<<< HEAD
 				if f.FieldID != fieldSchema.FieldID || !metastore.EqualKeyPairArray(info.IndexParams, idxInfo.IndexParams) {
-=======
-				if f.FieldID != fieldSchema.FieldID || !EqualKeyPairArray(info.IndexParams, idxInfo.IndexParams) {
->>>>>>> 3074ea83
 					return false, fmt.Errorf("index already exists, collection: %s, field: %s, index: %s", collMeta.Name, fieldSchema.Name, idxInfo.IndexName)
 				}
 
@@ -1000,11 +849,7 @@
 
 	rstID := make([]typeutil.UniqueID, 0, 16)
 	for _, segID := range segIDs {
-<<<<<<< HEAD
-		if exist := mt.unlockIsSegmentIndexed(segID, &fieldSchema, idxInfo.IndexParams); !exist {
-=======
 		if ok := mt.unlockIsSegmentIndexed(segID, &fieldSchema, idxInfo.IndexParams); !ok {
->>>>>>> 3074ea83
 			rstID = append(rstID, segID)
 		}
 	}
@@ -1057,8 +902,6 @@
 		// skip already exist index
 		return nil
 	}
-<<<<<<< HEAD
-=======
 
 	segmentIndexes := make(map[int64]model.SegmentIndex, len(segIDs))
 	for _, segID := range segIDs {
@@ -1074,7 +917,6 @@
 	idxInfo.SegmentIndexes = segmentIndexes
 	idxInfo.FieldID = fieldSchema.FieldID
 	idxInfo.CollectionID = collMeta.CollectionID
->>>>>>> 3074ea83
 
 	idx := &model.Index{
 		FieldID:   fieldSchema.FieldID,
@@ -1083,32 +925,12 @@
 		Extra:     idxInfo.Extra,
 	}
 
-<<<<<<< HEAD
-	var segmentIndexes []model.SegmentIndex
-	for _, segID := range segIDs {
-		segmentIndex := model.SegmentIndex{
-			Segment: model.Segment{
-				SegmentID: segID,
-			},
-			EnableIndex: false,
-		}
-		segmentIndexes = append(segmentIndexes, segmentIndex)
-	}
-	idxInfo.SegmentIndexes = segmentIndexes
-
-	collMeta.FieldIndexes = append(collMeta.FieldIndexes, idx)
-	mt.collID2Meta[collMeta.CollectionID] = collMeta
-	mt.indexID2Meta[idx.IndexID] = *idxInfo
-
-	mt.catalog.CreateIndex(mt.ctx, &collMeta, idxInfo)
-=======
 	collMeta.FieldIndexes = append(collMeta.FieldIndexes, idx)
 
 	mt.catalog.CreateIndex(mt.ctx, &collMeta, idxInfo)
 
 	mt.collID2Meta[collMeta.CollectionID] = collMeta
 	mt.indexID2Meta[idxInfo.IndexID] = *idxInfo
->>>>>>> 3074ea83
 	return nil
 }
 
@@ -1202,11 +1024,7 @@
 		CollectionID: id,
 		Aliases:      []string{collectionAlias},
 	}
-<<<<<<< HEAD
 	return mt.catalog.AddAlias(mt.ctx, coll, ts)
-=======
-	return mt.catalog.CreateAlias(mt.ctx, coll, ts)
->>>>>>> 3074ea83
 }
 
 // DropAlias drop collection alias
@@ -1240,11 +1058,7 @@
 		CollectionID: id,
 		Aliases:      []string{collectionAlias},
 	}
-<<<<<<< HEAD
 	return mt.catalog.AddAlias(mt.ctx, coll, ts)
-=======
-	return mt.catalog.AlterAlias(mt.ctx, coll, ts)
->>>>>>> 3074ea83
 }
 
 // IsAlias returns true if specific `collectionAlias` is an alias of collection.
@@ -1271,11 +1085,7 @@
 // GetCredential get credential by username
 func (mt *MetaTable) getCredential(username string) (*internalpb.CredentialInfo, error) {
 	credential, err := mt.catalog.GetCredential(mt.ctx, username)
-<<<<<<< HEAD
 	return kvmetestore.ConvertToCredentialPB(credential), err
-=======
-	return model.ConvertToCredentialPB(credential), err
->>>>>>> 3074ea83
 }
 
 // DeleteCredential delete credential
