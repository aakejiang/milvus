--- conflicted
+++ resolved
@@ -22,12 +22,8 @@
 	"fmt"
 	"sync"
 
-<<<<<<< HEAD
+	"github.com/milvus-io/milvus/internal/common"
 	"github.com/milvus-io/milvus/internal/db"
-=======
-	"github.com/milvus-io/milvus/internal/common"
-
->>>>>>> 9672eae6
 	"github.com/milvus-io/milvus/internal/kv"
 	"github.com/milvus-io/milvus/internal/log"
 	"github.com/milvus-io/milvus/internal/metastore"
@@ -108,26 +104,14 @@
 		return nil, err
 	}
 	mt := &MetaTable{
-<<<<<<< HEAD
-		ctx:       contextutil.WithTenantID(ctx, Params.CommonCfg.ClusterName),
-		txn:       txn,
-		snapshot:  snap,
-		catalog:   catalog,
-		proxyLock: sync.RWMutex{},
-		ddLock:    sync.RWMutex{},
-		credLock:  sync.RWMutex{},
-	}
-	err = mt.reloadFromKV()
-=======
-		ctx:      ctx,
+		ctx:      contextutil.WithTenantID(ctx, Params.CommonCfg.ClusterName),
 		txn:      txn,
 		snapshot: snap,
-		catalog:  &kvmetestore.Catalog{Txn: txn, Snapshot: snap},
+		catalog:  catalog,
 		ddLock:   sync.RWMutex{},
 		credLock: sync.RWMutex{},
 	}
-	err := mt.reloadFromCatalog()
->>>>>>> 9672eae6
+	err = mt.reloadFromCatalog()
 	if err != nil {
 		return nil, err
 	}
@@ -142,7 +126,7 @@
 	mt.segID2IndexID = make(map[typeutil.UniqueID]typeutil.UniqueID)
 	mt.indexID2Meta = make(map[typeutil.UniqueID]*model.Index)
 
-	collAliases, err := mt.catalog.ListAliases(mt.ctx)
+	collAliases, err := mt.catalog.ListAliases(mt.ctx, 0)
 	if err != nil {
 		return err
 	}
@@ -183,19 +167,7 @@
 			mt.segID2IndexID[segIndexInfo.Segment.SegmentID] = index.IndexID
 		}
 
-<<<<<<< HEAD
-		mt.indexID2Meta[index.IndexID] = *index
-	}
-
-	collAliases, err := mt.catalog.ListAliases(mt.ctx, 0)
-	if err != nil {
-		return err
-	}
-	for _, aliasInfo := range collAliases {
-		mt.collAlias2ID[aliasInfo.Name] = aliasInfo.CollectionID
-=======
 		mt.indexID2Meta[index.IndexID] = index
->>>>>>> 9672eae6
 	}
 
 	log.Debug("reload meta table from KV successfully")
@@ -203,7 +175,7 @@
 }
 
 // AddCollection add collection
-func (mt *MetaTable) AddCollection(coll *model.Collection, ts typeutil.Timestamp, ddOp model.DdOperation) error {
+func (mt *MetaTable) AddCollection(coll *model.Collection, ts typeutil.Timestamp, ddOpStr string) error {
 	mt.ddLock.Lock()
 	defer mt.ddLock.Unlock()
 
@@ -216,14 +188,6 @@
 		partition.PartitionCreatedTimestamp = ts
 	}
 
-<<<<<<< HEAD
-	meta := map[string]interface{}{}
-	meta[metastore.DDMsgSendPrefix] = "false"
-	meta[metastore.DDOperationPrefix] = ddOp
-	coll.Extra = meta
-
-	return mt.catalog.CreateCollection(mt.ctx, coll, ts)
-=======
 	if err := mt.catalog.CreateCollection(mt.ctx, coll, ts); err != nil {
 		return err
 	}
@@ -231,11 +195,10 @@
 	mt.collID2Meta[coll.CollectionID] = *coll
 	mt.collName2ID[coll.Name] = coll.CollectionID
 	return nil
->>>>>>> 9672eae6
 }
 
 // DeleteCollection delete collection
-func (mt *MetaTable) DeleteCollection(collID typeutil.UniqueID, ts typeutil.Timestamp, ddOp model.DdOperation) error {
+func (mt *MetaTable) DeleteCollection(collID typeutil.UniqueID, ts typeutil.Timestamp, ddOpStr string) error {
 	mt.ddLock.Lock()
 	defer mt.ddLock.Unlock()
 
@@ -252,15 +215,6 @@
 		}
 	}
 
-<<<<<<< HEAD
-	// save ddOpStr into etcd
-	var meta = map[string]interface{}{
-		metastore.DDMsgSendPrefix:   "false",
-		metastore.DDOperationPrefix: ddOp,
-	}
-
-=======
->>>>>>> 9672eae6
 	collection := &model.Collection{
 		CollectionID: collID,
 		Aliases:      aliases,
@@ -427,7 +381,7 @@
 }
 
 // AddPartition add partition
-func (mt *MetaTable) AddPartition(collID typeutil.UniqueID, partitionName string, partitionID typeutil.UniqueID, ts typeutil.Timestamp, ddOp model.DdOperation) error {
+func (mt *MetaTable) AddPartition(collID typeutil.UniqueID, partitionName string, partitionID typeutil.UniqueID, ts typeutil.Timestamp, ddOpStr string) error {
 	mt.ddLock.Lock()
 	defer mt.ddLock.Unlock()
 	coll, ok := mt.collID2Meta[collID]
@@ -450,23 +404,6 @@
 		// no necessary to check created timestamp
 	}
 
-<<<<<<< HEAD
-	partition := &model.Partition{
-		PartitionID:               partitionID,
-		PartitionName:             partitionName,
-		PartitionCreatedTimestamp: ts,
-	}
-	coll.Partitions = append(coll.Partitions, partition)
-	mt.collID2Meta[collID] = coll
-
-	metaTxn := map[string]interface{}{}
-	// save ddOpStr into etcd
-	metaTxn[metastore.DDMsgSendPrefix] = "false"
-	metaTxn[metastore.DDOperationPrefix] = ddOp
-	coll.Extra = metaTxn
-
-	return mt.catalog.CreatePartition(mt.ctx, &coll, partition, ts)
-=======
 	coll.Partitions = append(coll.Partitions,
 		&model.Partition{
 			PartitionID:               partitionID,
@@ -480,7 +417,6 @@
 
 	mt.collID2Meta[collID] = coll
 	return nil
->>>>>>> 9672eae6
 }
 
 // GetPartitionNameByID return partition name by partition id
@@ -554,7 +490,7 @@
 }
 
 // DeletePartition delete partition
-func (mt *MetaTable) DeletePartition(collID typeutil.UniqueID, partitionName string, ts typeutil.Timestamp, ddOp model.DdOperation) (typeutil.UniqueID, error) {
+func (mt *MetaTable) DeletePartition(collID typeutil.UniqueID, partitionName string, ts typeutil.Timestamp, ddOpStr string) (typeutil.UniqueID, error) {
 	mt.ddLock.Lock()
 	defer mt.ddLock.Unlock()
 
@@ -590,13 +526,6 @@
 		return 0, err
 	}
 
-<<<<<<< HEAD
-	metaTxn := map[string]interface{}{}
-	// save ddOpStr into etcd
-	metaTxn[metastore.DDMsgSendPrefix] = "false"
-	metaTxn[metastore.DDOperationPrefix] = ddOp
-	col.Extra = metaTxn
-=======
 	// update cache
 	mt.collID2Meta[collID] = col
 	if segIDMap, ok := mt.partID2IndexedSegID[partID]; ok {
@@ -606,7 +535,6 @@
 				continue
 			}
 			delete(mt.segID2IndexID, segID)
->>>>>>> 9672eae6
 
 			indexMeta, ok := mt.indexID2Meta[indexID]
 			if ok {
@@ -791,10 +719,6 @@
 		}
 	}
 
-<<<<<<< HEAD
-	// update metastore
-	err = mt.catalog.DropIndex(mt.ctx, &col, dropIdxID)
-=======
 	return dropIdxID, true, nil
 }
 
@@ -803,7 +727,6 @@
 	defer mt.ddLock.RUnlock()
 
 	collMeta, err := mt.getCollectionInfoInternal(collName)
->>>>>>> 9672eae6
 	if err != nil {
 		return nil, err
 	}
@@ -957,12 +880,12 @@
 	defer mt.ddLock.Unlock()
 
 	for collID, colMeta := range mt.collID2Meta {
-		filedIDToIdxID := Int64TupleSliceToMap(colMeta.FieldIDToIndexID)
+		filedIDToIdxID := metastore.Int64TupleSliceToMap(colMeta.FieldIDToIndexID)
 		for idx, tuple := range filedIDToIdxID {
 			dropIdxID := tuple.Value
 			if idxInfo, ok := mt.indexID2Meta[dropIdxID]; !ok || idxInfo.IsDeleted {
 				delete(filedIDToIdxID, idx)
-				colMeta.FieldIDToIndexID = Int64TupleMapToSlice(filedIDToIdxID)
+				colMeta.FieldIDToIndexID = metastore.Int64TupleMapToSlice(filedIDToIdxID)
 
 				// update metastore
 				newColMeta := colMeta
@@ -1058,19 +981,12 @@
 		return false
 	}
 
-<<<<<<< HEAD
-		if metastore.EqualKeyPairArray(indexParams, idxMeta.IndexParams) && segIndex.EnableIndex {
-			isIndexed = true
-			break
-		}
-=======
 	segIndex, ok := index.SegmentIndexes[segID]
 	if ok && !index.IsDeleted &&
 		index.FieldID == fieldSchema.FieldID &&
-		EqualKeyPairArray(indexParams, index.IndexParams) &&
+		metastore.EqualKeyPairArray(indexParams, index.IndexParams) &&
 		segIndex.EnableIndex {
 		return true
->>>>>>> 9672eae6
 	}
 
 	return false
@@ -1125,13 +1041,8 @@
 		if info, ok := mt.indexID2Meta[t.Value]; ok && !info.IsDeleted {
 			if info.IndexName == idxInfo.IndexName {
 				// the index name must be different for different indexes
-<<<<<<< HEAD
-				if f.FieldID != fieldSchema.FieldID || !metastore.EqualKeyPairArray(info.IndexParams, idxInfo.IndexParams) {
-					return false, fmt.Errorf("index already exists, collection: %s, field: %s, index: %s", collMeta.Name, fieldSchema.Name, idxInfo.IndexName)
-=======
-				if t.Key != fieldSchema.FieldID || !EqualKeyPairArray(info.IndexParams, idxInfo.IndexParams) {
+				if t.Key != fieldSchema.FieldID || !metastore.EqualKeyPairArray(info.IndexParams, idxInfo.IndexParams) {
 					return false, nil, fmt.Errorf("index already exists, collection: %s, field: %s, index: %s", collMeta.Name, fieldSchema.Name, idxInfo.IndexName)
->>>>>>> 9672eae6
 				}
 
 				// same index name, index params, and fieldId
@@ -1334,20 +1245,16 @@
 		return fmt.Errorf("aliased collection name does not exist, name = %s", collectionName)
 	}
 
-	coll := &model.CollectionAlias{
-		CollectionID:    id,
-		CollectionAlias: collectionAlias,
-	}
-<<<<<<< HEAD
-	return mt.catalog.AddAlias(mt.ctx, coll, ts)
-=======
+	coll := &model.Collection{
+		CollectionID: id,
+		Aliases:      []string{collectionAlias},
+	}
 	if err := mt.catalog.CreateAlias(mt.ctx, coll, ts); err != nil {
 		return err
 	}
 
 	mt.collAlias2ID[collectionAlias] = id
 	return nil
->>>>>>> 9672eae6
 }
 
 // DropAlias drop collection alias
@@ -1379,20 +1286,16 @@
 		return fmt.Errorf("aliased collection name does not exist, name = %s", collectionName)
 	}
 
-	coll := &model.CollectionAlias{
-		CollectionID:    id,
-		CollectionAlias: collectionAlias,
-	}
-<<<<<<< HEAD
-	return mt.catalog.AddAlias(mt.ctx, coll, ts)
-=======
+	coll := &model.Collection{
+		CollectionID: id,
+		Aliases:      []string{collectionAlias},
+	}
 
 	if err := mt.catalog.AlterAlias(mt.ctx, coll, ts); err != nil {
 		return err
 	}
 	mt.collAlias2ID[collectionAlias] = id
 	return nil
->>>>>>> 9672eae6
 }
 
 // IsAlias returns true if specific `collectionAlias` is an alias of collection.
@@ -1419,11 +1322,7 @@
 // GetCredential get credential by username
 func (mt *MetaTable) getCredential(username string) (*internalpb.CredentialInfo, error) {
 	credential, err := mt.catalog.GetCredential(mt.ctx, username)
-<<<<<<< HEAD
-	return kvmetestore.ConvertToCredentialPB(credential), err
-=======
 	return model.MarshalCredentialModel(credential), err
->>>>>>> 9672eae6
 }
 
 // DeleteCredential delete credential
@@ -1440,18 +1339,6 @@
 	return &milvuspb.ListCredUsersResponse{Usernames: usernames}, nil
 }
 
-<<<<<<< HEAD
-func (mt *MetaTable) UpdateDDOperation(ddOp model.DdOperation, isSent bool) error {
-	return mt.catalog.UpdateDDOperation(mt.ctx, ddOp, isSent)
-}
-
-func (mt *MetaTable) IsDDMsgSent() (bool, error) {
-	return mt.catalog.IsDDMsgSent(mt.ctx)
-}
-
-func (mt *MetaTable) LoadDdOperation() (model.DdOperation, error) {
-	return mt.catalog.LoadDdOperation(mt.ctx)
-=======
 func (mt *MetaTable) getIdxMetaBySegID(segID int64) (model.Index, error) {
 	indexID, ok := mt.segID2IndexID[segID]
 	if !ok {
@@ -1479,5 +1366,4 @@
 	}
 
 	return segmentIdx, nil
->>>>>>> 9672eae6
 }