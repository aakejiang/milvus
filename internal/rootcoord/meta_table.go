// Licensed to the LF AI & Data foundation under one
// or more contributor license agreements. See the NOTICE file
// distributed with this work for additional information
// regarding copyright ownership. The ASF licenses this file
// to you under the Apache License, Version 2.0 (the
// "License"); you may not use this file except in compliance
// with the License. You may obtain a copy of the License at
//
//     http://www.apache.org/licenses/LICENSE-2.0
//
// Unless required by applicable law or agreed to in writing, software
// distributed under the License is distributed on an "AS IS" BASIS,
// WITHOUT WARRANTIES OR CONDITIONS OF ANY KIND, either express or implied.
// See the License for the specific language governing permissions and
// limitations under the License.

package rootcoord

import (
	"bytes"
	"context"
	"fmt"
	"path"
	"strconv"
	"sync"

	"github.com/milvus-io/milvus/internal/metastore/model"

	"github.com/golang/protobuf/proto"
	"github.com/milvus-io/milvus/internal/kv"
	"github.com/milvus-io/milvus/internal/log"
	"github.com/milvus-io/milvus/internal/proto/commonpb"
	pb "github.com/milvus-io/milvus/internal/proto/etcdpb"
	"github.com/milvus-io/milvus/internal/proto/internalpb"
	"github.com/milvus-io/milvus/internal/proto/milvuspb"
	"github.com/milvus-io/milvus/internal/proto/schemapb"
	"github.com/milvus-io/milvus/internal/util/typeutil"
	"go.uber.org/zap"
)

const (
	// ComponentPrefix prefix for rootcoord component
	ComponentPrefix = "root-coord"

	// ProxyMetaPrefix prefix for proxy meta
	ProxyMetaPrefix = ComponentPrefix + "/proxy"

	// CollectionMetaPrefix prefix for collection meta
	CollectionMetaPrefix = ComponentPrefix + "/collection"

	// SegmentIndexMetaPrefix prefix for segment index meta
	SegmentIndexMetaPrefix = ComponentPrefix + "/segment-index"

	// IndexMetaPrefix prefix for index meta
	IndexMetaPrefix = ComponentPrefix + "/index"

	// CollectionAliasMetaPrefix prefix for collection alias meta
	CollectionAliasMetaPrefix = ComponentPrefix + "/collection-alias"

	// TimestampPrefix prefix for timestamp
	TimestampPrefix = ComponentPrefix + "/timestamp"

	// DDOperationPrefix prefix for DD operation
	DDOperationPrefix = ComponentPrefix + "/dd-operation"

	// DDMsgSendPrefix prefix to indicate whether DD msg has been send
	DDMsgSendPrefix = ComponentPrefix + "/dd-msg-send"

	// CreateCollectionDDType name of DD type for create collection
	CreateCollectionDDType = "CreateCollection"

	// DropCollectionDDType name of DD type for drop collection
	DropCollectionDDType = "DropCollection"

	// CreatePartitionDDType name of DD type for create partition
	CreatePartitionDDType = "CreatePartition"

	// DropPartitionDDType name of DD type for drop partition
	DropPartitionDDType = "DropPartition"

	// UserSubPrefix subpath for credential user
	UserSubPrefix = "/credential/users"

	// CredentialPrefix prefix for credential user
	CredentialPrefix = ComponentPrefix + UserSubPrefix

	// DefaultIndexType name of default index type for scalar field
	DefaultIndexType = "STL_SORT"

	// DefaultStringIndexType name of default index type for varChar/string field
	DefaultStringIndexType = "Trie"
)

// MetaTable store all rootCoord meta info
type MetaTable struct {
	ctx      context.Context
	txn      kv.TxnKV      // client of a reliable txnkv service, i.e. etcd client
	snapshot kv.SnapShotKV // client of a reliable snapshotkv service, i.e. etcd client
	catalog  Catalog

	proxyID2Meta    map[typeutil.UniqueID]pb.ProxyMeta                              // proxy id to proxy meta
	collID2Meta     map[typeutil.UniqueID]model.Collection                          // collection id -> collection meta
	collName2ID     map[string]typeutil.UniqueID                                    // collection name to collection id
	collAlias2ID    map[string]typeutil.UniqueID                                    // collection alias to collection id
	partID2SegID    map[typeutil.UniqueID]map[typeutil.UniqueID]bool                // partition id -> segment_id -> bool
	segID2IndexMeta map[typeutil.UniqueID]map[typeutil.UniqueID]pb.SegmentIndexInfo // collection id/index_id/partition_id/segment_id -> meta
	indexID2Meta    map[typeutil.UniqueID]pb.IndexInfo                              // collection id/index_id -> meta

	proxyLock sync.RWMutex
	ddLock    sync.RWMutex
	credLock  sync.RWMutex
}

// NewMetaTable creates meta table for rootcoord, which stores all in-memory information
// for collection, partition, segment, index etc.
func NewMetaTable(ctx context.Context, txn kv.TxnKV, snap kv.SnapShotKV) (*MetaTable, error) {
	mt := &MetaTable{
		ctx:       ctx,
		txn:       txn,
		snapshot:  snap,
		catalog:   &KVCatalog{txn: txn, snapshot: snap},
		proxyLock: sync.RWMutex{},
		ddLock:    sync.RWMutex{},
		credLock:  sync.RWMutex{},
	}
	err := mt.reloadFromKV()
	if err != nil {
		return nil, err
	}
	return mt, nil
}

func (mt *MetaTable) reloadFromKV() error {
	mt.proxyID2Meta = make(map[typeutil.UniqueID]pb.ProxyMeta)
	mt.collID2Meta = make(map[typeutil.UniqueID]model.Collection)
	mt.collName2ID = make(map[string]typeutil.UniqueID)
	mt.collAlias2ID = make(map[string]typeutil.UniqueID)
	mt.partID2SegID = make(map[typeutil.UniqueID]map[typeutil.UniqueID]bool)
	mt.segID2IndexMeta = make(map[typeutil.UniqueID]map[typeutil.UniqueID]pb.SegmentIndexInfo)
	mt.indexID2Meta = make(map[typeutil.UniqueID]pb.IndexInfo)

	_, values, err := mt.txn.LoadWithPrefix(ProxyMetaPrefix)
	if err != nil {
		return err
	}

	for _, value := range values {
		if bytes.Equal([]byte(value), suffixSnapshotTombstone) {
			// backward compatibility, IndexMeta used to be in SnapshotKV
			continue
		}
		proxyMeta := pb.ProxyMeta{}
		err = proto.Unmarshal([]byte(value), &proxyMeta)
		if err != nil {
			return fmt.Errorf("rootcoord Unmarshal pb.ProxyMeta err:%w", err)
		}
		mt.proxyID2Meta[proxyMeta.ID] = proxyMeta
	}

	_, values, err = mt.snapshot.LoadWithPrefix(CollectionMetaPrefix, 0)
	if err != nil {
		return err
	}

	for _, value := range values {
		collInfo := pb.CollectionInfo{}
		err = proto.Unmarshal([]byte(value), &collInfo)
		if err != nil {
			return fmt.Errorf("rootcoord Unmarshal pb.CollectionInfo err:%w", err)
		}
		mt.collID2Meta[collInfo.ID] = *model.ConvertCollectionPBToModel(&collInfo, map[string]string{})
		mt.collName2ID[collInfo.Schema.Name] = collInfo.ID
	}

	_, values, err = mt.txn.LoadWithPrefix(SegmentIndexMetaPrefix)
	if err != nil {
		return err
	}
	for _, value := range values {
		if bytes.Equal([]byte(value), suffixSnapshotTombstone) {
			// backward compatibility, IndexMeta used to be in SnapshotKV
			continue
		}
		segmentIndexInfo := pb.SegmentIndexInfo{}
		err = proto.Unmarshal([]byte(value), &segmentIndexInfo)
		if err != nil {
			return fmt.Errorf("rootcoord Unmarshal pb.SegmentIndexInfo err:%w", err)
		}

		// update partID2SegID
		segIDMap, ok := mt.partID2SegID[segmentIndexInfo.PartitionID]
		if ok {
			segIDMap[segmentIndexInfo.SegmentID] = true
		} else {
			idMap := make(map[typeutil.UniqueID]bool)
			idMap[segmentIndexInfo.SegmentID] = true
			mt.partID2SegID[segmentIndexInfo.PartitionID] = idMap
		}

		// update segID2IndexMeta
		idx, ok := mt.segID2IndexMeta[segmentIndexInfo.SegmentID]
		if ok {
			idx[segmentIndexInfo.IndexID] = segmentIndexInfo
		} else {
			meta := make(map[typeutil.UniqueID]pb.SegmentIndexInfo)
			meta[segmentIndexInfo.IndexID] = segmentIndexInfo
			mt.segID2IndexMeta[segmentIndexInfo.SegmentID] = meta
		}
	}

	_, values, err = mt.txn.LoadWithPrefix(IndexMetaPrefix)
	if err != nil {
		return err
	}
	for _, value := range values {
		if bytes.Equal([]byte(value), suffixSnapshotTombstone) {
			// backward compatibility, IndexMeta used to be in SnapshotKV
			continue
		}
		meta := pb.IndexInfo{}
		err = proto.Unmarshal([]byte(value), &meta)
		if err != nil {
			return fmt.Errorf("rootcoord Unmarshal pb.IndexInfo err:%w", err)
		}
		mt.indexID2Meta[meta.IndexID] = meta
	}

	_, values, err = mt.snapshot.LoadWithPrefix(CollectionAliasMetaPrefix, 0)
	if err != nil {
		return err
	}
	for _, value := range values {
		aliasInfo := pb.CollectionInfo{}
		err = proto.Unmarshal([]byte(value), &aliasInfo)
		if err != nil {
			return fmt.Errorf("rootcoord Unmarshal pb.AliasInfo err:%w", err)
		}
		mt.collAlias2ID[aliasInfo.Schema.Name] = aliasInfo.ID
	}

	log.Debug("reload meta table from KV successfully")
	return nil
}

// AddProxy add proxy
func (mt *MetaTable) AddProxy(po *pb.ProxyMeta) error {
	mt.proxyLock.Lock()
	defer mt.proxyLock.Unlock()

	k := fmt.Sprintf("%s/%d", ProxyMetaPrefix, po.ID)
	v, err := proto.Marshal(po)
	if err != nil {
		log.Error("Failed to marshal ProxyMeta in AddProxy", zap.Error(err))
		return err
	}

	err = mt.txn.Save(k, string(v))
	if err != nil {
		log.Error("SnapShotKV Save fail", zap.Error(err))
		panic("SnapShotKV Save fail")
	}
	mt.proxyID2Meta[po.ID] = *po
	return nil
}

// AddCollection add collection
func (mt *MetaTable) AddCollection(coll *model.Collection, ts typeutil.Timestamp, ddOpStr string) error {
	mt.ddLock.Lock()
	defer mt.ddLock.Unlock()

	if _, ok := mt.collName2ID[coll.Name]; ok {
		return fmt.Errorf("collection %s exist", coll.Name)
	}

	coll.CreateTime = ts
	if len(coll.Partitions) == 1 {
		coll.Partitions[0].PartitionCreatedTimestamp = ts
	}

	mt.collID2Meta[coll.CollectionID] = *coll
	mt.collName2ID[coll.Name] = coll.CollectionID

	meta := map[string]string{}
	meta[DDMsgSendPrefix] = "false"
	meta[DDOperationPrefix] = ddOpStr
	coll.Extra = meta
	return mt.catalog.CreateCollection(mt.ctx, coll, ts)
}

// DeleteCollection delete collection
func (mt *MetaTable) DeleteCollection(collID typeutil.UniqueID, ts typeutil.Timestamp, ddOpStr string) error {
	mt.ddLock.Lock()
	defer mt.ddLock.Unlock()

	col, ok := mt.collID2Meta[collID]
	if !ok {
		return fmt.Errorf("can't find collection. id = %d", collID)
	}

	delete(mt.collID2Meta, collID)
	delete(mt.collName2ID, col.Name)

	// update segID2IndexMeta
	for _, partition := range col.Partitions {
		partID := partition.PartitionID
		if segIDMap, ok := mt.partID2SegID[typeutil.UniqueID(partID)]; ok {
			for segID := range segIDMap {
				delete(mt.segID2IndexMeta, segID)
			}
		}
		delete(mt.partID2SegID, typeutil.UniqueID(partID))
	}

	for _, idxInfo := range col.FieldIndexes {
		_, ok := mt.indexID2Meta[idxInfo.IndexID]
		if !ok {
			log.Warn("index id not exist", zap.Int64("index id", idxInfo.IndexID))
			continue
		}
		delete(mt.indexID2Meta, idxInfo.IndexID)
	}
	var aliases []string
	// delete collection aliases
	for alias, cid := range mt.collAlias2ID {
		if cid == collID {
			aliases = append(aliases, alias)
			delete(mt.collAlias2ID, alias)
		}
	}

	// save ddOpStr into etcd
	var meta = map[string]string{
		DDMsgSendPrefix:   "false",
		DDOperationPrefix: ddOpStr,
	}

	collection := &model.Collection{
		CollectionID: collID,
		Aliases:      aliases,
		Extra:        meta,
	}

	return mt.catalog.DropCollection(mt.ctx, collection, ts)
}

// HasCollection return collection existence
func (mt *MetaTable) HasCollection(collID typeutil.UniqueID, ts typeutil.Timestamp) bool {
	mt.ddLock.RLock()
	defer mt.ddLock.RUnlock()
	if ts == 0 {
		_, ok := mt.collID2Meta[collID]
		return ok
	}

	return mt.catalog.CollectionExists(mt.ctx, collID, ts)
}

// GetCollectionByID return collection meta by collection id
func (mt *MetaTable) GetCollectionByID(collectionID typeutil.UniqueID, ts typeutil.Timestamp) (*model.Collection, error) {
	mt.ddLock.RLock()
	defer mt.ddLock.RUnlock()

	if ts == 0 {
		col, ok := mt.collID2Meta[collectionID]
		if !ok {
			return nil, fmt.Errorf("can't find collection id : %d", collectionID)
		}
<<<<<<< HEAD
		return model.CloneCollectionModel(col), nil
	}

	return mt.catalog.GetCollectionWithVersion(mt.ctx, collectionID, ts)
=======
		colCopy := proto.Clone(&col)
		return colCopy.(*pb.CollectionInfo), nil
	}

	colMeta, err := mt.catalog.GetCollection(mt.ctx, collectionID, ts)
	if err != nil {
		return nil, err
	}
	return colMeta, nil
>>>>>>> f9e465f6
}

// GetCollectionByName return collection meta by collection name
func (mt *MetaTable) GetCollectionByName(collectionName string, ts typeutil.Timestamp) (*model.Collection, error) {
	mt.ddLock.RLock()
	defer mt.ddLock.RUnlock()

	if ts == 0 {
		vid, ok := mt.collName2ID[collectionName]
		if !ok {
			if vid, ok = mt.collAlias2ID[collectionName]; !ok {
				return nil, fmt.Errorf("can't find collection: " + collectionName)
			}
		}
		col, ok := mt.collID2Meta[vid]
		if !ok {
			return nil, fmt.Errorf("can't find collection %s with id %d", collectionName, vid)
		}
<<<<<<< HEAD

		return model.CloneCollectionModel(col), nil
=======
		colCopy := proto.Clone(&col)
		return colCopy.(*pb.CollectionInfo), nil
	}

	collMap, err := mt.catalog.ListCollections(mt.ctx, ts)
	if err != nil {
		log.Warn("failed to load table from meta snapshot", zap.Error(err))
		return nil, err
	}
	for collName, collMeta := range collMap {
		if collName == collectionName {
			return collMeta, nil
		}
>>>>>>> f9e465f6
	}

	return mt.catalog.GetCollectionByName(mt.ctx, collectionName, ts)
}

// ListCollections list all collection names
func (mt *MetaTable) ListCollections(ts typeutil.Timestamp) (map[string]*model.Collection, error) {
	mt.ddLock.RLock()
	defer mt.ddLock.RUnlock()
	cols := make(map[string]*model.Collection)

	if ts == 0 {
		for collName, collID := range mt.collName2ID {
			col := mt.collID2Meta[collID]
			cols[collName] = model.CloneCollectionModel(col)
		}
		return cols, nil
	}
<<<<<<< HEAD
	_, vals, err := mt.snapshot.LoadWithPrefix(CollectionMetaPrefix, ts)
	if err != nil {
		log.Debug("load with prefix error", zap.Uint64("timestamp", ts), zap.Error(err))
		return nil, nil
	}
	for _, val := range vals {
		col := pb.CollectionInfo{}
		err := proto.Unmarshal([]byte(val), &col)
		if err != nil {
			log.Debug("unmarshal collection info failed", zap.Error(err))
		}
		cols[col.Schema.Name] = model.ConvertCollectionPBToModel(&col, map[string]string{})
	}
	return cols, nil
=======

	return mt.catalog.ListCollections(mt.ctx, ts)
>>>>>>> f9e465f6
}

// ListAliases list all collection aliases
func (mt *MetaTable) ListAliases(collID typeutil.UniqueID) []string {
	mt.ddLock.RLock()
	defer mt.ddLock.RUnlock()
	var aliases []string
	for alias, cid := range mt.collAlias2ID {
		if cid == collID {
			aliases = append(aliases, alias)
		}
	}
	return aliases
}

// ListCollectionVirtualChannels list virtual channels of all collections
func (mt *MetaTable) ListCollectionVirtualChannels() map[typeutil.UniqueID][]string {
	mt.ddLock.RLock()
	defer mt.ddLock.RUnlock()
	chanMap := make(map[typeutil.UniqueID][]string)

	for id, collInfo := range mt.collID2Meta {
		chanMap[id] = collInfo.VirtualChannelNames
	}
	return chanMap
}

// ListCollectionPhysicalChannels list physical channels of all collections
func (mt *MetaTable) ListCollectionPhysicalChannels() map[typeutil.UniqueID][]string {
	mt.ddLock.RLock()
	defer mt.ddLock.RUnlock()
	chanMap := make(map[typeutil.UniqueID][]string)

	for id, collInfo := range mt.collID2Meta {
		chanMap[id] = collInfo.PhysicalChannelNames
	}
	return chanMap
}

// AddPartition add partition
func (mt *MetaTable) AddPartition(collID typeutil.UniqueID, partitionName string, partitionID typeutil.UniqueID, ts typeutil.Timestamp, ddOpStr string) error {
	mt.ddLock.Lock()
	defer mt.ddLock.Unlock()
	coll, ok := mt.collID2Meta[collID]
	if !ok {
		return fmt.Errorf("can't find collection. id = %d", collID)
	}

	// number of partition tags (except _default) should be limited to 4096 by default
	if int64(len(coll.Partitions)) >= Params.RootCoordCfg.MaxPartitionNum {
		return fmt.Errorf("maximum partition's number should be limit to %d", Params.RootCoordCfg.MaxPartitionNum)
	}

	for _, p := range coll.Partitions {
		if p.PartitionID == partitionID {
			return fmt.Errorf("partition id = %d already exists", partitionID)
		}
		if p.PartitionName == partitionName {
			return fmt.Errorf("partition name = %s already exists", partitionName)
		}
		// no necessary to check created timestamp
	}

	coll.Partitions = append(coll.Partitions,
		model.Partition{
			PartitionID:               partitionID,
			PartitionName:             partitionName,
			PartitionCreatedTimestamp: ts,
		})
	mt.collID2Meta[collID] = coll

	metaTxn := map[string]string{}
	// save ddOpStr into etcd
	metaTxn[DDMsgSendPrefix] = "false"
	metaTxn[DDOperationPrefix] = ddOpStr
	partition := &model.Partition{
		Extra: metaTxn,
	}
	return mt.catalog.CreatePartition(context.TODO(), &coll, partition, ts)
}

// GetPartitionNameByID return partition name by partition id
func (mt *MetaTable) GetPartitionNameByID(collID, partitionID typeutil.UniqueID, ts typeutil.Timestamp) (string, error) {
	if ts == 0 {
		mt.ddLock.RLock()
		defer mt.ddLock.RUnlock()
		col, ok := mt.collID2Meta[collID]
		if !ok {
			return "", fmt.Errorf("can't find collection id = %d", collID)
		}
		for _, partition := range col.Partitions {
			if partition.PartitionID == partitionID {
				return partition.PartitionName, nil
			}
		}
		return "", fmt.Errorf("partition %d does not exist", partitionID)
	}
<<<<<<< HEAD
	collKey := fmt.Sprintf("%s/%d", CollectionMetaPrefix, collID)
	collVal, err := mt.snapshot.Load(collKey, ts)
	if err != nil {
		return "", err
	}
	col := pb.CollectionInfo{}
	err = proto.Unmarshal([]byte(collVal), &col)
=======

	collMeta, err := mt.catalog.GetCollection(mt.ctx, collID, ts)
>>>>>>> f9e465f6
	if err != nil {
		return "", err
	}
	for idx := range col.PartitionIDs {
		if col.PartitionIDs[idx] == partitionID {
			return col.PartitionNames[idx], nil
		}
	}
	return "", fmt.Errorf("partition %d does not exist", partitionID)
}

func (mt *MetaTable) getPartitionByName(collID typeutil.UniqueID, partitionName string, ts typeutil.Timestamp) (typeutil.UniqueID, error) {
	if ts == 0 {
		col, ok := mt.collID2Meta[collID]
		if !ok {
			return 0, fmt.Errorf("can't find collection id = %d", collID)
		}
		for _, partition := range col.Partitions {
			if partition.PartitionName == partitionName {
				return partition.PartitionID, nil
			}
		}
		return 0, fmt.Errorf("partition %s does not exist", partitionName)
	}

	col, err := mt.catalog.GetCollectionByID(mt.ctx, collID, ts)
	if err != nil {
		return 0, err
	}
	for idx := range col.PartitionIDs {
		if col.PartitionNames[idx] == partitionName {
			return col.PartitionIDs[idx], nil
		}
	}
	return 0, fmt.Errorf("partition %s does not exist", partitionName)
}

// GetPartitionByName return partition id by partition name
func (mt *MetaTable) GetPartitionByName(collID typeutil.UniqueID, partitionName string, ts typeutil.Timestamp) (typeutil.UniqueID, error) {
	mt.ddLock.RLock()
	defer mt.ddLock.RUnlock()
	return mt.getPartitionByName(collID, partitionName, ts)
}

// HasPartition check partition existence
func (mt *MetaTable) HasPartition(collID typeutil.UniqueID, partitionName string, ts typeutil.Timestamp) bool {
	mt.ddLock.RLock()
	defer mt.ddLock.RUnlock()
	_, err := mt.getPartitionByName(collID, partitionName, ts)
	return err == nil
}

// DeletePartition delete partition
func (mt *MetaTable) DeletePartition(collID typeutil.UniqueID, partitionName string, ts typeutil.Timestamp, ddOpStr string) (typeutil.UniqueID, error) {
	mt.ddLock.Lock()
	defer mt.ddLock.Unlock()

	if partitionName == Params.CommonCfg.DefaultPartitionName {
		return 0, fmt.Errorf("default partition cannot be deleted")
	}

	col, ok := mt.collID2Meta[collID]
	if !ok {
		return 0, fmt.Errorf("can't find collection id = %d", collID)
	}

	// check tag exists
	exist := false

	parts := make([]model.Partition, 0, len(col.Partitions))

	var partID typeutil.UniqueID
	for _, partition := range col.Partitions {
		if partition.PartitionName == partitionName {
			partID = partition.PartitionID
			exist = true
		} else {
			parts = append(parts, partition)
		}
	}
	if !exist {
		return 0, fmt.Errorf("partition %s does not exist", partitionName)
	}
	col.Partitions = parts
	mt.collID2Meta[collID] = col

	// update segID2IndexMeta and partID2SegID
	if segIDMap, ok := mt.partID2SegID[partID]; ok {
		for segID := range segIDMap {
			delete(mt.segID2IndexMeta, segID)
		}
	}
	delete(mt.partID2SegID, partID)

	metaTxn := make(map[string]string)
	// save ddOpStr into etcd
	metaTxn[DDMsgSendPrefix] = "false"
	metaTxn[DDOperationPrefix] = ddOpStr
	col.Extra = metaTxn

	err := mt.catalog.DropPartition(mt.ctx, &col, partID, ts)
	if err != nil {
		return 0, err
	}

	return partID, nil
}

// AddIndex add index
func (mt *MetaTable) AddIndex(segIdxInfo *pb.SegmentIndexInfo) error {
	mt.ddLock.Lock()
	defer mt.ddLock.Unlock()

	col, ok := mt.collID2Meta[segIdxInfo.CollectionID]
	if !ok {
		return fmt.Errorf("collection id = %d not found", segIdxInfo.CollectionID)
	}
	exist := false

	for _, fidx := range col.FieldIndexes {
		if fidx.IndexID == segIdxInfo.IndexID {
			exist = true
			break
		}
	}
	if !exist {
		return fmt.Errorf("index id = %d not found", segIdxInfo.IndexID)
	}

	segIdxMap, ok := mt.segID2IndexMeta[segIdxInfo.SegmentID]
	if !ok {
		idxMap := map[typeutil.UniqueID]pb.SegmentIndexInfo{segIdxInfo.IndexID: *segIdxInfo}
		mt.segID2IndexMeta[segIdxInfo.SegmentID] = idxMap

		segIDMap := map[typeutil.UniqueID]bool{segIdxInfo.SegmentID: true}
		mt.partID2SegID[segIdxInfo.PartitionID] = segIDMap
	} else {
		tmpInfo, ok := segIdxMap[segIdxInfo.IndexID]
		if ok {
			if SegmentIndexInfoEqual(segIdxInfo, &tmpInfo) {
				if segIdxInfo.BuildID == tmpInfo.BuildID {
					log.Debug("Identical SegmentIndexInfo already exist", zap.Int64("IndexID", segIdxInfo.IndexID))
					return nil
				}
				return fmt.Errorf("index id = %d exist", segIdxInfo.IndexID)
			}
		}
	}

	mt.segID2IndexMeta[segIdxInfo.SegmentID][segIdxInfo.IndexID] = *segIdxInfo
	mt.partID2SegID[segIdxInfo.PartitionID][segIdxInfo.SegmentID] = true

	index := &model.SegmentIndex{
		CollectionID: segIdxInfo.CollectionID,
		PartitionID:  segIdxInfo.PartitionID,
		SegmentID:    segIdxInfo.SegmentID,
		FieldID:      segIdxInfo.FieldID,
		IndexID:      segIdxInfo.IndexID,
		BuildID:      segIdxInfo.BuildID,
		EnableIndex:  segIdxInfo.EnableIndex,
	}
	return mt.catalog.CreateIndex(context.TODO(), index)
}

// DropIndex drop index
func (mt *MetaTable) DropIndex(collName, fieldName, indexName string) (typeutil.UniqueID, bool, error) {
	mt.ddLock.Lock()
	defer mt.ddLock.Unlock()

	collID, ok := mt.collName2ID[collName]
	if !ok {
		collID, ok = mt.collAlias2ID[collName]
		if !ok {
			return 0, false, fmt.Errorf("collection name = %s not exist", collName)
		}
	}
	col, ok := mt.collID2Meta[collID]
	if !ok {
		return 0, false, fmt.Errorf("collection name  = %s not has meta", collName)
	}
	fieldSch, err := mt.unlockGetFieldSchema(collName, fieldName)
	if err != nil {
		return 0, false, err
	}
	fieldIdxInfo := make([]*pb.FieldIndexInfo, 0, len(col.FieldIndexes))
	var dropIdxID typeutil.UniqueID
	for i, info := range col.FieldIndexes {
		if info.FiledID != fieldSch.FieldID {
			fieldIdxInfo = append(fieldIdxInfo, info)
			continue
		}
		idxMeta, ok := mt.indexID2Meta[info.IndexID]
		if !ok {
			fieldIdxInfo = append(fieldIdxInfo, info)
			log.Warn("index id not has meta", zap.Int64("index id", info.IndexID))
			continue
		}
		if idxMeta.IndexName != indexName {
			fieldIdxInfo = append(fieldIdxInfo, info)
			continue
		}
		dropIdxID = info.IndexID
		fieldIdxInfo = append(fieldIdxInfo, col.FieldIndexes[i+1:]...)
		break
	}

	if len(fieldIdxInfo) == len(col.FieldIndexes) {
		log.Warn("drop index,index not found", zap.String("collection name", collName), zap.String("filed name", fieldName), zap.String("index name", indexName))
		return 0, false, nil
	}

	// update cache
	col.FieldIndexes = fieldIdxInfo
	mt.collID2Meta[collID] = col

	delete(mt.indexID2Meta, dropIdxID)
	for _, part := range col.Partitions {
		if segIDMap, ok := mt.partID2SegID[part.PartitionID]; ok {
			for segID := range segIDMap {
				if segIndexInfos, ok := mt.segID2IndexMeta[segID]; ok {
					delete(segIndexInfos, dropIdxID)
				}
			}
		}
	}

	// update metastore
	err = mt.catalog.DropIndex(mt.ctx, &col, dropIdxID, 0)
	if err != nil {
		return 0, false, err
	}

	return dropIdxID, true, nil
}

// GetSegmentIndexInfoByID return segment index info by segment id
func (mt *MetaTable) GetSegmentIndexInfoByID(segID typeutil.UniqueID, fieldID int64, idxName string) (pb.SegmentIndexInfo, error) {
	mt.ddLock.RLock()
	defer mt.ddLock.RUnlock()

	segIdxMap, ok := mt.segID2IndexMeta[segID]
	if !ok {
		return pb.SegmentIndexInfo{
			SegmentID:   segID,
			FieldID:     fieldID,
			IndexID:     0,
			BuildID:     0,
			EnableIndex: false,
		}, nil
	}
	if len(segIdxMap) == 0 {
		return pb.SegmentIndexInfo{}, fmt.Errorf("segment id %d not has any index", segID)
	}

	if fieldID == -1 && idxName == "" { // return default index
		for _, seg := range segIdxMap {
			info, ok := mt.indexID2Meta[seg.IndexID]
			if ok && info.IndexName == Params.CommonCfg.DefaultIndexName {
				return seg, nil
			}
		}
	} else {
		for idxID, seg := range segIdxMap {
			idxMeta, ok := mt.indexID2Meta[idxID]
			if ok {
				if idxMeta.IndexName != idxName {
					continue
				}
				if seg.FieldID != fieldID {
					continue
				}
				return seg, nil
			}
		}
	}
	return pb.SegmentIndexInfo{}, fmt.Errorf("can't find index name = %s on segment = %d, with filed id = %d", idxName, segID, fieldID)
}

func (mt *MetaTable) GetSegmentIndexInfos(segID typeutil.UniqueID) (map[typeutil.UniqueID]pb.SegmentIndexInfo, error) {
	mt.ddLock.RLock()
	defer mt.ddLock.RUnlock()

	ret, ok := mt.segID2IndexMeta[segID]
	if !ok {
		return nil, fmt.Errorf("segment not found in meta, segment: %d", segID)
	}

	return ret, nil
}

// GetFieldSchema return field schema
func (mt *MetaTable) GetFieldSchema(collName string, fieldName string) (schemapb.FieldSchema, error) {
	mt.ddLock.RLock()
	defer mt.ddLock.RUnlock()

	return mt.unlockGetFieldSchema(collName, fieldName)
}

func (mt *MetaTable) unlockGetFieldSchema(collName string, fieldName string) (schemapb.FieldSchema, error) {
	collID, ok := mt.collName2ID[collName]
	if !ok {
		collID, ok = mt.collAlias2ID[collName]
		if !ok {
			return schemapb.FieldSchema{}, fmt.Errorf("collection %s not found", collName)
		}
	}
	col, ok := mt.collID2Meta[collID]
	if !ok {
		return schemapb.FieldSchema{}, fmt.Errorf("collection %s not found", collName)
	}

	for _, field := range col.Fields {
		if field.Name == fieldName {
			return *field, nil
		}
	}
	return schemapb.FieldSchema{}, fmt.Errorf("collection %s doesn't have filed %s", collName, fieldName)
}

// IsSegmentIndexed check if segment has indexed
func (mt *MetaTable) IsSegmentIndexed(segID typeutil.UniqueID, fieldSchema *schemapb.FieldSchema, indexParams []*commonpb.KeyValuePair) bool {
	mt.ddLock.RLock()
	defer mt.ddLock.RUnlock()
	return mt.unlockIsSegmentIndexed(segID, fieldSchema, indexParams)
}

func (mt *MetaTable) unlockIsSegmentIndexed(segID typeutil.UniqueID, fieldSchema *schemapb.FieldSchema, indexParams []*commonpb.KeyValuePair) bool {
	segIdx, ok := mt.segID2IndexMeta[segID]
	if !ok {
		return false
	}
	exist := false
	for idxID, meta := range segIdx {
		if meta.FieldID != fieldSchema.FieldID {
			continue
		}
		idxMeta, ok := mt.indexID2Meta[idxID]
		if !ok {
			continue
		}
		if EqualKeyPairArray(indexParams, idxMeta.IndexParams) {
			exist = true
			break
		}
	}
	return exist
}

// GetNotIndexedSegments return segment ids which have no index
func (mt *MetaTable) GetNotIndexedSegments(collName string, fieldName string, idxInfo *pb.IndexInfo, segIDs []typeutil.UniqueID) ([]typeutil.UniqueID, schemapb.FieldSchema, error) {
	mt.ddLock.Lock()
	defer mt.ddLock.Unlock()

	fieldSchema, err := mt.unlockGetFieldSchema(collName, fieldName)
	if err != nil {
		return nil, fieldSchema, err
	}

	//TODO:: check index params for sclar field
	// set default index type for scalar index
	if !typeutil.IsVectorType(fieldSchema.GetDataType()) {
		if fieldSchema.DataType == schemapb.DataType_VarChar {
			idxInfo.IndexParams = []*commonpb.KeyValuePair{{Key: "index_type", Value: DefaultStringIndexType}}
		} else {
			idxInfo.IndexParams = []*commonpb.KeyValuePair{{Key: "index_type", Value: DefaultIndexType}}
		}
	}

	if idxInfo.IndexParams == nil {
		return nil, schemapb.FieldSchema{}, fmt.Errorf("index param is nil")
	}
	collID, ok := mt.collName2ID[collName]
	if !ok {
		collID, ok = mt.collAlias2ID[collName]
		if !ok {
			return nil, schemapb.FieldSchema{}, fmt.Errorf("collection %s not found", collName)
		}
	}
	col, ok := mt.collID2Meta[collID]
	if !ok {
		return nil, schemapb.FieldSchema{}, fmt.Errorf("collection %s not found", collName)
	}

	dupIdx := false
	for _, f := range col.FieldIndexes {
		if info, ok := mt.indexID2Meta[f.IndexID]; ok {
			if info.IndexName == idxInfo.IndexName {
				// the index name must be different for different indexes
				if !EqualKeyPairArray(info.IndexParams, idxInfo.IndexParams) || f.FiledID != fieldSchema.FieldID {
					return nil, schemapb.FieldSchema{}, fmt.Errorf("index name(%s) has been exist in collectio(%s), field(%s)", info.IndexName, collName, fieldName)
				}

				// same index name, index params, and fieldId
				dupIdx = true
			}
		}
	}

	// if no same index exist, save new index info to etcd
	if !dupIdx {
		idx := &pb.FieldIndexInfo{
			FiledID: fieldSchema.FieldID,
			IndexID: idxInfo.IndexID,
		}
		col.FieldIndexes = append(col.FieldIndexes, idx)
		k1 := path.Join(CollectionMetaPrefix, strconv.FormatInt(col.CollectionID, 10))
		v1, err := proto.Marshal(model.ConvertToCollectionPB(&col))
		if err != nil {
			log.Error("MetaTable GetNotIndexedSegments Marshal collMeta fail",
				zap.String("key", k1), zap.Error(err))
			return nil, schemapb.FieldSchema{}, fmt.Errorf("metaTable GetNotIndexedSegments Marshal collMeta fail key:%s, err:%w", k1, err)
		}

		k2 := path.Join(IndexMetaPrefix, strconv.FormatInt(idx.IndexID, 10))
		v2, err := proto.Marshal(idxInfo)
		if err != nil {
			log.Error("MetaTable GetNotIndexedSegments Marshal idxInfo fail",
				zap.String("key", k2), zap.Error(err))
			return nil, schemapb.FieldSchema{}, fmt.Errorf("metaTable GetNotIndexedSegments Marshal idxInfo fail key:%s, err:%w", k2, err)
		}
		meta := map[string]string{k1: string(v1), k2: string(v2)}

		err = mt.txn.MultiSave(meta)
		if err != nil {
			log.Error("TxnKV MultiSave fail", zap.Error(err))
			panic("TxnKV MultiSave fail")
		}

		mt.collID2Meta[col.CollectionID] = col
		mt.indexID2Meta[idx.IndexID] = *idxInfo
	}

	rstID := make([]typeutil.UniqueID, 0, 16)
	for _, segID := range segIDs {
		if exist := mt.unlockIsSegmentIndexed(segID, &fieldSchema, idxInfo.IndexParams); !exist {
			rstID = append(rstID, segID)
		}
	}
	return rstID, fieldSchema, nil
}

// GetIndexByName return index info by index name
func (mt *MetaTable) GetIndexByName(collName, indexName string) (model.Collection, []pb.IndexInfo, error) {
	mt.ddLock.RLock()
	defer mt.ddLock.RUnlock()

	collID, ok := mt.collName2ID[collName]
	if !ok {
		collID, ok = mt.collAlias2ID[collName]
		if !ok {
			return model.Collection{}, nil, fmt.Errorf("collection %s not found", collName)
		}
	}
	col, ok := mt.collID2Meta[collID]
	if !ok {
		return model.Collection{}, nil, fmt.Errorf("collection %s not found", collName)
	}

	rstIndex := make([]pb.IndexInfo, 0, len(col.FieldIndexes))
	for _, idx := range col.FieldIndexes {
		idxInfo, ok := mt.indexID2Meta[idx.IndexID]
		if !ok {
			return model.Collection{}, nil, fmt.Errorf("index id = %d not found", idx.IndexID)
		}
		if indexName == "" || idxInfo.IndexName == indexName {
			rstIndex = append(rstIndex, idxInfo)
		}
	}
	return col, rstIndex, nil
}

// GetIndexByID return index info by index id
func (mt *MetaTable) GetIndexByID(indexID typeutil.UniqueID) (*pb.IndexInfo, error) {
	mt.ddLock.RLock()
	defer mt.ddLock.RUnlock()

	indexInfo, ok := mt.indexID2Meta[indexID]
	if !ok {
		return nil, fmt.Errorf("cannot find index, id = %d", indexID)
	}
	return &indexInfo, nil
}

func (mt *MetaTable) dupMeta() (
	map[typeutil.UniqueID]model.Collection,
	map[typeutil.UniqueID]map[typeutil.UniqueID]pb.SegmentIndexInfo,
	map[typeutil.UniqueID]pb.IndexInfo,
) {
	mt.ddLock.RLock()
	defer mt.ddLock.RUnlock()

	collID2Meta := map[typeutil.UniqueID]model.Collection{}
	segID2IndexMeta := map[typeutil.UniqueID]map[typeutil.UniqueID]pb.SegmentIndexInfo{}
	indexID2Meta := map[typeutil.UniqueID]pb.IndexInfo{}
	for k, v := range mt.collID2Meta {
		collID2Meta[k] = v
	}
	for k, v := range mt.segID2IndexMeta {
		segID2IndexMeta[k] = map[typeutil.UniqueID]pb.SegmentIndexInfo{}
		for k2, v2 := range v {
			segID2IndexMeta[k][k2] = v2
		}
	}
	for k, v := range mt.indexID2Meta {
		indexID2Meta[k] = v
	}
	return collID2Meta, segID2IndexMeta, indexID2Meta
}

// AddAlias add collection alias
func (mt *MetaTable) AddAlias(collectionAlias string, collectionName string, ts typeutil.Timestamp) error {
	mt.ddLock.Lock()
	defer mt.ddLock.Unlock()
	if _, ok := mt.collAlias2ID[collectionAlias]; ok {
		return fmt.Errorf("duplicate collection alias, alias = %s", collectionAlias)
	}

	if _, ok := mt.collName2ID[collectionAlias]; ok {
		return fmt.Errorf("collection alias collides with existing collection name. collection = %s, alias = %s", collectionAlias, collectionAlias)
	}

	id, ok := mt.collName2ID[collectionName]
	if !ok {
		return fmt.Errorf("aliased collection name does not exist, name = %s", collectionName)
	}
	mt.collAlias2ID[collectionAlias] = id

	collAlias := &model.CollectionAlias{
		CollectionID: id,
		Alias:        collectionAlias,
	}
	return mt.catalog.CreateAlias(context.TODO(), collAlias, ts)
}

// DropAlias drop collection alias
func (mt *MetaTable) DropAlias(collectionAlias string, ts typeutil.Timestamp) error {
	mt.ddLock.Lock()
	defer mt.ddLock.Unlock()
	collectionID, ok := mt.collAlias2ID[collectionAlias]
	if !ok {
		return fmt.Errorf("alias does not exist, alias = %s", collectionAlias)
	}
	delete(mt.collAlias2ID, collectionAlias)

	return mt.catalog.DropAlias(mt.ctx, collectionID, collectionAlias, ts)
}

// AlterAlias alter collection alias
func (mt *MetaTable) AlterAlias(collectionAlias string, collectionName string, ts typeutil.Timestamp) error {
	mt.ddLock.Lock()
	defer mt.ddLock.Unlock()
	if _, ok := mt.collAlias2ID[collectionAlias]; !ok {
		return fmt.Errorf("alias does not exist, alias = %s", collectionAlias)
	}

	id, ok := mt.collName2ID[collectionName]
	if !ok {
		return fmt.Errorf("aliased collection name does not exist, name = %s", collectionName)
	}
	mt.collAlias2ID[collectionAlias] = id

	collAlias := &model.CollectionAlias{
		CollectionID: id,
		Alias:        collectionAlias,
	}
	return mt.catalog.AlterAlias(mt.ctx, collAlias, ts)
}

// IsAlias returns true if specific `collectionAlias` is an alias of collection.
func (mt *MetaTable) IsAlias(collectionAlias string) bool {
	mt.ddLock.RLock()
	defer mt.ddLock.RUnlock()
	_, ok := mt.collAlias2ID[collectionAlias]
	return ok
}

// AddCredential add credential
func (mt *MetaTable) AddCredential(credInfo *internalpb.CredentialInfo) error {
	mt.credLock.Lock()
	defer mt.credLock.Unlock()

	if credInfo.Username == "" {
		return fmt.Errorf("username is empty")
	}

	credential := &model.Credential{
		Username:          credInfo.Username,
		EncryptedPassword: credInfo.EncryptedPassword,
	}
	return mt.catalog.CreateCredential(context.TODO(), credential)
}

// GetCredential get credential by username
func (mt *MetaTable) getCredential(username string) (*internalpb.CredentialInfo, error) {
	credential, err := mt.catalog.GetCredential(mt.ctx, username)
	return model.ConvertToCredentialPB(credential), err
}

// DeleteCredential delete credential
func (mt *MetaTable) DeleteCredential(username string) error {
	return mt.catalog.DropCredential(mt.ctx, username)
}

// ListCredentialUsernames list credential usernames
func (mt *MetaTable) ListCredentialUsernames() (*milvuspb.ListCredUsersResponse, error) {
	mt.credLock.RLock()
	defer mt.credLock.RUnlock()

	usernames, err := mt.catalog.ListCredentials(mt.ctx)
	if err != nil {
		return nil, fmt.Errorf("list credential usernames err:%w", err)
	}
	return &milvuspb.ListCredUsersResponse{Usernames: usernames}, nil
}<|MERGE_RESOLUTION|>--- conflicted
+++ resolved
@@ -365,22 +365,10 @@
 		if !ok {
 			return nil, fmt.Errorf("can't find collection id : %d", collectionID)
 		}
-<<<<<<< HEAD
 		return model.CloneCollectionModel(col), nil
 	}
 
 	return mt.catalog.GetCollectionWithVersion(mt.ctx, collectionID, ts)
-=======
-		colCopy := proto.Clone(&col)
-		return colCopy.(*pb.CollectionInfo), nil
-	}
-
-	colMeta, err := mt.catalog.GetCollection(mt.ctx, collectionID, ts)
-	if err != nil {
-		return nil, err
-	}
-	return colMeta, nil
->>>>>>> f9e465f6
 }
 
 // GetCollectionByName return collection meta by collection name
@@ -399,24 +387,8 @@
 		if !ok {
 			return nil, fmt.Errorf("can't find collection %s with id %d", collectionName, vid)
 		}
-<<<<<<< HEAD
 
 		return model.CloneCollectionModel(col), nil
-=======
-		colCopy := proto.Clone(&col)
-		return colCopy.(*pb.CollectionInfo), nil
-	}
-
-	collMap, err := mt.catalog.ListCollections(mt.ctx, ts)
-	if err != nil {
-		log.Warn("failed to load table from meta snapshot", zap.Error(err))
-		return nil, err
-	}
-	for collName, collMeta := range collMap {
-		if collName == collectionName {
-			return collMeta, nil
-		}
->>>>>>> f9e465f6
 	}
 
 	return mt.catalog.GetCollectionByName(mt.ctx, collectionName, ts)
@@ -435,25 +407,8 @@
 		}
 		return cols, nil
 	}
-<<<<<<< HEAD
-	_, vals, err := mt.snapshot.LoadWithPrefix(CollectionMetaPrefix, ts)
-	if err != nil {
-		log.Debug("load with prefix error", zap.Uint64("timestamp", ts), zap.Error(err))
-		return nil, nil
-	}
-	for _, val := range vals {
-		col := pb.CollectionInfo{}
-		err := proto.Unmarshal([]byte(val), &col)
-		if err != nil {
-			log.Debug("unmarshal collection info failed", zap.Error(err))
-		}
-		cols[col.Schema.Name] = model.ConvertCollectionPBToModel(&col, map[string]string{})
-	}
-	return cols, nil
-=======
 
 	return mt.catalog.ListCollections(mt.ctx, ts)
->>>>>>> f9e465f6
 }
 
 // ListAliases list all collection aliases
@@ -551,18 +506,8 @@
 		}
 		return "", fmt.Errorf("partition %d does not exist", partitionID)
 	}
-<<<<<<< HEAD
-	collKey := fmt.Sprintf("%s/%d", CollectionMetaPrefix, collID)
-	collVal, err := mt.snapshot.Load(collKey, ts)
-	if err != nil {
-		return "", err
-	}
-	col := pb.CollectionInfo{}
-	err = proto.Unmarshal([]byte(collVal), &col)
-=======
-
-	collMeta, err := mt.catalog.GetCollection(mt.ctx, collID, ts)
->>>>>>> f9e465f6
+
+	col, err := mt.catalog.GetCollectionByID(mt.ctx, collID, ts)
 	if err != nil {
 		return "", err
 	}
@@ -1141,9 +1086,6 @@
 
 // AddCredential add credential
 func (mt *MetaTable) AddCredential(credInfo *internalpb.CredentialInfo) error {
-	mt.credLock.Lock()
-	defer mt.credLock.Unlock()
-
 	if credInfo.Username == "" {
 		return fmt.Errorf("username is empty")
 	}
@@ -1168,9 +1110,6 @@
 
 // ListCredentialUsernames list credential usernames
 func (mt *MetaTable) ListCredentialUsernames() (*milvuspb.ListCredUsersResponse, error) {
-	mt.credLock.RLock()
-	defer mt.credLock.RUnlock()
-
 	usernames, err := mt.catalog.ListCredentials(mt.ctx)
 	if err != nil {
 		return nil, fmt.Errorf("list credential usernames err:%w", err)
