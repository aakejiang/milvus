--- conflicted
+++ resolved
@@ -332,12 +332,6 @@
 		return fmt.Errorf("encodeDdOperation fail, error = %w", err)
 	}
 
-<<<<<<< HEAD
-	// get all aliases before meta table updated
-	aliases := t.core.MetaTable.ListAliases(collMeta.CollectionID)
-
-=======
->>>>>>> 90ee23df
 	// use lambda function here to guarantee all resources to be released
 	dropCollectionFn := func() error {
 		// lock for ddl operation
@@ -387,7 +381,7 @@
 	}
 
 	// invalidate all the collection meta cache with the specified collectionID
-	err = t.core.ExpireMetaCache(ctx, nil, collMeta.ID, ts)
+	err = t.core.ExpireMetaCache(ctx, nil, collMeta.CollectionID, ts)
 	if err != nil {
 		return err
 	}
@@ -591,7 +585,7 @@
 	}
 
 	// invalidate all the collection meta cache with the specified collectionID
-	err = t.core.ExpireMetaCache(ctx, nil, collMeta.ID, ts)
+	err = t.core.ExpireMetaCache(ctx, nil, collMeta.CollectionID, ts)
 	if err != nil {
 		return err
 	}
@@ -682,7 +676,7 @@
 	}
 
 	// invalidate all the collection meta cache with the specified collectionID
-	err = t.core.ExpireMetaCache(ctx, nil, collInfo.ID, ts)
+	err = t.core.ExpireMetaCache(ctx, nil, collInfo.CollectionID, ts)
 	if err != nil {
 		return err
 	}
