--- conflicted
+++ resolved
@@ -165,11 +165,7 @@
 		Name:                 schema.Name,
 		Description:          schema.Description,
 		AutoID:               schema.AutoID,
-<<<<<<< HEAD
 		Fields:               kv.BatchConvertFieldPBToModel(schema.Fields),
-=======
-		Fields:               model.BatchConvertFieldPBToModel(schema.Fields),
->>>>>>> e32b7e9c
 		VirtualChannelNames:  vchanNames,
 		PhysicalChannelNames: chanNames,
 		ShardsNum:            t.Req.ShardsNum,
@@ -458,11 +454,7 @@
 		Name:        collInfo.Name,
 		Description: collInfo.Description,
 		AutoID:      collInfo.AutoID,
-<<<<<<< HEAD
 		Fields:      kv.BatchConvertToFieldSchemaPB(collInfo.Fields),
-=======
-		Fields:      model.BatchConvertToFieldSchemaPB(collInfo.Fields),
->>>>>>> e32b7e9c
 	}
 	t.Rsp.CollectionID = collInfo.CollectionID
 	t.Rsp.VirtualChannelNames = collInfo.VirtualChannelNames
@@ -928,11 +920,7 @@
 					zap.Int64("segment", segID))
 				return err
 			}
-<<<<<<< HEAD
 			t.Rsp.SegmentInfos[segID].ExtraIndexInfos[indexID] = kv.ConvertToIndexPB(extraIndexInfo)
-=======
-			t.Rsp.SegmentInfos[segID].ExtraIndexInfos[indexID] = model.ConvertToIndexPB(extraIndexInfo)
->>>>>>> e32b7e9c
 		}
 	}
 
@@ -999,15 +987,6 @@
 	cnt := 0
 
 	for _, segID := range segIDs {
-<<<<<<< HEAD
-		info := model.Index{
-			CollectionID: collectionID,
-			PartitionID:  segID2PartID[segID],
-			SegmentID:    segID,
-			FieldID:      field.FieldID,
-			IndexID:      idxInfo.IndexID,
-			EnableIndex:  false,
-=======
 		info := model.SegmentIndex{
 			Index: model.Index{
 				CollectionID: collectionID,
@@ -1017,7 +996,6 @@
 			PartitionID: segID2PartID[segID],
 			SegmentID:   segID,
 			EnableIndex: false,
->>>>>>> e32b7e9c
 		}
 		info.BuildID, err = t.core.BuildIndex(ctx, segID, &field, idxInfo, false)
 		if err != nil {
