package kv

import (
	"bytes"
	"context"
	"encoding/json"
	"errors"
	"fmt"
	"path"
	"reflect"
	"strconv"

	"github.com/milvus-io/milvus/internal/metastore"

	"github.com/golang/protobuf/proto"
	"github.com/milvus-io/milvus/internal/kv"
	"github.com/milvus-io/milvus/internal/log"
	"github.com/milvus-io/milvus/internal/metastore"
	"github.com/milvus-io/milvus/internal/metastore/model"
	pb "github.com/milvus-io/milvus/internal/proto/etcdpb"
	"github.com/milvus-io/milvus/internal/proto/internalpb"
	"github.com/milvus-io/milvus/internal/proto/schemapb"
	"github.com/milvus-io/milvus/internal/util/typeutil"
	"go.uber.org/zap"
)

type Catalog struct {
	Txn      kv.TxnKV
	Snapshot kv.SnapShotKV
}

func (kc *Catalog) CreateCollection(ctx context.Context, coll *model.Collection, ts typeutil.Timestamp) error {
<<<<<<< HEAD
	k1 := fmt.Sprintf("%s/%d", metastore.CollectionMetaPrefix, coll.CollectionID)
	collInfo := ConvertToCollectionPB(coll)
=======
	k1 := fmt.Sprintf("%s/%d", CollectionMetaPrefix, coll.CollectionID)
	collInfo := model.MarshalCollectionModel(coll)
>>>>>>> 9672eae6
	v1, err := proto.Marshal(collInfo)
	if err != nil {
		log.Error("create collection marshal fail", zap.String("key", k1), zap.Error(err))
		return err
	}

	kvs := map[string]string{k1: string(v1)}
	// save ddOpStr into etcd
	for k, v := range coll.Extra {
		if k == metastore.DDOperationPrefix {
			ddOpStr, err := metastore.EncodeDdOp(v.(model.DdOperation))
			if err != nil {
				return fmt.Errorf("encodeDdOperation fail, error = %w", err)
			}
			kvs[k] = ddOpStr
		} else {
			kvs[k] = v.(string)
		}
	}

	err = kc.Snapshot.MultiSave(kvs, ts)
	if err != nil {
		log.Error("create collection persist meta fail", zap.String("key", k1), zap.Error(err))
		return err
	}

	return nil
}

<<<<<<< HEAD
func (kc *Catalog) CreatePartition(ctx context.Context, coll *model.Collection, partition *model.Partition, ts typeutil.Timestamp) error {
	k1 := fmt.Sprintf("%s/%d", metastore.CollectionMetaPrefix, coll.CollectionID)
	collInfo := ConvertToCollectionPB(coll)
=======
func (kc *Catalog) CreatePartition(ctx context.Context, coll *model.Collection, ts typeutil.Timestamp) error {
	k1 := fmt.Sprintf("%s/%d", CollectionMetaPrefix, coll.CollectionID)
	collInfo := model.MarshalCollectionModel(coll)
>>>>>>> 9672eae6
	v1, err := proto.Marshal(collInfo)
	if err != nil {
		log.Error("create partition marshal fail", zap.String("key", k1), zap.Error(err))
		return err
	}

	kvs := map[string]string{k1: string(v1)}
	err = kc.Snapshot.MultiSave(kvs, ts)
	if err != nil {
		log.Error("create partition persist meta fail", zap.String("key", k1), zap.Error(err))
		return err
	}

	// save ddOpStr into etcd
	ddOpProperties := map[string]string{}
	for k, v := range coll.Extra {
		if k == metastore.DDOperationPrefix {
			ddOpStr, err := metastore.EncodeDdOp(v.(model.DdOperation))
			if err != nil {
				return fmt.Errorf("encodeDdOperation fail, error = %w", err)
			}
			ddOpProperties[k] = ddOpStr
		} else {
			ddOpProperties[k] = v.(string)
		}
	}
	err = kc.Txn.MultiSave(ddOpProperties)
	if err != nil {
		// will not panic, missing create msg
		log.Warn("create partition persist ddop meta fail", zap.Int64("collectionID", coll.CollectionID), zap.Error(err))
		return err
	}

	return nil
}

func (kc *Catalog) CreateIndex(ctx context.Context, col *model.Collection, index *model.Index) error {
<<<<<<< HEAD
	k1 := path.Join(metastore.CollectionMetaPrefix, strconv.FormatInt(col.CollectionID, 10))
	v1, err := proto.Marshal(ConvertToCollectionPB(col))
=======
	k1 := path.Join(CollectionMetaPrefix, strconv.FormatInt(col.CollectionID, 10))
	v1, err := proto.Marshal(model.MarshalCollectionModel(col))
>>>>>>> 9672eae6
	if err != nil {
		log.Error("create index marshal fail", zap.String("key", k1), zap.Error(err))
		return err
	}

<<<<<<< HEAD
	k2 := path.Join(metastore.IndexMetaPrefix, strconv.FormatInt(index.IndexID, 10))
	v2, err := proto.Marshal(ConvertToIndexPB(index))
=======
	k2 := path.Join(IndexMetaPrefix, strconv.FormatInt(index.IndexID, 10))
	v2, err := proto.Marshal(model.MarshalIndexModel(index))
>>>>>>> 9672eae6
	if err != nil {
		log.Error("create index marshal fail", zap.String("key", k2), zap.Error(err))
		return err
	}
	meta := map[string]string{k1: string(v1), k2: string(v2)}

	err = kc.Txn.MultiSave(meta)
	if err != nil {
		log.Error("create index persist meta fail", zap.String("key", k1), zap.Error(err))
		return err
	}

	return nil
}

func (kc *Catalog) alterAddIndex(ctx context.Context, oldIndex *model.Index, newIndex *model.Index) error {
	kvs := make(map[string]string, len(newIndex.SegmentIndexes))
	for segID, newSegIdx := range newIndex.SegmentIndexes {
		oldSegIdx, ok := oldIndex.SegmentIndexes[segID]
		if !ok || !reflect.DeepEqual(oldSegIdx, newSegIdx) {
			segment := newSegIdx.Segment
			k := fmt.Sprintf("%s/%d/%d/%d/%d", SegmentIndexMetaPrefix, newIndex.CollectionID, newIndex.IndexID, segment.PartitionID, segment.SegmentID)
			segIdxInfo := &pb.SegmentIndexInfo{
				CollectionID: newIndex.CollectionID,
				PartitionID:  segment.PartitionID,
				SegmentID:    segment.SegmentID,
				BuildID:      newSegIdx.BuildID,
				EnableIndex:  newSegIdx.EnableIndex,
				CreateTime:   newSegIdx.CreateTime,
				FieldID:      newIndex.FieldID,
				IndexID:      newIndex.IndexID,
			}

			v, err := proto.Marshal(segIdxInfo)
			if err != nil {
				log.Error("alter index marshal fail", zap.String("key", k), zap.Error(err))
				return err
			}

			kvs[k] = string(v)
		}
	}

	if oldIndex.CreateTime != newIndex.CreateTime || oldIndex.IsDeleted != newIndex.IsDeleted {
		idxPb := model.MarshalIndexModel(newIndex)
		k := fmt.Sprintf("%s/%d/%d", IndexMetaPrefix, newIndex.CollectionID, newIndex.IndexID)
		v, err := proto.Marshal(idxPb)
		if err != nil {
			log.Error("alter index marshal fail", zap.String("key", k), zap.Error(err))
			return err
		}

		kvs[k] = string(v)
	}

	if len(kvs) == 0 {
		return nil
	}

	err := kc.Txn.MultiSave(kvs)
	if err != nil {
		log.Error("alter add index persist meta fail", zap.Any("segmentIndex", newIndex.SegmentIndexes), zap.Error(err))
		return err
	}

	return nil
}

<<<<<<< HEAD
func (kc *Catalog) AddAlias(ctx context.Context, coll *model.CollectionAlias, ts typeutil.Timestamp) error {
	k := fmt.Sprintf("%s/%s", metastore.CollectionAliasMetaPrefix, coll.CollectionAlias)
	v, err := proto.Marshal(&pb.CollectionInfo{ID: coll.CollectionID, Schema: &schemapb.CollectionSchema{Name: coll.CollectionAlias}})
=======
func (kc *Catalog) alterDeleteIndex(ctx context.Context, oldIndex *model.Index, newIndex *model.Index) error {
	delKeys := make([]string, len(newIndex.SegmentIndexes))
	for _, segIdx := range newIndex.SegmentIndexes {
		delKeys = append(delKeys, fmt.Sprintf("%s/%d/%d/%d/%d",
			SegmentIndexMetaPrefix, newIndex.CollectionID, newIndex.IndexID, segIdx.PartitionID, segIdx.SegmentID))
	}

	if len(delKeys) == 0 {
		return nil
	}

	if err := kc.Txn.MultiRemove(delKeys); err != nil {
		log.Error("alter delete index persist meta fail", zap.Any("keys", delKeys), zap.Error(err))
		return err
	}

	return nil
}

func (kc *Catalog) AlterIndex(ctx context.Context, oldIndex *model.Index, newIndex *model.Index, alterType metastore.AlterType) error {
	switch alterType {
	case metastore.ADD:
		return kc.alterAddIndex(ctx, oldIndex, newIndex)
	case metastore.DELETE:
		return kc.alterDeleteIndex(ctx, oldIndex, newIndex)
	default:
		return errors.New("Unknown alter type:" + fmt.Sprintf("%d", alterType))
	}
}

func (kc *Catalog) CreateAlias(ctx context.Context, collection *model.Collection, ts typeutil.Timestamp) error {
	k := fmt.Sprintf("%s/%s", CollectionAliasMetaPrefix, collection.Aliases[0])
	v, err := proto.Marshal(&pb.CollectionInfo{ID: collection.CollectionID, Schema: &schemapb.CollectionSchema{Name: collection.Aliases[0]}})
>>>>>>> 9672eae6
	if err != nil {
		log.Error("create alias marshal fail", zap.String("key", k), zap.Error(err))
		return err
	}

	err = kc.Snapshot.Save(k, string(v), ts)
	if err != nil {
		log.Error("create alias persist meta fail", zap.String("key", k), zap.Error(err))
		return err
	}

	return nil
}

func (kc *Catalog) CreateCredential(ctx context.Context, credential *model.Credential) error {
	k := fmt.Sprintf("%s/%s", metastore.CredentialPrefix, credential.Username)
	v, err := json.Marshal(&internalpb.CredentialInfo{EncryptedPassword: credential.EncryptedPassword})
	if err != nil {
		log.Error("create credential marshal fail", zap.String("key", k), zap.Error(err))
		return err
	}
	err = kc.Txn.Save(k, string(v))
	if err != nil {
		log.Error("create credential persist meta fail", zap.String("key", k), zap.Error(err))
		return err
	}

	return nil
}

func (kc *Catalog) GetCollectionByID(ctx context.Context, collectionID typeutil.UniqueID, ts typeutil.Timestamp) (*model.Collection, error) {
	collKey := fmt.Sprintf("%s/%d", metastore.CollectionMetaPrefix, collectionID)
	collVal, err := kc.Snapshot.Load(collKey, ts)
	if err != nil {
		log.Error("get collection meta fail", zap.String("key", collKey), zap.Error(err))
		return nil, err
	}

	collMeta := &pb.CollectionInfo{}
	err = proto.Unmarshal([]byte(collVal), collMeta)
	if err != nil {
		log.Error("collection meta marshal fail", zap.String("key", collKey), zap.Error(err))
		return nil, err
	}

<<<<<<< HEAD
	return ConvertCollectionPBToModel(collMeta, nil), nil
=======
	return model.UnmarshalCollectionModel(collMeta), nil
>>>>>>> 9672eae6
}

func (kc *Catalog) CollectionExists(ctx context.Context, collectionID typeutil.UniqueID, ts typeutil.Timestamp) bool {
	_, err := kc.GetCollectionByID(ctx, collectionID, ts)
	return err == nil
}

func (kc *Catalog) GetCredential(ctx context.Context, username string) (*model.Credential, error) {
	k := fmt.Sprintf("%s/%s", metastore.CredentialPrefix, username)
	v, err := kc.Txn.Load(k)
	if err != nil {
		log.Warn("get credential meta fail", zap.String("key", k), zap.Error(err))
		return nil, err
	}

	credentialInfo := internalpb.CredentialInfo{}
	err = json.Unmarshal([]byte(v), &credentialInfo)
	if err != nil {
		return nil, fmt.Errorf("unmarshal credential info err:%w", err)
	}
	return &model.Credential{Username: username, EncryptedPassword: credentialInfo.EncryptedPassword}, nil
}

func (kc *Catalog) DropCollection(ctx context.Context, collectionInfo *model.Collection, ts typeutil.Timestamp) error {
	delMetakeysSnap := []string{
		fmt.Sprintf("%s/%d", metastore.CollectionMetaPrefix, collectionInfo.CollectionID),
	}
	for _, alias := range collectionInfo.Aliases {
		delMetakeysSnap = append(delMetakeysSnap,
			fmt.Sprintf("%s/%s", metastore.CollectionAliasMetaPrefix, alias),
		)
	}

	err := kc.Snapshot.MultiSaveAndRemoveWithPrefix(map[string]string{}, delMetakeysSnap, ts)
	if err != nil {
		log.Error("drop collection update meta fail", zap.Int64("collectionID", collectionInfo.CollectionID), zap.Error(err))
		return err
	}

	// Txn operation
	kvs := map[string]string{}
	for k, v := range collectionInfo.Extra {
		if k == metastore.DDOperationPrefix {
			ddOpStr, err := metastore.EncodeDdOp(v.(model.DdOperation))
			if err != nil {
				return fmt.Errorf("encodeDdOperation fail, error = %w", err)
			}
			kvs[k] = ddOpStr
		} else {
			kvs[k] = v.(string)
		}
	}

	delMetaKeysTxn := []string{
		fmt.Sprintf("%s/%d", metastore.SegmentIndexMetaPrefix, collectionInfo.CollectionID),
		fmt.Sprintf("%s/%d", metastore.IndexMetaPrefix, collectionInfo.CollectionID),
	}

	err = kc.Txn.MultiSaveAndRemoveWithPrefix(kvs, delMetaKeysTxn)
	if err != nil {
		log.Warn("drop collection update meta fail", zap.Int64("collectionID", collectionInfo.CollectionID), zap.Error(err))
		return err
	}

	return nil
}

func (kc *Catalog) DropPartition(ctx context.Context, collectionInfo *model.Collection, partitionID typeutil.UniqueID, ts typeutil.Timestamp) error {
<<<<<<< HEAD
	collMeta := ConvertToCollectionPB(collectionInfo)

	k := path.Join(metastore.CollectionMetaPrefix, strconv.FormatInt(collectionInfo.CollectionID, 10))
=======
	collMeta := model.MarshalCollectionModel(collectionInfo)
	k := path.Join(CollectionMetaPrefix, strconv.FormatInt(collectionInfo.CollectionID, 10))
>>>>>>> 9672eae6
	v, err := proto.Marshal(collMeta)
	if err != nil {
		log.Error("drop partition marshal fail", zap.String("key", k), zap.Error(err))
		return err
	}

	err = kc.Snapshot.Save(k, string(v), ts)
	if err != nil {
		log.Error("drop partition update collection meta fail",
			zap.Int64("collectionID", collectionInfo.CollectionID),
			zap.Int64("partitionID", partitionID),
			zap.Error(err))
		return err
	}

	var delMetaKeys []string
	for _, idxInfo := range collMeta.FieldIndexes {
		k := fmt.Sprintf("%s/%d/%d/%d", metastore.SegmentIndexMetaPrefix, collMeta.ID, idxInfo.IndexID, partitionID)
		delMetaKeys = append(delMetaKeys, k)
	}

	// Txn operation
	metaTxn := map[string]string{}
	for k, v := range collectionInfo.Extra {
		if k == metastore.DDOperationPrefix {
			ddOpStr, err := metastore.EncodeDdOp(v.(model.DdOperation))
			if err != nil {
				return fmt.Errorf("encodeDdOperation fail, error = %w", err)
			}
			metaTxn[k] = ddOpStr
		} else {
			metaTxn[k] = v.(string)
		}
	}
	err = kc.Txn.MultiSaveAndRemoveWithPrefix(metaTxn, delMetaKeys)
	if err != nil {
		log.Warn("drop partition update meta fail",
			zap.Int64("collectionID", collectionInfo.CollectionID),
			zap.Int64("partitionID", partitionID),
			zap.Error(err))
		return err
	}

	return nil
}

<<<<<<< HEAD
func (kc *Catalog) DropIndex(ctx context.Context, collectionInfo *model.Collection, dropIdxID typeutil.UniqueID) error {
	collMeta := ConvertToCollectionPB(collectionInfo)

	k := path.Join(metastore.CollectionMetaPrefix, strconv.FormatInt(collectionInfo.CollectionID, 10))
=======
func (kc *Catalog) DropIndex(ctx context.Context, collectionInfo *model.Collection, dropIdxID typeutil.UniqueID, ts typeutil.Timestamp) error {
	collMeta := model.MarshalCollectionModel(collectionInfo)
	k := path.Join(CollectionMetaPrefix, strconv.FormatInt(collectionInfo.CollectionID, 10))
>>>>>>> 9672eae6
	v, err := proto.Marshal(collMeta)
	if err != nil {
		log.Error("drop index marshal fail", zap.String("key", k), zap.Error(err))
		return err
	}
	saveMeta := map[string]string{k: string(v)}

	delMeta := []string{
		fmt.Sprintf("%s/%d/%d", metastore.SegmentIndexMetaPrefix, collectionInfo.CollectionID, dropIdxID),
		fmt.Sprintf("%s/%d/%d", metastore.IndexMetaPrefix, collectionInfo.CollectionID, dropIdxID),
	}

	err = kc.Txn.MultiSaveAndRemoveWithPrefix(saveMeta, delMeta)
	if err != nil {
		log.Error("drop partition update meta fail",
			zap.Int64("collectionID", collectionInfo.CollectionID),
			zap.Int64("indexID", dropIdxID),
			zap.Error(err))
		return err
	}

	return nil
}

func (kc *Catalog) DropCredential(ctx context.Context, username string) error {
	k := fmt.Sprintf("%s/%s", metastore.CredentialPrefix, username)
	err := kc.Txn.Remove(k)
	if err != nil {
		log.Error("drop credential update meta fail", zap.String("key", k), zap.Error(err))
		return err
	}

	return nil
}

func (kc *Catalog) DropAlias(ctx context.Context, collectionID typeutil.UniqueID, alias string, ts typeutil.Timestamp) error {
	delMetakeys := []string{
		fmt.Sprintf("%s/%s", metastore.CollectionAliasMetaPrefix, alias),
	}

	meta := make(map[string]string)
	err := kc.Snapshot.MultiSaveAndRemoveWithPrefix(meta, delMetakeys, ts)
	if err != nil {
		log.Error("drop alias update meta fail", zap.String("alias", alias), zap.Error(err))
		return err
	}

	return nil
}

func (kc *Catalog) GetCollectionByName(ctx context.Context, collectionName string, ts typeutil.Timestamp) (*model.Collection, error) {
	_, vals, err := kc.Snapshot.LoadWithPrefix(metastore.CollectionMetaPrefix, ts)
	if err != nil {
		log.Warn("get collection meta fail", zap.String("collectionName", collectionName), zap.Error(err))
		return nil, err
	}

	for _, val := range vals {
		colMeta := pb.CollectionInfo{}
		err = proto.Unmarshal([]byte(val), &colMeta)
		if err != nil {
			log.Warn("get collection meta unmarshal fail", zap.String("collectionName", collectionName), zap.Error(err))
			continue
		}
		if colMeta.Schema.Name == collectionName {
<<<<<<< HEAD
			return ConvertCollectionPBToModel(&colMeta, nil), nil
=======
			return model.UnmarshalCollectionModel(&colMeta), nil
>>>>>>> 9672eae6
		}
	}
	return nil, fmt.Errorf("can't find collection: %s, at timestamp = %d", collectionName, ts)
}

func (kc *Catalog) ListCollections(ctx context.Context, ts typeutil.Timestamp) (map[string]*model.Collection, error) {
	_, vals, err := kc.Snapshot.LoadWithPrefix(metastore.CollectionMetaPrefix, ts)
	if err != nil {
		log.Error("get collections meta fail",
			zap.String("prefix", metastore.CollectionMetaPrefix),
			zap.Uint64("timestamp", ts),
			zap.Error(err))
		return nil, nil
	}

	colls := make(map[string]*model.Collection)
	for _, val := range vals {
		collMeta := pb.CollectionInfo{}
		err := proto.Unmarshal([]byte(val), &collMeta)
		if err != nil {
			log.Warn("unmarshal collection info failed", zap.Error(err))
			continue
		}
<<<<<<< HEAD
		colls[collMeta.Schema.Name] = ConvertCollectionPBToModel(&collMeta, nil)
=======
		colls[collMeta.Schema.Name] = model.UnmarshalCollectionModel(&collMeta)
>>>>>>> 9672eae6
	}
	return colls, nil
}

func (kc *Catalog) ListAliases(ctx context.Context, ts typeutil.Timestamp) ([]*model.Collection, error) {
	_, values, err := kc.Snapshot.LoadWithPrefix(metastore.CollectionAliasMetaPrefix, ts)
	if err != nil {
		log.Error("get aliases meta fail", zap.String("prefix", metastore.CollectionAliasMetaPrefix), zap.Error(err))
		return nil, err
	}

	var colls []*model.Collection
	for _, value := range values {
		aliasInfo := pb.CollectionInfo{}
		err = proto.Unmarshal([]byte(value), &aliasInfo)
		if err != nil {
			log.Warn("unmarshal aliases failed", zap.Error(err))
			continue
		}
<<<<<<< HEAD
		colls = append(colls, ConvertCollectionPBToModel(&aliasInfo, nil))
=======
		colls = append(colls, model.UnmarshalCollectionModel(&aliasInfo))
>>>>>>> 9672eae6
	}

	return colls, nil
}

func (kc *Catalog) listSegmentIndexes(ctx context.Context) (map[int64]*model.Index, error) {
	_, values, err := kc.Txn.LoadWithPrefix(metastore.SegmentIndexMetaPrefix)
	if err != nil {
		log.Error("list segment index meta fail", zap.String("prefix", metastore.SegmentIndexMetaPrefix), zap.Error(err))
		return nil, err
	}
	indexes := make(map[int64]*model.Index, len(values))
	for _, value := range values {
		if bytes.Equal([]byte(value), SuffixSnapshotTombstone) {
			// backward compatibility, IndexMeta used to be in SnapshotKV
			continue
		}
		segmentIndexInfo := pb.SegmentIndexInfo{}
		err = proto.Unmarshal([]byte(value), &segmentIndexInfo)
		if err != nil {
			log.Warn("unmarshal segment index info failed", zap.Error(err))
			continue
		}

<<<<<<< HEAD
		newIndex := ConvertSegmentIndexPBToModel(&segmentIndexInfo)
=======
		newIndex := model.UnmarshalSegmentIndexModel(&segmentIndexInfo)
>>>>>>> 9672eae6
		oldIndex, ok := indexes[segmentIndexInfo.IndexID]
		if ok {
			for segID, segmentIdxInfo := range newIndex.SegmentIndexes {
				oldIndex.SegmentIndexes[segID] = segmentIdxInfo
			}
		} else {
			indexes[segmentIndexInfo.IndexID] = newIndex
		}
	}

	return indexes, nil
}

func (kc *Catalog) listIndexMeta(ctx context.Context) (map[int64]*model.Index, error) {
	_, values, err := kc.Txn.LoadWithPrefix(metastore.IndexMetaPrefix)
	if err != nil {
		log.Error("list index meta fail", zap.String("prefix", metastore.IndexMetaPrefix), zap.Error(err))
		return nil, err
	}

	indexes := make(map[int64]*model.Index, len(values))
	for _, value := range values {
		if bytes.Equal([]byte(value), SuffixSnapshotTombstone) {
			// backward compatibility, IndexMeta used to be in SnapshotKV
			continue
		}
		meta := pb.IndexInfo{}
		err = proto.Unmarshal([]byte(value), &meta)
		if err != nil {
			log.Warn("unmarshal index info failed", zap.Error(err))
			continue
		}

<<<<<<< HEAD
		index := ConvertIndexPBToModel(&meta)
=======
		index := model.UnmarshalIndexModel(&meta)
>>>>>>> 9672eae6
		if _, ok := indexes[meta.IndexID]; ok {
			log.Warn("duplicated index id exists in index meta", zap.Int64("index id", meta.IndexID))
		}

		indexes[meta.IndexID] = index
	}

	return indexes, nil
}

func (kc *Catalog) ListIndexes(ctx context.Context) ([]*model.Index, error) {
	indexMeta, err := kc.listIndexMeta(ctx)
	if err != nil {
		return nil, err
	}

	segmentIndexMeta, err := kc.listSegmentIndexes(ctx)
	if err != nil {
		return nil, err
	}

	var indexes []*model.Index
	//merge index and segment index
	for indexID, index := range indexMeta {
		segmentIndex, ok := segmentIndexMeta[indexID]
		if ok {
			index = model.MergeIndexModel(index, segmentIndex)
			delete(segmentIndexMeta, indexID)
		}
		indexes = append(indexes, index)
	}

	// add remain segmentIndexMeta
	for _, index := range segmentIndexMeta {
		indexes = append(indexes, index)
	}

	return indexes, nil
}

func (kc *Catalog) ListCredentials(ctx context.Context) ([]string, error) {
	keys, _, err := kc.Txn.LoadWithPrefix(metastore.CredentialPrefix)
	if err != nil {
		log.Error("list all credential usernames fail", zap.String("prefix", metastore.CredentialPrefix), zap.Error(err))
		return nil, err
	}

	var usernames []string
	for _, path := range keys {
		username := typeutil.After(path, metastore.UserSubPrefix+"/")
		if len(username) == 0 {
			log.Warn("no username extract from path:", zap.String("path", path))
			continue
		}
		usernames = append(usernames, username)
	}
	return usernames, nil
}

func (kc *Catalog) UpdateDDOperation(ctx context.Context, ddOp model.DdOperation, isSent bool) error {
	return kc.Txn.Save(metastore.DDMsgSendPrefix, strconv.FormatBool(true))
}

func (kc *Catalog) IsDDMsgSent(ctx context.Context) (bool, error) {
	value, err := kc.Txn.Load(metastore.DDMsgSendPrefix)
	if err != nil {
		log.Error("load dd-msg-send from kv failed", zap.Error(err))
		return true, err
	}
	flag, err := strconv.ParseBool(value)
	if err != nil {
		log.Error("invalid value %s", zap.String("is_sent", value))
		return true, err
	}
	return flag, nil
}

func (kc *Catalog) LoadDdOperation(ctx context.Context) (model.DdOperation, error) {
	ddOpStr, err := kc.Txn.Load(metastore.DDOperationPrefix)
	if err != nil {
		log.Error("load dd-operation from kv failed", zap.Error(err))
		return model.DdOperation{}, err
	}
	var ddOp metastore.DdOperation
	if err = json.Unmarshal([]byte(ddOpStr), &ddOp); err != nil {
		log.Error("unmarshal dd operation failed", zap.Error(err))
		return model.DdOperation{}, err
	}
	return ConvertDdOperationToModel(ddOp), nil
}

func (kc *Catalog) Close() {
	panic("implement me")
}<|MERGE_RESOLUTION|>--- conflicted
+++ resolved
@@ -9,8 +9,6 @@
 	"path"
 	"reflect"
 	"strconv"
-
-	"github.com/milvus-io/milvus/internal/metastore"
 
 	"github.com/golang/protobuf/proto"
 	"github.com/milvus-io/milvus/internal/kv"
@@ -30,34 +28,15 @@
 }
 
 func (kc *Catalog) CreateCollection(ctx context.Context, coll *model.Collection, ts typeutil.Timestamp) error {
-<<<<<<< HEAD
 	k1 := fmt.Sprintf("%s/%d", metastore.CollectionMetaPrefix, coll.CollectionID)
-	collInfo := ConvertToCollectionPB(coll)
-=======
-	k1 := fmt.Sprintf("%s/%d", CollectionMetaPrefix, coll.CollectionID)
 	collInfo := model.MarshalCollectionModel(coll)
->>>>>>> 9672eae6
 	v1, err := proto.Marshal(collInfo)
 	if err != nil {
 		log.Error("create collection marshal fail", zap.String("key", k1), zap.Error(err))
 		return err
 	}
 
-	kvs := map[string]string{k1: string(v1)}
-	// save ddOpStr into etcd
-	for k, v := range coll.Extra {
-		if k == metastore.DDOperationPrefix {
-			ddOpStr, err := metastore.EncodeDdOp(v.(model.DdOperation))
-			if err != nil {
-				return fmt.Errorf("encodeDdOperation fail, error = %w", err)
-			}
-			kvs[k] = ddOpStr
-		} else {
-			kvs[k] = v.(string)
-		}
-	}
-
-	err = kc.Snapshot.MultiSave(kvs, ts)
+	err = kc.Snapshot.Save(k1, string(v1), ts)
 	if err != nil {
 		log.Error("create collection persist meta fail", zap.String("key", k1), zap.Error(err))
 		return err
@@ -66,15 +45,9 @@
 	return nil
 }
 
-<<<<<<< HEAD
-func (kc *Catalog) CreatePartition(ctx context.Context, coll *model.Collection, partition *model.Partition, ts typeutil.Timestamp) error {
+func (kc *Catalog) CreatePartition(ctx context.Context, coll *model.Collection, ts typeutil.Timestamp) error {
 	k1 := fmt.Sprintf("%s/%d", metastore.CollectionMetaPrefix, coll.CollectionID)
-	collInfo := ConvertToCollectionPB(coll)
-=======
-func (kc *Catalog) CreatePartition(ctx context.Context, coll *model.Collection, ts typeutil.Timestamp) error {
-	k1 := fmt.Sprintf("%s/%d", CollectionMetaPrefix, coll.CollectionID)
 	collInfo := model.MarshalCollectionModel(coll)
->>>>>>> 9672eae6
 	v1, err := proto.Marshal(collInfo)
 	if err != nil {
 		log.Error("create partition marshal fail", zap.String("key", k1), zap.Error(err))
@@ -88,49 +61,19 @@
 		return err
 	}
 
-	// save ddOpStr into etcd
-	ddOpProperties := map[string]string{}
-	for k, v := range coll.Extra {
-		if k == metastore.DDOperationPrefix {
-			ddOpStr, err := metastore.EncodeDdOp(v.(model.DdOperation))
-			if err != nil {
-				return fmt.Errorf("encodeDdOperation fail, error = %w", err)
-			}
-			ddOpProperties[k] = ddOpStr
-		} else {
-			ddOpProperties[k] = v.(string)
-		}
-	}
-	err = kc.Txn.MultiSave(ddOpProperties)
-	if err != nil {
-		// will not panic, missing create msg
-		log.Warn("create partition persist ddop meta fail", zap.Int64("collectionID", coll.CollectionID), zap.Error(err))
-		return err
-	}
-
 	return nil
 }
 
 func (kc *Catalog) CreateIndex(ctx context.Context, col *model.Collection, index *model.Index) error {
-<<<<<<< HEAD
 	k1 := path.Join(metastore.CollectionMetaPrefix, strconv.FormatInt(col.CollectionID, 10))
-	v1, err := proto.Marshal(ConvertToCollectionPB(col))
-=======
-	k1 := path.Join(CollectionMetaPrefix, strconv.FormatInt(col.CollectionID, 10))
 	v1, err := proto.Marshal(model.MarshalCollectionModel(col))
->>>>>>> 9672eae6
 	if err != nil {
 		log.Error("create index marshal fail", zap.String("key", k1), zap.Error(err))
 		return err
 	}
 
-<<<<<<< HEAD
 	k2 := path.Join(metastore.IndexMetaPrefix, strconv.FormatInt(index.IndexID, 10))
-	v2, err := proto.Marshal(ConvertToIndexPB(index))
-=======
-	k2 := path.Join(IndexMetaPrefix, strconv.FormatInt(index.IndexID, 10))
 	v2, err := proto.Marshal(model.MarshalIndexModel(index))
->>>>>>> 9672eae6
 	if err != nil {
 		log.Error("create index marshal fail", zap.String("key", k2), zap.Error(err))
 		return err
@@ -152,7 +95,7 @@
 		oldSegIdx, ok := oldIndex.SegmentIndexes[segID]
 		if !ok || !reflect.DeepEqual(oldSegIdx, newSegIdx) {
 			segment := newSegIdx.Segment
-			k := fmt.Sprintf("%s/%d/%d/%d/%d", SegmentIndexMetaPrefix, newIndex.CollectionID, newIndex.IndexID, segment.PartitionID, segment.SegmentID)
+			k := fmt.Sprintf("%s/%d/%d/%d/%d", metastore.SegmentIndexMetaPrefix, newIndex.CollectionID, newIndex.IndexID, segment.PartitionID, segment.SegmentID)
 			segIdxInfo := &pb.SegmentIndexInfo{
 				CollectionID: newIndex.CollectionID,
 				PartitionID:  segment.PartitionID,
@@ -176,7 +119,7 @@
 
 	if oldIndex.CreateTime != newIndex.CreateTime || oldIndex.IsDeleted != newIndex.IsDeleted {
 		idxPb := model.MarshalIndexModel(newIndex)
-		k := fmt.Sprintf("%s/%d/%d", IndexMetaPrefix, newIndex.CollectionID, newIndex.IndexID)
+		k := fmt.Sprintf("%s/%d/%d", metastore.IndexMetaPrefix, newIndex.CollectionID, newIndex.IndexID)
 		v, err := proto.Marshal(idxPb)
 		if err != nil {
 			log.Error("alter index marshal fail", zap.String("key", k), zap.Error(err))
@@ -199,16 +142,11 @@
 	return nil
 }
 
-<<<<<<< HEAD
-func (kc *Catalog) AddAlias(ctx context.Context, coll *model.CollectionAlias, ts typeutil.Timestamp) error {
-	k := fmt.Sprintf("%s/%s", metastore.CollectionAliasMetaPrefix, coll.CollectionAlias)
-	v, err := proto.Marshal(&pb.CollectionInfo{ID: coll.CollectionID, Schema: &schemapb.CollectionSchema{Name: coll.CollectionAlias}})
-=======
 func (kc *Catalog) alterDeleteIndex(ctx context.Context, oldIndex *model.Index, newIndex *model.Index) error {
 	delKeys := make([]string, len(newIndex.SegmentIndexes))
 	for _, segIdx := range newIndex.SegmentIndexes {
 		delKeys = append(delKeys, fmt.Sprintf("%s/%d/%d/%d/%d",
-			SegmentIndexMetaPrefix, newIndex.CollectionID, newIndex.IndexID, segIdx.PartitionID, segIdx.SegmentID))
+			metastore.SegmentIndexMetaPrefix, newIndex.CollectionID, newIndex.IndexID, segIdx.PartitionID, segIdx.SegmentID))
 	}
 
 	if len(delKeys) == 0 {
@@ -235,9 +173,8 @@
 }
 
 func (kc *Catalog) CreateAlias(ctx context.Context, collection *model.Collection, ts typeutil.Timestamp) error {
-	k := fmt.Sprintf("%s/%s", CollectionAliasMetaPrefix, collection.Aliases[0])
+	k := fmt.Sprintf("%s/%s", metastore.CollectionAliasMetaPrefix, collection.Aliases[0])
 	v, err := proto.Marshal(&pb.CollectionInfo{ID: collection.CollectionID, Schema: &schemapb.CollectionSchema{Name: collection.Aliases[0]}})
->>>>>>> 9672eae6
 	if err != nil {
 		log.Error("create alias marshal fail", zap.String("key", k), zap.Error(err))
 		return err
@@ -259,6 +196,7 @@
 		log.Error("create credential marshal fail", zap.String("key", k), zap.Error(err))
 		return err
 	}
+
 	err = kc.Txn.Save(k, string(v))
 	if err != nil {
 		log.Error("create credential persist meta fail", zap.String("key", k), zap.Error(err))
@@ -283,11 +221,7 @@
 		return nil, err
 	}
 
-<<<<<<< HEAD
-	return ConvertCollectionPBToModel(collMeta, nil), nil
-=======
 	return model.UnmarshalCollectionModel(collMeta), nil
->>>>>>> 9672eae6
 }
 
 func (kc *Catalog) CollectionExists(ctx context.Context, collectionID typeutil.UniqueID, ts typeutil.Timestamp) bool {
@@ -308,7 +242,12 @@
 	if err != nil {
 		return nil, fmt.Errorf("unmarshal credential info err:%w", err)
 	}
+
 	return &model.Credential{Username: username, EncryptedPassword: credentialInfo.EncryptedPassword}, nil
+}
+
+func (kc *Catalog) AlterAlias(ctx context.Context, collection *model.Collection, ts typeutil.Timestamp) error {
+	return kc.CreateAlias(ctx, collection, ts)
 }
 
 func (kc *Catalog) DropCollection(ctx context.Context, collectionInfo *model.Collection, ts typeutil.Timestamp) error {
@@ -330,15 +269,7 @@
 	// Txn operation
 	kvs := map[string]string{}
 	for k, v := range collectionInfo.Extra {
-		if k == metastore.DDOperationPrefix {
-			ddOpStr, err := metastore.EncodeDdOp(v.(model.DdOperation))
-			if err != nil {
-				return fmt.Errorf("encodeDdOperation fail, error = %w", err)
-			}
-			kvs[k] = ddOpStr
-		} else {
-			kvs[k] = v.(string)
-		}
+		kvs[k] = v
 	}
 
 	delMetaKeysTxn := []string{
@@ -356,14 +287,8 @@
 }
 
 func (kc *Catalog) DropPartition(ctx context.Context, collectionInfo *model.Collection, partitionID typeutil.UniqueID, ts typeutil.Timestamp) error {
-<<<<<<< HEAD
-	collMeta := ConvertToCollectionPB(collectionInfo)
-
+	collMeta := model.MarshalCollectionModel(collectionInfo)
 	k := path.Join(metastore.CollectionMetaPrefix, strconv.FormatInt(collectionInfo.CollectionID, 10))
-=======
-	collMeta := model.MarshalCollectionModel(collectionInfo)
-	k := path.Join(CollectionMetaPrefix, strconv.FormatInt(collectionInfo.CollectionID, 10))
->>>>>>> 9672eae6
 	v, err := proto.Marshal(collMeta)
 	if err != nil {
 		log.Error("drop partition marshal fail", zap.String("key", k), zap.Error(err))
@@ -388,15 +313,7 @@
 	// Txn operation
 	metaTxn := map[string]string{}
 	for k, v := range collectionInfo.Extra {
-		if k == metastore.DDOperationPrefix {
-			ddOpStr, err := metastore.EncodeDdOp(v.(model.DdOperation))
-			if err != nil {
-				return fmt.Errorf("encodeDdOperation fail, error = %w", err)
-			}
-			metaTxn[k] = ddOpStr
-		} else {
-			metaTxn[k] = v.(string)
-		}
+		metaTxn[k] = v
 	}
 	err = kc.Txn.MultiSaveAndRemoveWithPrefix(metaTxn, delMetaKeys)
 	if err != nil {
@@ -410,21 +327,15 @@
 	return nil
 }
 
-<<<<<<< HEAD
-func (kc *Catalog) DropIndex(ctx context.Context, collectionInfo *model.Collection, dropIdxID typeutil.UniqueID) error {
-	collMeta := ConvertToCollectionPB(collectionInfo)
-
-	k := path.Join(metastore.CollectionMetaPrefix, strconv.FormatInt(collectionInfo.CollectionID, 10))
-=======
 func (kc *Catalog) DropIndex(ctx context.Context, collectionInfo *model.Collection, dropIdxID typeutil.UniqueID, ts typeutil.Timestamp) error {
 	collMeta := model.MarshalCollectionModel(collectionInfo)
-	k := path.Join(CollectionMetaPrefix, strconv.FormatInt(collectionInfo.CollectionID, 10))
->>>>>>> 9672eae6
+	k := path.Join(metastore.CollectionMetaPrefix, strconv.FormatInt(collectionInfo.CollectionID, 10))
 	v, err := proto.Marshal(collMeta)
 	if err != nil {
 		log.Error("drop index marshal fail", zap.String("key", k), zap.Error(err))
 		return err
 	}
+
 	saveMeta := map[string]string{k: string(v)}
 
 	delMeta := []string{
@@ -485,13 +396,10 @@
 			continue
 		}
 		if colMeta.Schema.Name == collectionName {
-<<<<<<< HEAD
-			return ConvertCollectionPBToModel(&colMeta, nil), nil
-=======
 			return model.UnmarshalCollectionModel(&colMeta), nil
->>>>>>> 9672eae6
-		}
-	}
+		}
+	}
+
 	return nil, fmt.Errorf("can't find collection: %s, at timestamp = %d", collectionName, ts)
 }
 
@@ -513,12 +421,9 @@
 			log.Warn("unmarshal collection info failed", zap.Error(err))
 			continue
 		}
-<<<<<<< HEAD
-		colls[collMeta.Schema.Name] = ConvertCollectionPBToModel(&collMeta, nil)
-=======
 		colls[collMeta.Schema.Name] = model.UnmarshalCollectionModel(&collMeta)
->>>>>>> 9672eae6
-	}
+	}
+
 	return colls, nil
 }
 
@@ -537,11 +442,7 @@
 			log.Warn("unmarshal aliases failed", zap.Error(err))
 			continue
 		}
-<<<<<<< HEAD
-		colls = append(colls, ConvertCollectionPBToModel(&aliasInfo, nil))
-=======
 		colls = append(colls, model.UnmarshalCollectionModel(&aliasInfo))
->>>>>>> 9672eae6
 	}
 
 	return colls, nil
@@ -553,6 +454,7 @@
 		log.Error("list segment index meta fail", zap.String("prefix", metastore.SegmentIndexMetaPrefix), zap.Error(err))
 		return nil, err
 	}
+
 	indexes := make(map[int64]*model.Index, len(values))
 	for _, value := range values {
 		if bytes.Equal([]byte(value), SuffixSnapshotTombstone) {
@@ -566,11 +468,7 @@
 			continue
 		}
 
-<<<<<<< HEAD
-		newIndex := ConvertSegmentIndexPBToModel(&segmentIndexInfo)
-=======
 		newIndex := model.UnmarshalSegmentIndexModel(&segmentIndexInfo)
->>>>>>> 9672eae6
 		oldIndex, ok := indexes[segmentIndexInfo.IndexID]
 		if ok {
 			for segID, segmentIdxInfo := range newIndex.SegmentIndexes {
@@ -604,11 +502,7 @@
 			continue
 		}
 
-<<<<<<< HEAD
-		index := ConvertIndexPBToModel(&meta)
-=======
 		index := model.UnmarshalIndexModel(&meta)
->>>>>>> 9672eae6
 		if _, ok := indexes[meta.IndexID]; ok {
 			log.Warn("duplicated index id exists in index meta", zap.Int64("index id", meta.IndexID))
 		}
@@ -665,41 +559,10 @@
 		}
 		usernames = append(usernames, username)
 	}
+
 	return usernames, nil
 }
 
-func (kc *Catalog) UpdateDDOperation(ctx context.Context, ddOp model.DdOperation, isSent bool) error {
-	return kc.Txn.Save(metastore.DDMsgSendPrefix, strconv.FormatBool(true))
-}
-
-func (kc *Catalog) IsDDMsgSent(ctx context.Context) (bool, error) {
-	value, err := kc.Txn.Load(metastore.DDMsgSendPrefix)
-	if err != nil {
-		log.Error("load dd-msg-send from kv failed", zap.Error(err))
-		return true, err
-	}
-	flag, err := strconv.ParseBool(value)
-	if err != nil {
-		log.Error("invalid value %s", zap.String("is_sent", value))
-		return true, err
-	}
-	return flag, nil
-}
-
-func (kc *Catalog) LoadDdOperation(ctx context.Context) (model.DdOperation, error) {
-	ddOpStr, err := kc.Txn.Load(metastore.DDOperationPrefix)
-	if err != nil {
-		log.Error("load dd-operation from kv failed", zap.Error(err))
-		return model.DdOperation{}, err
-	}
-	var ddOp metastore.DdOperation
-	if err = json.Unmarshal([]byte(ddOpStr), &ddOp); err != nil {
-		log.Error("unmarshal dd operation failed", zap.Error(err))
-		return model.DdOperation{}, err
-	}
-	return ConvertDdOperationToModel(ddOp), nil
-}
-
 func (kc *Catalog) Close() {
-	panic("implement me")
+	// do nothing
 }