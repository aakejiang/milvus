--- conflicted
+++ resolved
@@ -23,9 +23,6 @@
 	CreateTime           uint64
 	ConsistencyLevel     commonpb.ConsistencyLevel
 	Aliases              []string
-<<<<<<< HEAD
-	Extra                map[string]interface{} // extra kvs
-=======
 	Extra                map[string]string // extra kvs
 }
 
@@ -155,5 +152,4 @@
 		ConsistencyLevel:     coll.ConsistencyLevel,
 		StartPositions:       coll.StartPositions,
 	}
->>>>>>> 9672eae6
 }