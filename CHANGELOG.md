--- conflicted
+++ resolved
@@ -22,13 +22,10 @@
 - \#458 - Index data is not compatible between 0.5 and 0.6
 - \#465 - Server hang caused by searching with nsg index
 - \#486 - gpu no usage during index building
-<<<<<<< HEAD
-- \#530 - BuildIndex stop when do build index and search simultaneously
-=======
 - \#509 - IVF_PQ index build trapped into dead loop caused by invalid params
 - \#513 - Unittest DELETE_BY_RANGE sometimes failed
 - \#527 - faiss benchmark not compatible with faiss 1.6.0
->>>>>>> 03fe9793
+- \#530 - BuildIndex stop when do build index and search simultaneously
 
 ## Feature
 - \#12 - Pure CPU version for Milvus
