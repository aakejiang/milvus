/*******************************************************************************
 * Copyright 上海赜睿信息科技有限公司(Zilliz) - All Rights Reserved
 * Unauthorized copying of this file, via any medium is strictly prohibited.
 * Proprietary and confidential.
 ******************************************************************************/

#include "PrometheusMetrics.h"
<<<<<<< HEAD
#include "SystemInfo.h"

=======
#include "utils/Log.h"
>>>>>>> 1a0596b2

namespace zilliz {
namespace vecwise {
namespace server {

ServerError
PrometheusMetrics::Init() {
<<<<<<< HEAD
    ConfigNode& configNode = ServerConfig::GetInstance().GetConfig(CONFIG_METRIC);
    startup_ = configNode.GetValue(CONFIG_METRIC_IS_STARTUP) == "true" ? true:false;
    // Following should be read from config file.
    const std::string bind_address = configNode.GetChild(CONFIG_PROMETHEUS).GetValue(CONFIG_METRIC_PROMETHEUS_PORT);
    const std::string uri = std::string("/metrics");
    const std::size_t num_threads = 2;

    // Init Exposer
    exposer_ptr_ = std::make_shared<prometheus::Exposer>(bind_address, uri, num_threads);

    // Exposer Registry
    exposer_ptr_->RegisterCollectable(registry_);
=======
    try {
        ConfigNode &configNode = ServerConfig::GetInstance().GetConfig(CONFIG_METRIC);
        startup_ = configNode.GetValue(CONFIG_METRIC_IS_STARTUP) == "true" ? true : false;
        // Following should be read from config file.
        const std::string bind_address = configNode.GetChild(CONFIG_PROMETHEUS).GetValue(CONFIG_METRIC_PROMETHEUS_PORT);
        const std::string uri = std::string("/metrics");
        const std::size_t num_threads = 2;

        // Init Exposer
        exposer_ptr_ = std::make_shared<prometheus::Exposer>(bind_address, uri, num_threads);

        // Exposer Registry
        exposer_ptr_->RegisterCollectable(registry_);
    } catch (std::exception& ex) {
        SERVER_LOG_ERROR << "Failed to connect prometheus server: " << std::string(ex.what());
        return SERVER_UNEXPECTED_ERROR;
    }

>>>>>>> 1a0596b2
    return SERVER_SUCCESS;

}

void
PrometheusMetrics::CPUUsagePercentSet()  {
    if(!startup_) return ;
    double usage_percent = server::SystemInfo::GetInstance().CPUPercent();
    CPU_usage_percent_.Set(usage_percent);
}

void
PrometheusMetrics::RAMUsagePercentSet() {
    if(!startup_) return ;
    double usage_percent = server::SystemInfo::GetInstance().MemoryPercent();
    RAM_usage_percent_.Set(usage_percent);
}

void
PrometheusMetrics::GPUPercentGaugeSet() {
    if(!startup_) return;
    int numDevide = server::SystemInfo::GetInstance().NumDevice();
    std::vector<unsigned int> values = server::SystemInfo::GetInstance().GPUPercent();
    if(numDevide >= 1) GPU0_percent_gauge_.Set(static_cast<double>(values[0]));
    if(numDevide >= 2) GPU1_percent_gauge_.Set(static_cast<double>(values[1]));
    if(numDevide >= 3) GPU2_percent_gauge_.Set(static_cast<double>(values[2]));
    if(numDevide >= 4) GPU3_percent_gauge_.Set(static_cast<double>(values[3]));
    if(numDevide >= 5) GPU4_percent_gauge_.Set(static_cast<double>(values[4]));
    if(numDevide >= 6) GPU5_percent_gauge_.Set(static_cast<double>(values[5]));
    if(numDevide >= 7) GPU6_percent_gauge_.Set(static_cast<double>(values[6]));
    if(numDevide >= 8) GPU7_percent_gauge_.Set(static_cast<double>(values[7]));

    // to do
}

void PrometheusMetrics::GPUMemoryUsageGaugeSet() {
    if(!startup_) return;
    std::vector<unsigned long long> values = server::SystemInfo::GetInstance().GPUMemoryUsed();
    unsigned long long MtoB = 1024*1024;
    int numDevice = values.size();
    if(numDevice >=1) GPU0_memory_usage_gauge_.Set(values[0]/MtoB);
    if(numDevice >=2) GPU1_memory_usage_gauge_.Set(values[1]/MtoB);
    if(numDevice >=3) GPU2_memory_usage_gauge_.Set(values[2]/MtoB);
    if(numDevice >=4) GPU3_memory_usage_gauge_.Set(values[3]/MtoB);
    if(numDevice >=5) GPU4_memory_usage_gauge_.Set(values[4]/MtoB);
    if(numDevice >=6) GPU5_memory_usage_gauge_.Set(values[5]/MtoB);
    if(numDevice >=7) GPU6_memory_usage_gauge_.Set(values[6]/MtoB);
    if(numDevice >=8) GPU7_memory_usage_gauge_.Set(values[7]/MtoB);

    // to do
}
void PrometheusMetrics::AddVectorsPerSecondGaugeSet(int num_vector, int dim, double time) {
    // MB/s
    if(!startup_) return;

    long long MtoB = 1024*1024;
    long long size = num_vector * dim * 4;
    add_vectors_per_second_gauge_.Set(size/time/MtoB);

}
void PrometheusMetrics::QueryIndexTypePerSecondSet(std::string type, double value) {
    if(!startup_) return;
    if(type == "IVF"){
        query_index_IVF_type_per_second_gauge_.Set(value);
    } else if(type == "IDMap"){
        query_index_IDMAP_type_per_second_gauge_.Set(value);
    }

}
void PrometheusMetrics::ConnectionGaugeIncrement() {
    if(!startup_) return;
    connection_gauge_.Increment();
}
void PrometheusMetrics::ConnectionGaugeDecrement() {
    if(!startup_) return;
    connection_gauge_.Decrement();
}


}
}
}<|MERGE_RESOLUTION|>--- conflicted
+++ resolved
@@ -5,12 +5,9 @@
  ******************************************************************************/
 
 #include "PrometheusMetrics.h"
-<<<<<<< HEAD
+#include "utils/Log.h"
 #include "SystemInfo.h"
 
-=======
-#include "utils/Log.h"
->>>>>>> 1a0596b2
 
 namespace zilliz {
 namespace vecwise {
@@ -18,20 +15,6 @@
 
 ServerError
 PrometheusMetrics::Init() {
-<<<<<<< HEAD
-    ConfigNode& configNode = ServerConfig::GetInstance().GetConfig(CONFIG_METRIC);
-    startup_ = configNode.GetValue(CONFIG_METRIC_IS_STARTUP) == "true" ? true:false;
-    // Following should be read from config file.
-    const std::string bind_address = configNode.GetChild(CONFIG_PROMETHEUS).GetValue(CONFIG_METRIC_PROMETHEUS_PORT);
-    const std::string uri = std::string("/metrics");
-    const std::size_t num_threads = 2;
-
-    // Init Exposer
-    exposer_ptr_ = std::make_shared<prometheus::Exposer>(bind_address, uri, num_threads);
-
-    // Exposer Registry
-    exposer_ptr_->RegisterCollectable(registry_);
-=======
     try {
         ConfigNode &configNode = ServerConfig::GetInstance().GetConfig(CONFIG_METRIC);
         startup_ = configNode.GetValue(CONFIG_METRIC_IS_STARTUP) == "true" ? true : false;
@@ -50,7 +33,6 @@
         return SERVER_UNEXPECTED_ERROR;
     }
 
->>>>>>> 1a0596b2
     return SERVER_SUCCESS;
 
 }
