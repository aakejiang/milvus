--- conflicted
+++ resolved
@@ -31,12 +31,9 @@
 - MS-493 - Knowhere unittest crash
 - MS-453 - GPU search error when nprobe set more than 1024
 - MS-510 - unittest out of memory and crashed
-<<<<<<< HEAD
 - MS-119 - The problem of combining the log files
 - MS-121 - The problem that user can't change the time zone
-=======
 - MS-507 - Dataset 10m-512, index type sq8，performance in-normal when set CPU_CACHE to 16 or 64
->>>>>>> 6f8bf6cb
 
 ## Improvement
 - MS-327 - Clean code for milvus
