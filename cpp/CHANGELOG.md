--- conflicted
+++ resolved
@@ -15,13 +15,10 @@
 - MS-64 - Different table can have different index type
 - MS-52 - Return search score
 - MS-66 - Support time range query
-<<<<<<< HEAD
-- MS-72 - cmake: change prometheus source to git
-=======
 - MS-68 - Remove rocksdb from third-party
 - MS-70 - cmake: remove redundant libs in src
 - MS-71 - cmake: fix faiss dependency
->>>>>>> 72fb1437
+- MS-72 - cmake: change prometheus source to git
 
 ## Task
 
