# Licensed to the LF AI & Data foundation under one
# or more contributor license agreements. See the NOTICE file
# distributed with this work for additional information
# regarding copyright ownership. The ASF licenses this file
# to you under the Apache License, Version 2.0 (the
# "License"); you may not use this file except in compliance
# with the License. You may obtain a copy of the License at
#
#     http://www.apache.org/licenses/LICENSE-2.0
#
# Unless required by applicable law or agreed to in writing, software
# distributed under the License is distributed on an "AS IS" BASIS,
# WITHOUT WARRANTIES OR CONDITIONS OF ANY KIND, either express or implied.
# See the License for the specific language governing permissions and
# limitations under the License.

# Related configuration of etcd, used to store Milvus metadata.
etcd:
  endpoints:
    - localhost:2379
  rootPath: by-dev # The root path where data is stored in etcd
  metaSubPath: meta # metaRootPath = rootPath + '/' + metaSubPath
  kvSubPath: kv # kvRootPath = rootPath + '/' + kvSubPath
  log:
    # path is one of:
    #  - "default" as os.Stderr,
    #  - "stderr" as os.Stderr,
    #  - "stdout" as os.Stdout,
    #  - file path to append server logs to.
    # please adjust in embedded Milvus: /tmp/milvus/logs/etcd.log
    path: stdout
    level: info # Only supports debug, info, warn, error, panic, or fatal. Default 'info'.
  use:
    # please adjust in embedded Milvus: true
    embed: false # Whether to enable embedded Etcd (an in-process EtcdServer).
  data:
    # Embedded Etcd only.
    # please adjust in embedded Milvus: /tmp/milvus/etcdData/
    dir: default.etcd
  ssl:
    enabled: false # Whether to support ETCD secure connection mode
    tlsCert: /path/to/etcd-client.pem # path to your cert file
    tlsKey: /path/to/etcd-client-key.pem # path to your key file
    tlsCACert:  /path/to/ca.pem # path to your CACert file
    # TLS min version
    # Optional values: 1.0, 1.1, 1.2, 1.3。
    # We recommend using version 1.2 and above
    tlsMinVersion: 1.3

db:
  username: root
  password: 11111111
  address: localhost
  port: 3306
  dbName: milvus_meta
  driverName: mysql
  maxOpenConns: 20
  maxIdleConns: 5

# please adjust in embedded Milvus: /tmp/milvus/data/
localStorage:
  path: /var/lib/milvus/data/

# Related configuration of minio, which is responsible for data persistence for Milvus.
minio:
  address: localhost # Address of MinIO/S3
  port: 9000   # Port of MinIO/S3
  accessKeyID: minioadmin # accessKeyID of MinIO/S3
  secretAccessKey: minioadmin # MinIO/S3 encryption string
  useSSL: false # Access to MinIO/S3 with SSL
  bucketName: "a-bucket" # Bucket name in MinIO/S3
  rootPath: files # The root path where the message is stored in MinIO/S3
  # Whether to use AWS IAM role to access S3 instead of access/secret keys
  # For more infomation, refer to https://docs.aws.amazon.com/IAM/latest/UserGuide/id_roles_use.html
  useIAM: false 
  # Custom endpoint for fetch IAM role credentials. 
  # Leave it empty if you want to use AWS default endpoint
  iamEndpoint: "" 

# Milvus supports three MQ: rocksmq(based on RockDB), Pulsar and Kafka, which should be reserved in config what you use.
# There is a note about enabling priority if we config multiple mq in this file
# 1. standalone(local) mode: rockskmq(default) > Pulsar > Kafka
# 2. cluster mode:  Pulsar(default) > Kafka (rocksmq is unsupported)

# Related configuration of pulsar, used to manage Milvus logs of recent mutation operations, output streaming log, and provide log publish-subscribe services.
pulsar:
  address: localhost # Address of pulsar
  port: 6650 # Port of pulsar
  maxMessageSize: 5242880 # 5 * 1024 * 1024 Bytes, Maximum size of each message in pulsar.

# If you want to enable kafka, needs to comment the pulsar configs
#kafka:
#  brokerList: localhost1:9092,localhost2:9092,localhost3:9092
#  saslUsername: username
#  saslPassword: password

rocksmq:
  # please adjust in embedded Milvus: /tmp/milvus/rdb_data
  path: /var/lib/milvus/rdb_data # The path where the message is stored in rocksmq
  rocksmqPageSize: 2147483648 # 2 GB, 2 * 1024 * 1024 * 1024 bytes, The size of each page of messages in rocksmq
  retentionTimeInMinutes: 10080 # 7 days, 7 * 24 * 60 minutes, The retention time of the message in rocksmq.
  retentionSizeInMB: 8192 # 8 GB, 8 * 1024 MB, The retention size of the message in rocksmq.

# Related configuration of rootCoord, used to handle data definition language (DDL) and data control language (DCL) requests
rootCoord:
  address: localhost
  port: 53100

  dmlChannelNum: 256 # The number of dml channels created at system startup
  maxPartitionNum: 4096 # Maximum number of partitions in a collection
  minSegmentSizeToEnableIndex: 1024 # It's a threshold. When the segment size is less than this value, the segment will not be indexed

  # (in seconds) Duration after which an import task will expire (be killed). Default 3600 seconds (1 hour).
  # Note: If default value is to be changed, change also the default in: internal/util/paramtable/component_param.go
  importTaskExpiration: 3600
  # (in seconds) Milvus will keep the record of import tasks for at least `importTaskRetention` seconds. Default 86400
  # seconds (24 hours).
  # Note: If default value is to be changed, change also the default in: internal/util/paramtable/component_param.go
  importTaskRetention: 86400
  # (in seconds) Check an import task's segment loading state in queryNodes every `importSegmentStateCheckInterval`
  # seconds. Default 10 seconds.
  # Note: If default value is to be changed, change also the default in: internal/util/paramtable/component_param.go
  importSegmentStateCheckInterval: 10
  # (in seconds) Maximum time to wait for segments in a single import task to be loaded in queryNodes.
  # Default 60 seconds (1 minute).
  # Note: If default value is to be changed, change also the default in: internal/util/paramtable/component_param.go
  importSegmentStateWaitLimit: 60
  # (in seconds) Check the building status of a task's segments' indices every `importIndexCheckInterval` seconds.
  # Default 300 seconds (5 minutes).
  # Note: If default value is to be changed, change also the default in: internal/util/paramtable/component_param.go
  importIndexCheckInterval: 300
  # (in seconds) Maximum time to wait for indices to be built on a single import task's segments.
  # Default 1200 seconds (20 minutes).
  # Note: If default value is to be changed, change also the default in: internal/util/paramtable/component_param.go
  importIndexWaitLimit: 1200

# Related configuration of proxy, used to validate client requests and reduce the returned results.
proxy:
  port: 19530
  internalPort: 19529
  http:
    enabled: true # Whether to enable the http server
    debug_mode: false # Whether to enable http server debug mode
    port: 8080 # Whether to enable the http server
    readTimeout: 30000 # 30000 ms http read timeout
    writeTimeout: 30000 # 30000 ms http write timeout

  timeTickInterval: 200 # ms, the interval that proxy synchronize the time tick
  msgStream:
    timeTick:
      bufSize: 512
  maxNameLength: 255  # Maximum length of name for a collection or alias
  maxFieldNum: 256     # Maximum number of fields in a collection
  maxDimension: 32768 # Maximum dimension of a vector
  maxShardNum: 256 # Maximum number of shards in a collection
  maxTaskNum: 1024 # max task number of proxy task queue
  # please adjust in embedded Milvus: false
  ginLogging: true # Whether to produce gin logs.


# Related configuration of queryCoord, used to manage topology and load balancing for the query nodes, and handoff from growing segments to sealed segments.
queryCoord:
  address: localhost
  port: 19531
  autoHandoff: true # Enable auto handoff
  autoBalance: true # Enable auto balance
  overloadedMemoryThresholdPercentage: 90 # The threshold percentage that memory overload
  balanceIntervalSeconds: 60
  memoryUsageMaxDifferencePercentage: 30

# Related configuration of queryNode, used to run hybrid search between vector and scalar data.
queryNode:
  cacheSize: 32 # GB, default 32 GB, `cacheSize` is the memory used for caching data for faster query. The `cacheSize` must be less than system memory size.
  port: 21123

  stats:
    publishInterval: 1000 # Interval for querynode to report node information (milliseconds)
  dataSync:
    flowGraph:
      maxQueueLength: 1024 # Maximum length of task queue in flowgraph
      maxParallelism: 1024 # Maximum number of tasks executed in parallel in the flowgraph
  # Segcore will divide a segment into multiple chunks to enbale small index
  segcore:
    chunkRows: 32768 # The number of vectors in a chunk.
    # Note: we have disabled segment small index since @2022.05.12. So below related configurations won't work.
    # We won't create small index for growing segments and search on these segments will directly use bruteforce scan.
    smallIndex:
      nlist: 256 # small index nlist, recommend to set sqrt(chunkRows), must smaller than chunkRows/8
      nprobe: 16 # nprobe to search small index, based on your accuracy requirement, must smaller than nlist
  cache:
    enabled: true
    memoryLimit: 2147483648 # 2 GB, 2 * 1024 *1024 *1024

  grouping:
    enabled: true
    receiveChanSize: 10240
    unsolvedQueueSize: 10240
    maxNQ: 1000
    topKMergeRatio: 10.0



indexCoord:
  address: localhost
  port: 31000

indexNode:
  port: 21121

dataCoord:
  address: localhost
  port: 13333
  enableCompaction: true # Enable data segment compression
  enableGarbageCollection: false

  segment:
    maxSize: 512 # Maximum size of a segment in MB
    sealProportion: 0.25 # It's the minimum proportion for a segment which can be sealed
    assignmentExpiration: 2000 # The time of the assignment expiration in ms
    maxLife: 86400 # The max lifetime of segment in seconds, 24*60*60

  compaction:
    enableAutoCompaction: true

  gc:
    interval: 3600 # gc interval in seconds
    missingTolerance: 86400 # file meta missing tolerance duration in seconds, 60*24
    dropTolerance: 86400 # file belongs to dropped entity tolerance duration in seconds, 60*24


dataNode:
  port: 21124

  dataSync:
    flowGraph:
      maxQueueLength: 1024 # Maximum length of task queue in flowgraph
      maxParallelism: 1024 # Maximum number of tasks executed in parallel in the flowgraph
  flush:
    # Max buffer size to flush for a single segment.
    insertBufSize: 16777216 # Bytes, 16 MB

# Configures the system log output.
log:
  level: debug # Only supports debug, info, warn, error, panic, or fatal. Default 'info'.
  file:
    # please adjust in embedded Milvus: /tmp/milvus/logs
    rootPath: "" # default to stdout, stderr
    maxSize: 300 # MB
    maxAge: 10 # Maximum time for log retention in day.
    maxBackups: 20
  format: text # text/json

grpc:
  log:
    level: WARNING

  serverMaxRecvSize: 2147483647 # math.MaxInt32
  serverMaxSendSize: 2147483647 # math.MaxInt32
  clientMaxRecvSize: 104857600 # 100 MB, 100 * 1024 * 1024
  clientMaxSendSize: 104857600 # 100 MB, 100 * 1024 * 1024

  client:
    dialTimeout:      5000
    keepAliveTime:    10000
    keepAliveTimeout: 3000

# Configure the proxy tls enable.
tls:
  serverPemPath: configs/cert/server.pem
  serverKeyPath: configs/cert/server.key
  caPemPath: configs/cert/ca.pem


common:
  # Channel name generation rule: ${namePrefix}-${ChannelIdx}
  chanNamePrefix:
    cluster: "by-dev"
    rootCoordTimeTick: "rootcoord-timetick"
    rootCoordStatistics: "rootcoord-statistics"
    rootCoordDml: "rootcoord-dml"
    rootCoordDelta: "rootcoord-delta"
    search: "search"
    searchResult: "searchResult"
    queryTimeTick: "queryTimeTick"
    queryNodeStats: "query-node-stats"
    # Cmd for loadIndex, flush, etc...
    cmd: "cmd"
    dataCoordStatistic: "datacoord-statistics-channel"
    dataCoordTimeTick: "datacoord-timetick-channel"
    dataCoordSegmentInfo: "segment-info-channel"

  # Sub name generation rule: ${subNamePrefix}-${NodeID}
  subNamePrefix:
    rootCoordSubNamePrefix: "rootCoord"
    proxySubNamePrefix: "proxy"
    queryNodeSubNamePrefix: "queryNode"
    dataNodeSubNamePrefix: "dataNode"
    dataCoordSubNamePrefix: "dataCoord"

  defaultPartitionName: "_default"  # default partition name for a collection
  defaultIndexName: "_default_idx"  # default index name
  retentionDuration: 432000 # 5 days in seconds
  entityExpiration:  -1     # Entity expiration in seconds, CAUTION make sure entityExpiration >= retentionDuration and -1 means never expire

  gracefulTime: 5000 # milliseconds. it represents the interval (in ms) by which the request arrival time needs to be subtracted in the case of Bounded Consistency.

  # Default value: auto
  # Valid values: [auto, avx512, avx2, avx, sse4_2]
  # This configuration is only used by querynode and indexnode, it selects CPU instruction set for Searching and Index-building.
  simdType: auto
  indexSliceSize: 16 # MB

  # please adjust in embedded Milvus: local
  storageType: minio

<<<<<<< HEAD
  # Default value: etcd
  # Valid values: [etcd, mysql]
  metastore:
    type: etcd
=======
>>>>>>> 98e95275

  security:
    authorizationEnabled: false
    # tls mode values [0, 1, 2]
    # 0 is close, 1 is one-way authentication, 2 is two-way authentication.
    tlsMode: 0<|MERGE_RESOLUTION|>--- conflicted
+++ resolved
@@ -72,10 +72,10 @@
   rootPath: files # The root path where the message is stored in MinIO/S3
   # Whether to use AWS IAM role to access S3 instead of access/secret keys
   # For more infomation, refer to https://docs.aws.amazon.com/IAM/latest/UserGuide/id_roles_use.html
-  useIAM: false 
-  # Custom endpoint for fetch IAM role credentials. 
+  useIAM: false
+  # Custom endpoint for fetch IAM role credentials.
   # Leave it empty if you want to use AWS default endpoint
-  iamEndpoint: "" 
+  iamEndpoint: ""
 
 # Milvus supports three MQ: rocksmq(based on RockDB), Pulsar and Kafka, which should be reserved in config what you use.
 # There is a note about enabling priority if we config multiple mq in this file
@@ -313,13 +313,10 @@
   # please adjust in embedded Milvus: local
   storageType: minio
 
-<<<<<<< HEAD
   # Default value: etcd
   # Valid values: [etcd, mysql]
   metastore:
     type: etcd
-=======
->>>>>>> 98e95275
 
   security:
     authorizationEnabled: false
